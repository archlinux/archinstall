--- conflicted
+++ resolved
@@ -9,11 +9,7 @@
 authors = [
     {name = "Anton Hvornum", email = "anton@hvornum.se"},
 ]
-<<<<<<< HEAD
-license = "GPL"
-=======
 license = {text = "GPL-3.0-only"}
->>>>>>> dc5291f7
 readme = "README.md"
 requires-python = ">=3.10"
 keywords = ["linux", "arch", "archinstall", "installer"]
@@ -49,18 +45,14 @@
 Source = "https://github.com/archlinux/archinstall"
 
 [project.optional-dependencies]
+dev = [
+    "mypy==1.1.1",
+]
 doc = ["sphinx"]
 
 [project.scripts]
 archinstall = "archinstall:run_as_a_module"
 
-<<<<<<< HEAD
-[project.optional-dependencies]
-dev = [
-    "mypy==1.1.1",
-]
-doc = ["sphinx"]
-=======
 [tool.setuptools]
 packages = ["archinstall", "profiles", "examples"]
 
@@ -73,7 +65,6 @@
 
 [tool.setuptools.dynamic]
 version = {attr = "archinstall.__version__"}
->>>>>>> dc5291f7
 
 [tool.mypy]
 python_version = "3.10"
