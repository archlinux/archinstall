# A system with "xorg" installed

import os
from archinstall import generic_select, sys_command, RequirementError

is_top_level_profile = True

<<<<<<< HEAD
AVAILABLE_DRIVERS = {
	# Sub-dicts are layer-2 options to be selected
	# and lists are a list of packages to be installed
	'AMD / ATI' : {
		'amd' : ['xf86-video-amdgpu'],
		'ati' : ['xf86-video-ati']
	},
	'intel' : ['xf86-video-intel'],
	'nvidia' : {
		'open source' : ['xf86-video-nouveau'],
		'proprietary' : ['nvidia']
	},
	'mesa' : ['mesa'],
	'fbdev' : ['xf86-video-fbdev'],
	'vesa' : ['xf86-video-vesa'],
	'vmware' : ['xf86-video-vmware']
}

def select_driver(options):
	"""
	Some what convoluted function, which's job is simple.
	Select a graphics driver from a pre-defined set of popular options.

	(The template xorg is for beginner users, not advanced, and should
	there for appeal to the general public first and edge cases later)
	"""
	drivers = sorted(list(options))

	if len(drivers) >= 1:
		for index, driver in enumerate(drivers):
			print(f"{index}: {driver}")

		print(' -- The above list are supported graphic card drivers. --')
		print(' -- You need to select (and read about) which one you need. --')

		lspci = sys_command(f'/usr/bin/lspci')
		for line in lspci.trace_log.split(b'\r\n'):
			if b' vga ' in line.lower():
				if b'nvidia' in line.lower():
					print(' ** nvidia card detected, suggested driver: nvidia **')
				elif b'amd' in line.lower():
					print(' ** AMD card detected, suggested driver: AMD / ATI **')

		selected_driver = generic_select(drivers, 'Select your graphics card driver: ',
                                        allow_empty_input=False, options_output=False)
		initial_option = selected_driver

		# Disabled search for now, only a few profiles exist anyway
		#
		#print(' -- You can enter ? or help to search for more drivers --')
		#if selected_driver.lower() in ('?', 'help'):
		#	filter_string = input('Search for layout containing (example: "sv-"): ')
		#	new_options = search_keyboard_layout(filter_string)
		#	return select_language(new_options)

		selected_driver = options[selected_driver]

		if type(selected_driver) == dict:
			driver_options = sorted(list(selected_driver))

			driver_package_group = generic_select(driver_options, f'Which driver-type do you want for {initial_option}: ',
                                                 allow_empty_input=False)
			driver_package_group = selected_driver[driver_package_group]

			return driver_package_group

		return selected_driver

	raise RequirementError("Selecting drivers require a least one profile to be given as an option.")

=======
>>>>>>> 1f6094ea
def _prep_function(*args, **kwargs):
	"""
	Magic function called by the importing installer
	before continuing any further. It also avoids executing any
	other code in this stage. So it's a safe way to ask the user
	for more input before any other installer steps start.
	"""

	__builtins__['_gfx_driver_packages'] = archinstall.select_driver()

	# TODO: Add language section and/or merge it with the locale selected
	#       earlier in for instance guided.py installer.

	return True

# Ensures that this code only gets executed if executed
# through importlib.util.spec_from_file_location("xorg", "/somewhere/xorg.py")
# or through conventional import xorg
if __name__ == 'xorg':
	try:
		installation.add_additional_packages(f"xorg-server xorg-xinit {' '.join(_gfx_driver_packages)}")
	except:
		installation.add_additional_packages(f"xorg-server xorg-xinit") # Prep didn't run, so there's no driver to install

	# with open(f'{installation.mountpoint}/etc/X11/xinit/xinitrc', 'a') as X11:
	# 	X11.write('setxkbmap se\n')

	# with open(f'{installation.mountpoint}/etc/vconsole.conf', 'a') as vconsole:
	# 	vconsole.write('KEYMAP={keyboard_layout}\n'.format(**arguments))
	# 	vconsole.write('FONT=lat9w-16\n')

	# awesome = archinstall.Application(installation, 'awesome')
	# awesome.install()<|MERGE_RESOLUTION|>--- conflicted
+++ resolved
@@ -5,109 +5,40 @@
 
 is_top_level_profile = True
 
-<<<<<<< HEAD
-AVAILABLE_DRIVERS = {
-	# Sub-dicts are layer-2 options to be selected
-	# and lists are a list of packages to be installed
-	'AMD / ATI' : {
-		'amd' : ['xf86-video-amdgpu'],
-		'ati' : ['xf86-video-ati']
-	},
-	'intel' : ['xf86-video-intel'],
-	'nvidia' : {
-		'open source' : ['xf86-video-nouveau'],
-		'proprietary' : ['nvidia']
-	},
-	'mesa' : ['mesa'],
-	'fbdev' : ['xf86-video-fbdev'],
-	'vesa' : ['xf86-video-vesa'],
-	'vmware' : ['xf86-video-vmware']
-}
 
-def select_driver(options):
-	"""
-	Some what convoluted function, which's job is simple.
-	Select a graphics driver from a pre-defined set of popular options.
+def _prep_function(*args, **kwargs):
+    """
+    Magic function called by the importing installer
+    before continuing any further. It also avoids executing any
+    other code in this stage. So it's a safe way to ask the user
+    for more input before any other installer steps start.
+    """
 
-	(The template xorg is for beginner users, not advanced, and should
-	there for appeal to the general public first and edge cases later)
-	"""
-	drivers = sorted(list(options))
+    __builtins__['_gfx_driver_packages'] = archinstall.select_driver()
 
-	if len(drivers) >= 1:
-		for index, driver in enumerate(drivers):
-			print(f"{index}: {driver}")
+    # TODO: Add language section and/or merge it with the locale selected
+    #       earlier in for instance guided.py installer.
 
-		print(' -- The above list are supported graphic card drivers. --')
-		print(' -- You need to select (and read about) which one you need. --')
+    return True
 
-		lspci = sys_command(f'/usr/bin/lspci')
-		for line in lspci.trace_log.split(b'\r\n'):
-			if b' vga ' in line.lower():
-				if b'nvidia' in line.lower():
-					print(' ** nvidia card detected, suggested driver: nvidia **')
-				elif b'amd' in line.lower():
-					print(' ** AMD card detected, suggested driver: AMD / ATI **')
-
-		selected_driver = generic_select(drivers, 'Select your graphics card driver: ',
-                                        allow_empty_input=False, options_output=False)
-		initial_option = selected_driver
-
-		# Disabled search for now, only a few profiles exist anyway
-		#
-		#print(' -- You can enter ? or help to search for more drivers --')
-		#if selected_driver.lower() in ('?', 'help'):
-		#	filter_string = input('Search for layout containing (example: "sv-"): ')
-		#	new_options = search_keyboard_layout(filter_string)
-		#	return select_language(new_options)
-
-		selected_driver = options[selected_driver]
-
-		if type(selected_driver) == dict:
-			driver_options = sorted(list(selected_driver))
-
-			driver_package_group = generic_select(driver_options, f'Which driver-type do you want for {initial_option}: ',
-                                                 allow_empty_input=False)
-			driver_package_group = selected_driver[driver_package_group]
-
-			return driver_package_group
-
-		return selected_driver
-
-	raise RequirementError("Selecting drivers require a least one profile to be given as an option.")
-
-=======
->>>>>>> 1f6094ea
-def _prep_function(*args, **kwargs):
-	"""
-	Magic function called by the importing installer
-	before continuing any further. It also avoids executing any
-	other code in this stage. So it's a safe way to ask the user
-	for more input before any other installer steps start.
-	"""
-
-	__builtins__['_gfx_driver_packages'] = archinstall.select_driver()
-
-	# TODO: Add language section and/or merge it with the locale selected
-	#       earlier in for instance guided.py installer.
-
-	return True
 
 # Ensures that this code only gets executed if executed
 # through importlib.util.spec_from_file_location("xorg", "/somewhere/xorg.py")
 # or through conventional import xorg
 if __name__ == 'xorg':
-	try:
-		installation.add_additional_packages(f"xorg-server xorg-xinit {' '.join(_gfx_driver_packages)}")
-	except:
-		installation.add_additional_packages(f"xorg-server xorg-xinit") # Prep didn't run, so there's no driver to install
+    try:
+        installation.add_additional_packages(
+            f"xorg-server xorg-xinit {' '.join(_gfx_driver_packages)}")
+    except:
+        # Prep didn't run, so there's no driver to install
+        installation.add_additional_packages(f"xorg-server xorg-xinit")
 
-	# with open(f'{installation.mountpoint}/etc/X11/xinit/xinitrc', 'a') as X11:
-	# 	X11.write('setxkbmap se\n')
+    # with open(f'{installation.mountpoint}/etc/X11/xinit/xinitrc', 'a') as X11:
+    # 	X11.write('setxkbmap se\n')
 
-	# with open(f'{installation.mountpoint}/etc/vconsole.conf', 'a') as vconsole:
-	# 	vconsole.write('KEYMAP={keyboard_layout}\n'.format(**arguments))
-	# 	vconsole.write('FONT=lat9w-16\n')
+    # with open(f'{installation.mountpoint}/etc/vconsole.conf', 'a') as vconsole:
+    # 	vconsole.write('KEYMAP={keyboard_layout}\n'.format(**arguments))
+    # 	vconsole.write('FONT=lat9w-16\n')
 
-	# awesome = archinstall.Application(installation, 'awesome')
-	# awesome.install()+    # awesome = archinstall.Application(installation, 'awesome')
+    # awesome.install()