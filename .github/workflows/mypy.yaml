on: [ push, pull_request ]
name: mypy type checking
jobs:
    mypy:
        runs-on: ubuntu-latest
        container:
            image: archlinux:latest
        steps:
            - uses: actions/checkout@v2
            - run: pacman --noconfirm -Syu python mypy python-pip
            - run: python -m pip install --upgrade pip
            - run: pip install fastapi pydantic
            - run: python --version
            - run: mypy --version
            # one day this will be enabled
              # run: mypy --strict --module archinstall || exit 0
            - name: run mypy
<<<<<<< HEAD
              run: mypy --follow-imports=silent archinstall/lib/menu/selection_menu.py archinstall/lib/menu/global_menu.py archinstall/lib/models/network_configuration.py archinstall/lib/menu/list_manager.py archinstall/lib/user_interaction/network_conf.py archinstall/lib/models/users.py archinstall/lib/user_interaction/subvolume_config.py archinstall/lib/disk/btrfs/btrfs_helpers.py
=======
              run: mypy --follow-imports=silent archinstall/lib/menu/selection_menu.py archinstall/lib/menu/global_menu.py archinstall/lib/models/network_configuration.py archinstall/lib/menu/list_manager.py archinstall/lib/user_interaction/network_conf.py archinstall/lib/models/users.py archinstall/lib/translation.py
>>>>>>> 2d4b2620
<|MERGE_RESOLUTION|>--- conflicted
+++ resolved
@@ -15,8 +15,4 @@
             # one day this will be enabled
               # run: mypy --strict --module archinstall || exit 0
             - name: run mypy
-<<<<<<< HEAD
-              run: mypy --follow-imports=silent archinstall/lib/menu/selection_menu.py archinstall/lib/menu/global_menu.py archinstall/lib/models/network_configuration.py archinstall/lib/menu/list_manager.py archinstall/lib/user_interaction/network_conf.py archinstall/lib/models/users.py archinstall/lib/user_interaction/subvolume_config.py archinstall/lib/disk/btrfs/btrfs_helpers.py
-=======
-              run: mypy --follow-imports=silent archinstall/lib/menu/selection_menu.py archinstall/lib/menu/global_menu.py archinstall/lib/models/network_configuration.py archinstall/lib/menu/list_manager.py archinstall/lib/user_interaction/network_conf.py archinstall/lib/models/users.py archinstall/lib/translation.py
->>>>>>> 2d4b2620
+              run: mypy --follow-imports=silent archinstall/lib/menu/selection_menu.py archinstall/lib/menu/global_menu.py archinstall/lib/models/network_configuration.py archinstall/lib/menu/list_manager.py archinstall/lib/user_interaction/network_conf.py archinstall/lib/models/users.py archinstall/lib/user_interaction/subvolume_config.py archinstall/lib/disk/btrfs/btrfs_helpers.py archinstall/lib/translation.py