on: [ push, pull_request ]
name: mypy type checking
jobs:
    mypy:
        runs-on: ubuntu-latest
        container:
            image: archlinux:latest
        steps:
            - uses: actions/checkout@v2
            - run: pacman --noconfirm -Syu python mypy python-pip
            - run: python -m pip install --upgrade pip
            - run: pip install fastapi pydantic
            - run: python --version
            - run: mypy --version
            # one day this will be enabled
            - name: run mypy
<<<<<<< HEAD
              run: mypy --follow-imports=skip archinstall/lib/menu/selection_menu.py archinstall/lib/models/network_configuration.py archinstall/lib/menu/list_manager.py archinstall/lib/user_interaction/network_conf.py
=======
              run: mypy --strict --module archinstall || exit 0
>>>>>>> 28c63b23
<|MERGE_RESOLUTION|>--- conflicted
+++ resolved
@@ -13,9 +13,6 @@
             - run: python --version
             - run: mypy --version
             # one day this will be enabled
+              # run: mypy --strict --module archinstall || exit 0
             - name: run mypy
-<<<<<<< HEAD
-              run: mypy --follow-imports=skip archinstall/lib/menu/selection_menu.py archinstall/lib/models/network_configuration.py archinstall/lib/menu/list_manager.py archinstall/lib/user_interaction/network_conf.py
-=======
-              run: mypy --strict --module archinstall || exit 0
->>>>>>> 28c63b23
+              run: mypy --follow-imports=skip archinstall/lib/menu/selection_menu.py archinstall/lib/models/network_configuration.py archinstall/lib/menu/list_manager.py archinstall/lib/user_interaction/network_conf.py