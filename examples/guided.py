import json
import logging
import os
import time

import archinstall

if archinstall.arguments.get('help'):
	print("See `man archinstall` for help.")
	exit(0)
if os.getuid() != 0:
	print("Archinstall requires root privileges to run. See --help for more.")
	exit(1)

# Log various information about hardware before starting the installation. This might assist in troubleshooting
archinstall.log(f"Hardware model detected: {archinstall.sys_vendor()} {archinstall.product_name()}; UEFI mode: {archinstall.has_uefi()}", level=logging.DEBUG)
archinstall.log(f"Processor model detected: {archinstall.cpu_model()}", level=logging.DEBUG)
archinstall.log(f"Memory statistics: {archinstall.mem_available()} available out of {archinstall.mem_total()} total installed", level=logging.DEBUG)
archinstall.log(f"Virtualization detected: {archinstall.virtualization()}; is VM: {archinstall.is_vm()}", level=logging.DEBUG)
archinstall.log(f"Graphics devices detected: {archinstall.graphics_devices().keys()}", level=logging.DEBUG)

# For support reasons, we'll log the disk layout pre installation to match against post-installation layout
archinstall.log(f"Disk states before installing: {archinstall.disk_layouts()}", level=logging.DEBUG)


def ask_user_questions():
	"""
		First, we'll ask the user for a bunch of user input.
		Not until we're satisfied with what we want to install
		will we continue with the actual installation steps.
	"""

	global_menu = archinstall.GlobalMenu()
	global_menu.enable('keyboard-layout')

	if not archinstall.arguments.get('ntp', False):
		archinstall.arguments['ntp'] = input("Would you like to use automatic time synchronization (NTP) with the default time servers? [Y/n]: ").strip().lower() in ('y', 'yes', '')
		if archinstall.arguments['ntp']:
			archinstall.log("Hardware time and other post-configuration steps might be required in order for NTP to work. For more information, please check the Arch wiki.", fg="yellow")
			archinstall.SysCommand('timedatectl set-ntp true')

	# Set which region to download packages from during the installation
	global_menu.enable('mirror-region')

	if archinstall.arguments.get('advanced', False):
		global_menu.enable('sys-language', True)
		global_menu.enable('sys-encoding', True)

	# Ask which harddrives/block-devices we will install to
	# and convert them into archinstall.BlockDevice() objects.
	global_menu.enable('harddrives')

	global_menu.enable('disk_layouts')

	# Get disk encryption password (or skip if blank)
	global_menu.enable('!encryption-password')

	# Ask which boot-loader to use (will only ask if we're in BIOS (non-efi) mode)
	global_menu.enable('bootloader')

	global_menu.enable('swap')

	# Get the hostname for the machine
	global_menu.enable('hostname')

	# Ask for a root password (optional, but triggers requirement for super-user if skipped)
	global_menu.enable('!root-password')

	global_menu.enable('!superusers')
	global_menu.enable('!users')

	# Ask for archinstall-specific profiles (such as desktop environments etc)
	global_menu.enable('profile')

	# Ask about audio server selection if one is not already set
	global_menu.enable('audio')

	# Ask for preferred kernel:
	global_menu.enable('kernels')

	global_menu.enable('packages')

	# Ask or Call the helper function that asks the user to optionally configure a network.
	global_menu.enable('nic')

	global_menu.enable('timezone')

	global_menu.enable('ntp')

	global_menu.run()


def save_user_configurations():
	user_credentials = {}
	if archinstall.arguments.get('!users'):
		user_credentials["!users"] = archinstall.arguments['!users']
	if archinstall.arguments.get('!superusers'):
		user_credentials["!superusers"] = archinstall.arguments['!superusers']
	if archinstall.arguments.get('!encryption-password'):
		user_credentials["!encryption-password"] = archinstall.arguments['!encryption-password']

	user_configuration = json.dumps({
		'config_version': archinstall.__version__, # Tells us what version was used to generate the config
		**archinstall.arguments, # __version__ will be overwritten by old version definition found in config
		'version': archinstall.__version__
	} , indent=4, sort_keys=True, cls=archinstall.JSON)

	with open("/var/log/archinstall/user_credentials.json", "w") as config_file:
		config_file.write(json.dumps(user_credentials, indent=4, sort_keys=True, cls=archinstall.UNSAFE_JSON))

	with open("/var/log/archinstall/user_configuration.json", "w") as config_file:
		config_file.write(user_configuration)

	if archinstall.arguments.get('disk_layouts'):
		user_disk_layout = json.dumps(archinstall.arguments['disk_layouts'], indent=4, sort_keys=True, cls=archinstall.JSON)
		with open("/var/log/archinstall/user_disk_layout.json", "w") as disk_layout_file:
			disk_layout_file.write(user_disk_layout)

def perform_filesystem_operations():
	print()
	print('This is your chosen configuration:')
	archinstall.log("-- Guided template chosen (with below config) --", level=logging.DEBUG)

	user_configuration = json.dumps({**archinstall.arguments, 'version' : archinstall.__version__} , indent=4, sort_keys=True, cls=archinstall.JSON)
	archinstall.log(user_configuration, level=logging.INFO)

	if archinstall.arguments.get('disk_layouts'):
		user_disk_layout = json.dumps(archinstall.arguments['disk_layouts'], indent=4, sort_keys=True, cls=archinstall.JSON)
		archinstall.log(user_disk_layout, level=logging.INFO)

	print()

	if archinstall.arguments.get('dry_run'):
		exit(0)

	if not archinstall.arguments.get('silent'):
		input('Press Enter to continue.')

	"""
		Issue a final warning before we continue with something un-revertable.
		We mention the drive one last time, and count from 5 to 0.
	"""

	if archinstall.arguments.get('harddrives', None):
		print(f" ! Formatting {archinstall.arguments['harddrives']} in ", end='')
		archinstall.do_countdown()

		"""
			Setup the blockdevice, filesystem (and optionally encryption).
			Once that's done, we'll hand over to perform_installation()
		"""
		mode = archinstall.GPT
		if archinstall.has_uefi() is False:
			mode = archinstall.MBR

		for drive in archinstall.arguments.get('harddrives', []):
			if archinstall.arguments.get('disk_layouts', {}).get(drive.path):
				with archinstall.Filesystem(drive, mode) as fs:
					fs.load_layout(archinstall.arguments['disk_layouts'][drive.path])

def perform_installation(mountpoint):
	"""
	Performs the installation steps on a block device.
	Only requirement is that the block devices are
	formatted and setup prior to entering this function.
	"""
	with archinstall.Installer(mountpoint, kernels=archinstall.arguments.get('kernels', ['linux'])) as installation:
		# Mount all the drives to the desired mountpoint
		# This *can* be done outside of the installation, but the installer can deal with it.
		if archinstall.arguments.get('disk_layouts'):
			installation.mount_ordered_layout(archinstall.arguments['disk_layouts'])

		# Placing /boot check during installation because this will catch both re-use and wipe scenarios.
		for partition in installation.partitions:
			if partition.mountpoint == installation.target + '/boot':
				if partition.size < 0.19: # ~200 MiB in GiB
					raise archinstall.DiskError(f"The selected /boot partition in use is not large enough to properly install a boot loader. Please resize it to at least 200MiB and re-run the installation.")

		# if len(mirrors):
		# Certain services might be running that affects the system during installation.
		# Currently, only one such service is "reflector.service" which updates /etc/pacman.d/mirrorlist
		# We need to wait for it before we continue since we opted in to use a custom mirror/region.
		installation.log('Waiting for automatic mirror selection (reflector) to complete.', level=logging.INFO)
		while archinstall.service_state('reflector') not in ('dead', 'failed'):
			time.sleep(1)
		# Set mirrors used by pacstrap (outside of installation)
		if archinstall.arguments.get('mirror-region', None):
			archinstall.use_mirrors(archinstall.arguments['mirror-region'])  # Set the mirrors for the live medium
		if installation.minimal_installation():
			installation.set_locale(archinstall.arguments['sys-language'], archinstall.arguments['sys-encoding'].upper())
			installation.set_hostname(archinstall.arguments['hostname'])
			if archinstall.arguments['mirror-region'].get("mirrors", None) is not None:
				installation.set_mirrors(archinstall.arguments['mirror-region'])  # Set the mirrors in the installation medium
			if archinstall.arguments['swap']:
				installation.setup_swap('zram')
			if archinstall.arguments["bootloader"] == "grub-install" and archinstall.has_uefi():
				installation.add_additional_packages("grub")
			installation.add_bootloader(archinstall.arguments["bootloader"])

			# If user selected to copy the current ISO network configuration
			# Perform a copy of the config
			if archinstall.arguments.get('nic', {}) == 'Copy ISO network configuration to installation':
				installation.copy_iso_network_config(enable_services=True)  # Sources the ISO network configuration to the install medium.
			elif archinstall.arguments.get('nic', {}).get('NetworkManager', False):
				installation.add_additional_packages("networkmanager")
				installation.enable_service('NetworkManager.service')
			# Otherwise, if a interface was selected, configure that interface
			elif archinstall.arguments.get('nic', {}):
				installation.configure_nic(**archinstall.arguments.get('nic', {}))
				installation.enable_service('systemd-networkd')
				installation.enable_service('systemd-resolved')

			if archinstall.arguments.get('audio', None) is not None:
				installation.log(f"This audio server will be used: {archinstall.arguments.get('audio', None)}", level=logging.INFO)
				if archinstall.arguments.get('audio', None) == 'pipewire':
					archinstall.Application(installation, 'pipewire').install()
				elif archinstall.arguments.get('audio', None) == 'pulseaudio':
					print('Installing pulseaudio ...')
					installation.add_additional_packages("pulseaudio")
			else:
				installation.log("No audio server will be installed.", level=logging.INFO)

			if archinstall.arguments.get('packages', None) and archinstall.arguments.get('packages', None)[0] != '':
				installation.add_additional_packages(archinstall.arguments.get('packages', None))

			if archinstall.arguments.get('profile', None):
				installation.install_profile(archinstall.arguments.get('profile', None))

			for user, user_info in archinstall.arguments.get('!users', {}).items():
				installation.user_create(user, user_info["!password"], sudo=False)

			for superuser, user_info in archinstall.arguments.get('!superusers', {}).items():
				installation.user_create(superuser, user_info["!password"], sudo=True)

			if timezone := archinstall.arguments.get('timezone', None):
				installation.set_timezone(timezone)

			if archinstall.arguments.get('ntp', False):
				installation.activate_time_syncronization()

			if archinstall.accessibility_tools_in_use():
				installation.enable_espeakup()

			if (root_pw := archinstall.arguments.get('!root-password', None)) and len(root_pw):
				installation.user_set_pw('root', root_pw)

			# This step must be after profile installs to allow profiles to install language pre-requisits.
			# After which, this step will set the language both for console and x11 if x11 was installed for instance.
			installation.set_keyboard_language(archinstall.arguments['keyboard-layout'])

			if archinstall.arguments['profile'] and archinstall.arguments['profile'].has_post_install():
				with archinstall.arguments['profile'].load_instructions(namespace=f"{archinstall.arguments['profile'].namespace}.py") as imported:
					if not imported._post_install():
						archinstall.log(' * Profile\'s post configuration requirements was not fulfilled.', fg='red')
						exit(1)

		# If the user provided a list of services to be enabled, pass the list to the enable_service function.
		# Note that while it's called enable_service, it can actually take a list of services and iterate it.
		if archinstall.arguments.get('services', None):
			installation.enable_service(*archinstall.arguments['services'])

		# If the user provided custom commands to be run post-installation, execute them now.
		if archinstall.arguments.get('custom-commands', None):
			archinstall.run_custom_user_commands(archinstall.arguments['custom-commands'], installation)

		installation.log("For post-installation tips, see https://wiki.archlinux.org/index.php/Installation_guide#Post-installation", fg="yellow")
		if not archinstall.arguments.get('silent'):
			choice = input("Would you like to chroot into the newly created installation and perform post-installation configuration? [Y/n] ")
			if choice.lower() in ("y", ""):
				try:
					installation.drop_to_shell()
				except:
					pass

	# For support reasons, we'll log the disk layout post installation (crash or no crash)
	archinstall.log(f"Disk states after installing: {archinstall.disk_layouts()}", level=logging.DEBUG)


if not (archinstall.check_mirror_reachable() or archinstall.arguments.get('skip-mirror-check', False)):
	log_file = os.path.join(archinstall.storage.get('LOG_PATH', None), archinstall.storage.get('LOG_FILE', None))
	archinstall.log(f"Arch Linux mirrors are not reachable. Please check your internet connection and the log file '{log_file}'.", level=logging.INFO, fg="red")
	exit(1)

<<<<<<< HEAD
=======
if not (archinstall.update_keyring() or archinstall.arguments.get('skip-keyring-update', False)):
	log_file = os.path.join(archinstall.storage.get('LOG_PATH', None), archinstall.storage.get('LOG_FILE', None))
	archinstall.log(f"Failed to update the keyring. Please check your internet connection and the log file '{log_file}'.", level=logging.INFO, fg="red")
	exit(1)

load_config()
>>>>>>> 331b966a
if not archinstall.arguments.get('silent'):
	ask_user_questions()

save_user_configurations()
perform_filesystem_operations()
perform_installation(archinstall.storage.get('MOUNT_POINT', '/mnt'))<|MERGE_RESOLUTION|>--- conflicted
+++ resolved
@@ -281,15 +281,12 @@
 	archinstall.log(f"Arch Linux mirrors are not reachable. Please check your internet connection and the log file '{log_file}'.", level=logging.INFO, fg="red")
 	exit(1)
 
-<<<<<<< HEAD
-=======
+
 if not (archinstall.update_keyring() or archinstall.arguments.get('skip-keyring-update', False)):
 	log_file = os.path.join(archinstall.storage.get('LOG_PATH', None), archinstall.storage.get('LOG_FILE', None))
 	archinstall.log(f"Failed to update the keyring. Please check your internet connection and the log file '{log_file}'.", level=logging.INFO, fg="red")
 	exit(1)
 
-load_config()
->>>>>>> 331b966a
 if not archinstall.arguments.get('silent'):
 	ask_user_questions()
 
