import json
import logging
import os
import time

import archinstall
from archinstall.lib.general import run_custom_user_commands
from archinstall.lib.hardware import *
from archinstall.lib.networking import check_mirror_reachable
from archinstall.lib.profiles import Profile, is_desktop_profile

if archinstall.arguments.get('help'):
	print("See `man archinstall` for help.")
	exit(0)
if os.getuid() != 0:
	print("Archinstall requires root privileges to run. See --help for more.")
	exit(1)

# Log various information about hardware before starting the installation. This might assist in troubleshooting
archinstall.log(f"Hardware model detected: {archinstall.sys_vendor()} {archinstall.product_name()}; UEFI mode: {archinstall.has_uefi()}", level=logging.DEBUG)
archinstall.log(f"Processor model detected: {archinstall.cpu_model()}", level=logging.DEBUG)
archinstall.log(f"Memory statistics: {archinstall.mem_available()} available out of {archinstall.mem_total()} total installed", level=logging.DEBUG)
archinstall.log(f"Virtualization detected: {archinstall.virtualization()}; is VM: {archinstall.is_vm()}", level=logging.DEBUG)
archinstall.log(f"Graphics devices detected: {archinstall.graphics_devices().keys()}", level=logging.DEBUG)

# For support reasons, we'll log the disk layout pre installation to match against post-installation layout
archinstall.log(f"Disk states before installing: {archinstall.disk_layouts()}", level=logging.DEBUG)


def ask_user_questions():
	"""
		First, we'll ask the user for a bunch of user input.
		Not until we're satisfied with what we want to install
		will we continue with the actual installation steps.
	"""
	if not archinstall.arguments.get('keyboard-language', None):
		while True:
			try:
				archinstall.arguments['keyboard-language'] = archinstall.select_language(archinstall.list_keyboard_languages()).strip()
				break
			except archinstall.RequirementError as err:
				archinstall.log(err, fg="red")

	# Before continuing, set the preferred keyboard layout/language in the current terminal.
	# This will just help the user with the next following questions.
	if len(archinstall.arguments['keyboard-language']):
		archinstall.set_keyboard_language(archinstall.arguments['keyboard-language'])

	# Set which region to download packages from during the installation
	if not archinstall.arguments.get('mirror-region', None):
		while True:
			try:
				archinstall.arguments['mirror-region'] = archinstall.select_mirror_regions(archinstall.list_mirrors())
				break
			except archinstall.RequirementError as e:
				archinstall.log(e, fg="red")
	else:
		selected_region = archinstall.arguments['mirror-region']
		archinstall.arguments['mirror-region'] = {selected_region: archinstall.list_mirrors()[selected_region]}

	if not archinstall.arguments.get('sys-language', None) and archinstall.arguments.get('advanced', False):
		archinstall.arguments['sys-language'] = input("Enter a valid locale (language) for your OS, (Default: en_US): ").strip()
		archinstall.arguments['sys-encoding'] = input("Enter a valid system default encoding for your OS, (Default: utf-8): ").strip()
		archinstall.log("Keep in mind that if you want multiple locales, post configuration is required.", fg="yellow")

	if not archinstall.arguments.get('sys-language', None):
		archinstall.arguments['sys-language'] = 'en_US'
	if not archinstall.arguments.get('sys-encoding', None):
		archinstall.arguments['sys-encoding'] = 'utf-8'

	# Ask which harddrive/block-device we will install to
	if archinstall.arguments.get('harddrive', None):
		archinstall.arguments['harddrive'] = archinstall.BlockDevice(archinstall.arguments['harddrive'])
	else:
		archinstall.arguments['harddrive'] = archinstall.select_disk(archinstall.all_disks())
		if archinstall.arguments['harddrive'] is None:
			archinstall.arguments['target-mount'] = archinstall.storage.get('MOUNT_POINT', '/mnt')

	# Perform a quick sanity check on the selected harddrive.
	# 1. Check if it has partitions
	# 3. Check that we support the current partitions
	# 2. If so, ask if we should keep them or wipe everything
	if archinstall.arguments['harddrive'] and archinstall.arguments['harddrive'].has_partitions():
		archinstall.log(f"{archinstall.arguments['harddrive']} contains the following partitions:", fg='yellow')

		# We curate a list pf supported partitions
		# and print those that we don't support.
		partition_mountpoints = {}
		for partition in archinstall.arguments['harddrive']:
			try:
				if partition.filesystem_supported():
					archinstall.log(f" {partition}")
					partition_mountpoints[partition] = None
			except archinstall.UnknownFilesystemFormat as err:
				archinstall.log(f" {partition} (Filesystem not supported)", fg='red')

		# We then ask what to do with the partitions.
		if (option := archinstall.ask_for_disk_layout()) == 'abort':
			archinstall.log("Safely aborting the installation. No changes to the disk or system has been made.")
			exit(1)
		elif option == 'keep-existing':
			archinstall.arguments['harddrive'].keep_partitions = True

			archinstall.log(" ** You will now select which partitions to use by selecting mount points (inside the installation). **")
			archinstall.log(" ** The root would be a simple / and the boot partition /boot (as all paths are relative inside the installation). **")
			mountpoints_set = []
			while True:
				# Select a partition
				# If we provide keys as options, it's better to convert them to list and sort before passing
				mountpoints_list = sorted(list(partition_mountpoints.keys()))
				partition = archinstall.generic_select(mountpoints_list, "Select a partition by number that you want to set a mount-point for (leave blank when done): ")
				if not partition:
					if set(mountpoints_set) & {'/', '/boot'} == {'/', '/boot'}:
						break

					continue

				# Select a mount-point
				mountpoint = input(f"Enter a mount-point for {partition}: ").strip(' ')
				if len(mountpoint):

					# Get a valid & supported filesystem for the partition:
					while 1:
						new_filesystem = input(f"Enter a valid filesystem for {partition} (leave blank for {partition.filesystem}): ").strip(' ')
						if len(new_filesystem) <= 0:
							if partition.encrypted and partition.filesystem == 'crypto_LUKS':
								old_password = archinstall.arguments.get('!encryption-password', None)
								if not old_password:
									old_password = input(f'Enter the old encryption password for {partition}: ')

								if autodetected_filesystem := partition.detect_inner_filesystem(old_password):
									new_filesystem = autodetected_filesystem
								else:
									archinstall.log("Could not auto-detect the filesystem inside the encrypted volume.", fg='red')
									archinstall.log("A filesystem must be defined for the unlocked encrypted partition.")
									continue
							break

						# Since the potentially new filesystem is new
						# we have to check if we support it. We can do this by formatting /dev/null with the partitions filesystem.
						# There's a nice wrapper for this on the partition object itself that supports a path-override during .format()
						try:
							partition.format(new_filesystem, path='/dev/null', log_formatting=False, allow_formatting=True)
						except archinstall.UnknownFilesystemFormat:
							archinstall.log(f"Selected filesystem is not supported yet. If you want archinstall to support '{new_filesystem}',")
							archinstall.log("please create a issue-ticket suggesting it on github at https://github.com/archlinux/archinstall/issues.")
							archinstall.log("Until then, please enter another supported filesystem.")
							continue
						except archinstall.SysCallError:
							pass  # Expected exception since mkfs.<format> can not format /dev/null. But that means our .format() function supported it.
						break

					# When we've selected all three criteria,
					# We can safely mark the partition for formatting and where to mount it.
					# TODO: allow_formatting might be redundant since target_mountpoint should only be
					#       set if we actually want to format it anyway.
					mountpoints_set.append(mountpoint)
					partition.allow_formatting = True
					partition.target_mountpoint = mountpoint
					# Only overwrite the filesystem definition if we selected one:
					if len(new_filesystem):
						partition.filesystem = new_filesystem

			archinstall.log('Using existing partition table reported above.')
		elif option == 'format-all':
			if not archinstall.arguments.get('filesystem', None):
				archinstall.arguments['filesystem'] = archinstall.ask_for_main_filesystem_format()
			archinstall.arguments['harddrive'].keep_partitions = False
	elif archinstall.arguments['harddrive']:
		# If the drive doesn't have any partitions, safely mark the disk with keep_partitions = False
		# and ask the user for a root filesystem.
		if not archinstall.arguments.get('filesystem', None):
			archinstall.arguments['filesystem'] = archinstall.ask_for_main_filesystem_format()
		archinstall.arguments['harddrive'].keep_partitions = False

	# Get disk encryption password (or skip if blank)
	if archinstall.arguments['harddrive'] and archinstall.arguments.get('!encryption-password', None) is None:
		if passwd := archinstall.get_password(prompt='Enter disk encryption password (leave blank for no encryption): '):
			archinstall.arguments['!encryption-password'] = passwd
			archinstall.arguments['harddrive'].encryption_password = archinstall.arguments['!encryption-password']
	archinstall.arguments["bootloader"] = archinstall.ask_for_bootloader()
	# Get the hostname for the machine
	if not archinstall.arguments.get('hostname', None):
		archinstall.arguments['hostname'] = input('Desired hostname for the installation: ').strip(' ')

	# Ask for a root password (optional, but triggers requirement for super-user if skipped)
	if not archinstall.arguments.get('!root-password', None):
		archinstall.arguments['!root-password'] = archinstall.get_password(prompt='Enter root password (Recommendation: leave blank to leave root disabled): ')

	# Ask for additional users (super-user if root pw was not set)
	archinstall.arguments['users'] = {}
	archinstall.arguments['superusers'] = {}
	if not archinstall.arguments.get('!root-password', None):
		archinstall.arguments['superusers'] = archinstall.ask_for_superuser_account('Create a required super-user with sudo privileges: ', forced=True)

	users, superusers = archinstall.ask_for_additional_users('Enter a username to create a additional user (leave blank to skip & continue): ')
	archinstall.arguments['users'] = users
	archinstall.arguments['superusers'] = {**archinstall.arguments['superusers'], **superusers}

	# Ask for archinstall-specific profiles (such as desktop environments etc)
	if not archinstall.arguments.get('profile', None):
		archinstall.arguments['profile'] = archinstall.select_profile()
	else:
		archinstall.arguments['profile'] = Profile(installer=None, path=archinstall.arguments['profile'])

	# Check the potentially selected profiles preparations to get early checks if some additional questions are needed.
	if archinstall.arguments['profile'] and archinstall.arguments['profile'].has_prep_function():
		with archinstall.arguments['profile'].load_instructions(namespace=f"{archinstall.arguments['profile'].namespace}.py") as imported:
			if not imported._prep_function():
				archinstall.log(' * Profile\'s preparation requirements was not fulfilled.', fg='red')
				exit(1)

	# Ask about audio server selection if one is not already set
	if not archinstall.arguments.get('audio', None):
<<<<<<< HEAD
		archinstall.arguments['audio'] = archinstall.ask_for_audio_selection()
	
=======
		# The argument to ask_for_audio_selection lets the library know if it's a desktop profile
		archinstall.arguments['audio'] = archinstall.ask_for_audio_selection(is_desktop_profile(archinstall.arguments['profile']))

>>>>>>> 4e173557
	# Ask for preferred kernel:
	if not archinstall.arguments.get("kernels", None):
		kernels = ["linux", "linux-lts", "linux-zen", "linux-hardened"]
		archinstall.arguments['kernels'] = archinstall.select_kernel(kernels)

	# Additional packages (with some light weight error handling for invalid package names)
	print("Only packages such as base, base-devel, linux, linux-firmware, efibootmgr and optional profile packages are installed.")
	print("If you desire a web browser, such as firefox or chromium, you may specify it in the following prompt.")
	while True:
		if not archinstall.arguments.get('packages', None):
			archinstall.arguments['packages'] = [package for package in input('Write additional packages to install (space separated, leave blank to skip): ').split(' ') if len(package)]

		if len(archinstall.arguments['packages']):
			# Verify packages that were given
			try:
				archinstall.log("Verifying that additional packages exist (this might take a few seconds)")
				archinstall.validate_package_list(archinstall.arguments['packages'])
				break
			except archinstall.RequirementError as e:
				archinstall.log(e, fg='red')
				archinstall.arguments['packages'] = None  # Clear the packages to trigger a new input question
		else:
			# no additional packages were selected, which we'll allow
			break

	# Ask or Call the helper function that asks the user to optionally configure a network.
	if not archinstall.arguments.get('nic', None):
		archinstall.arguments['nic'] = archinstall.ask_to_configure_network()
		if not archinstall.arguments['nic']:
			archinstall.log("No network configuration was selected. Network is going to be unavailable until configured manually!", fg="yellow")

	if not archinstall.arguments.get('timezone', None):
		archinstall.arguments['timezone'] = archinstall.ask_for_a_timezone()

	if archinstall.arguments['timezone']:
		if not archinstall.arguments.get('ntp', False):
			archinstall.arguments['ntp'] = input("Would you like to use automatic time synchronization (NTP) with the default time servers? [Y/n]: ").strip().lower() in ('y', 'yes', '')
			if archinstall.arguments['ntp']:
				archinstall.log("Hardware time and other post-configuration steps might be required in order for NTP to work. For more information, please check the Arch wiki.", fg="yellow")


def perform_installation_steps():
	print()
	print('This is your chosen configuration:')
	archinstall.log("-- Guided template chosen (with below config) --", level=logging.DEBUG)
	user_configuration = json.dumps(archinstall.arguments, indent=4, sort_keys=True, cls=archinstall.JSON)
	archinstall.log(user_configuration, level=logging.INFO)
	with open("/var/log/archinstall/user_configuration.json", "w") as config_file:
		config_file.write(user_configuration)
	print()

	if archinstall.arguments.get('dry_run'):
		exit(0)

	if not archinstall.arguments.get('silent'):
		input('Press Enter to continue.')

	"""
		Issue a final warning before we continue with something un-revertable.
		We mention the drive one last time, and count from 5 to 0.
	"""

	if archinstall.arguments.get('harddrive', None):
		print(f" ! Formatting {archinstall.arguments['harddrive']} in ", end='')
		archinstall.do_countdown()

		"""
			Setup the blockdevice, filesystem (and optionally encryption).
			Once that's done, we'll hand over to perform_installation()
		"""
		mode = archinstall.GPT
		if has_uefi() is False:
			mode = archinstall.MBR
		with archinstall.Filesystem(archinstall.arguments['harddrive'], mode) as fs:
			# Wipe the entire drive if the disk flag `keep_partitions`is False.
			if archinstall.arguments['harddrive'].keep_partitions is False:
				fs.use_entire_disk(root_filesystem_type=archinstall.arguments.get('filesystem', 'btrfs'))

			# Check if encryption is desired and mark the root partition as encrypted.
			if archinstall.arguments.get('!encryption-password', None):
				root_partition = fs.find_partition('/')
				root_partition.encrypted = True

			# After the disk is ready, iterate the partitions and check
			# which ones are safe to format, and format those.
			for partition in archinstall.arguments['harddrive']:
				if partition.safe_to_format():
					# Partition might be marked as encrypted due to the filesystem type crypt_LUKS
					# But we might have omitted the encryption password question to skip encryption.
					# In which case partition.encrypted will be true, but passwd will be false.
					if partition.encrypted and (passwd := archinstall.arguments.get('!encryption-password', None)):
						partition.encrypt(password=passwd)
					else:
						partition.format()
				else:
					archinstall.log(f"Did not format {partition} because .safe_to_format() returned False or .allow_formatting was False.", level=logging.DEBUG)

			if archinstall.arguments.get('!encryption-password', None):
				# First encrypt and unlock, then format the desired partition inside the encrypted part.
				# archinstall.luks2() encrypts the partition when entering the with context manager, and
				# unlocks the drive so that it can be used as a normal block-device within archinstall.
				with archinstall.luks2(fs.find_partition('/'), 'luksloop', archinstall.arguments.get('!encryption-password', None)) as unlocked_device:
					unlocked_device.format(fs.find_partition('/').filesystem)
					unlocked_device.mount(archinstall.storage.get('MOUNT_POINT', '/mnt'))
			else:
				fs.find_partition('/').mount(archinstall.storage.get('MOUNT_POINT', '/mnt'))

			if has_uefi():
				fs.find_partition('/boot').mount(archinstall.storage.get('MOUNT_POINT', '/mnt') + '/boot')

	perform_installation(archinstall.storage.get('MOUNT_POINT', '/mnt'))


def perform_installation(mountpoint):
	"""
	Performs the installation steps on a block device.
	Only requirement is that the block devices are
	formatted and setup prior to entering this function.
	"""
	with archinstall.Installer(mountpoint, kernels=archinstall.arguments.get('kernels', 'linux')) as installation:
		# if len(mirrors):
		# Certain services might be running that affects the system during installation.
		# Currently, only one such service is "reflector.service" which updates /etc/pacman.d/mirrorlist
		# We need to wait for it before we continue since we opted in to use a custom mirror/region.
		installation.log('Waiting for automatic mirror selection (reflector) to complete.', level=logging.INFO)
		while archinstall.service_state('reflector') not in ('dead', 'failed'):
			time.sleep(1)
		# Set mirrors used by pacstrap (outside of installation)
		if archinstall.arguments.get('mirror-region', None):
			archinstall.use_mirrors(archinstall.arguments['mirror-region'])  # Set the mirrors for the live medium
		if installation.minimal_installation():
			installation.set_locale(archinstall.arguments['sys-language'], archinstall.arguments['sys-encoding'].upper())
			installation.set_hostname(archinstall.arguments['hostname'])
			if archinstall.arguments['mirror-region'].get("mirrors", None) is not None:
				installation.set_mirrors(archinstall.arguments['mirror-region'])  # Set the mirrors in the installation medium
			if archinstall.arguments["bootloader"] == "grub-install" and has_uefi():
				installation.add_additional_packages("grub")
			installation.add_bootloader(archinstall.arguments["bootloader"])

			# If user selected to copy the current ISO network configuration
			# Perform a copy of the config
			if archinstall.arguments.get('nic', {}) == 'Copy ISO network configuration to installation':
				installation.copy_iso_network_config(enable_services=True)  # Sources the ISO network configuration to the install medium.
			elif archinstall.arguments.get('nic', {}).get('NetworkManager', False):
				installation.add_additional_packages("networkmanager")
				installation.enable_service('NetworkManager.service')
			# Otherwise, if a interface was selected, configure that interface
			elif archinstall.arguments.get('nic', {}):
				installation.configure_nic(**archinstall.arguments.get('nic', {}))
				installation.enable_service('systemd-networkd')
				installation.enable_service('systemd-resolved')

			if archinstall.arguments.get('audio', None) is not None:
				installation.log(f"This audio server will be used: {archinstall.arguments.get('audio', None)}", level=logging.INFO)
				if archinstall.arguments.get('audio', None) == 'pipewire':
					print('Installing pipewire ...')

					installation.add_additional_packages(["pipewire", "pipewire-alsa", "pipewire-jack", "pipewire-media-session", "pipewire-pulse", "gst-plugin-pipewire", "libpulse"])
				elif archinstall.arguments.get('audio', None) == 'pulseaudio':
					print('Installing pulseaudio ...')
					installation.add_additional_packages("pulseaudio")
			else:
				installation.log("No audio server will be installed.", level=logging.INFO)

			if archinstall.arguments.get('packages', None) and archinstall.arguments.get('packages', None)[0] != '':
				installation.add_additional_packages(archinstall.arguments.get('packages', None))

			if archinstall.arguments.get('profile', None):
				installation.install_profile(archinstall.arguments.get('profile', None))

			for user, user_info in archinstall.arguments.get('users', {}).items():
				installation.user_create(user, user_info["!password"], sudo=False)

			for superuser, user_info in archinstall.arguments.get('superusers', {}).items():
				installation.user_create(superuser, user_info["!password"], sudo=True)

			if timezone := archinstall.arguments.get('timezone', None):
				installation.set_timezone(timezone)

			if archinstall.arguments.get('ntp', False):
				installation.activate_ntp()

			if (root_pw := archinstall.arguments.get('!root-password', None)) and len(root_pw):
				installation.user_set_pw('root', root_pw)

			# This step must be after profile installs to allow profiles to install language pre-requisits.
			# After which, this step will set the language both for console and x11 if x11 was installed for instance.
			installation.set_keyboard_language(archinstall.arguments['keyboard-language'])

			if archinstall.arguments['profile'] and archinstall.arguments['profile'].has_post_install():
				with archinstall.arguments['profile'].load_instructions(namespace=f"{archinstall.arguments['profile'].namespace}.py") as imported:
					if not imported._post_install():
						archinstall.log(' * Profile\'s post configuration requirements was not fulfilled.', fg='red')
						exit(1)

		# If the user provided a list of services to be enabled, pass the list to the enable_service function.
		# Note that while it's called enable_service, it can actually take a list of services and iterate it.
		if archinstall.arguments.get('services', None):
			installation.enable_service(*archinstall.arguments['services'])

		# If the user provided custom commands to be run post-installation, execute them now.
		if archinstall.arguments.get('custom-commands', None):
			run_custom_user_commands(archinstall.arguments['custom-commands'], installation)

		installation.log("For post-installation tips, see https://wiki.archlinux.org/index.php/Installation_guide#Post-installation", fg="yellow")
		if not archinstall.arguments.get('silent'):
			choice = input("Would you like to chroot into the newly created installation and perform post-installation configuration? [Y/n] ")
			if choice.lower() in ("y", ""):
				try:
					installation.drop_to_shell()
				except:
					pass

	# For support reasons, we'll log the disk layout post installation (crash or no crash)
	archinstall.log(f"Disk states after installing: {archinstall.disk_layouts()}", level=logging.DEBUG)


if not check_mirror_reachable():
	log_file = os.path.join(archinstall.storage.get('LOG_PATH', None), archinstall.storage.get('LOG_FILE', None))
	archinstall.log(f"Arch Linux mirrors are not reachable. Please check your internet connection and the log file '{log_file}'.", level=logging.INFO, fg="red")
	exit(1)

if archinstall.arguments.get('silent', None) is None:
	ask_user_questions()
else:
	# Workarounds if config is loaded from a file
	# The harddrive section should be moved to perform_installation_steps, where it's actually being performed
	# Blockdevice object should be created in perform_installation_steps
	# This needs to be done until then
	archinstall.arguments['harddrive'] = archinstall.BlockDevice(path=archinstall.arguments['harddrive']['path'])
	# Temporarily disabling keep_partitions if config file is loaded
	archinstall.arguments['harddrive'].keep_partitions = False
	# Temporary workaround to make Desktop Environments work
	if archinstall.arguments.get('profile', None) is not None:
		if type(archinstall.arguments.get('profile', None)) is dict:
			archinstall.arguments['profile'] = archinstall.Profile(None, archinstall.arguments.get('profile', None)['path'])
		else:
			archinstall.arguments['profile'] = archinstall.Profile(None, archinstall.arguments.get('profile', None))
	else:
		archinstall.arguments['profile'] = None
	if archinstall.arguments.get('mirror-region', None) is not None:
		if type(archinstall.arguments.get('mirror-region', None)) is dict:
			archinstall.arguments['mirror-region'] = archinstall.arguments.get('mirror-region', None)
		else:
			selected_region = archinstall.arguments.get('mirror-region', None)
			archinstall.arguments['mirror-region'] = {selected_region: archinstall.list_mirrors()[selected_region]}
	archinstall.arguments['sys-language'] = archinstall.arguments.get('sys-language', 'en_US')
	archinstall.arguments['sys-encoding'] = archinstall.arguments.get('sys-encoding', 'utf-8')
	if archinstall.arguments.get('gfx_driver', None) is not None:
		archinstall.storage['gfx_driver_packages'] = AVAILABLE_GFX_DRIVERS.get(archinstall.arguments.get('gfx_driver', None), None)

perform_installation_steps()<|MERGE_RESOLUTION|>--- conflicted
+++ resolved
@@ -212,14 +212,9 @@
 
 	# Ask about audio server selection if one is not already set
 	if not archinstall.arguments.get('audio', None):
-<<<<<<< HEAD
-		archinstall.arguments['audio'] = archinstall.ask_for_audio_selection()
-	
-=======
 		# The argument to ask_for_audio_selection lets the library know if it's a desktop profile
 		archinstall.arguments['audio'] = archinstall.ask_for_audio_selection(is_desktop_profile(archinstall.arguments['profile']))
 
->>>>>>> 4e173557
 	# Ask for preferred kernel:
 	if not archinstall.arguments.get("kernels", None):
 		kernels = ["linux", "linux-lts", "linux-zen", "linux-hardened"]
