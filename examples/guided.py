--- conflicted
+++ resolved
@@ -15,10 +15,7 @@
 
 # For support reasons, we'll log the disk layout pre installation to match against post-installation layout
 archinstall.log(f"Disk states before installing: {archinstall.disk_layouts()}", level=logging.DEBUG)
-<<<<<<< HEAD
-=======
-
->>>>>>> 54a693be
+
 
 def ask_user_questions():
 	"""
@@ -58,7 +55,6 @@
 	if archinstall.arguments.get('harddrives', None):
 		archinstall.arguments['harddrives'] = [archinstall.BlockDevice(BlockDev) for BlockDev in archinstall.arguments['harddrives']]
 	else:
-<<<<<<< HEAD
 		archinstall.arguments['harddrives'] = [
 			archinstall.BlockDevice(BlockDev) for BlockDev in archinstall.generic_multi_select(archinstall.all_disks(),
 																								text="Select one or more harddrives to use and configure (leave blank to skip this step): ",
@@ -72,112 +68,6 @@
 	# Get disk encryption password (or skip if blank)
 	if archinstall.arguments['harddrives'] and archinstall.arguments.get('!encryption-password', None) is None:
 		if (passwd := archinstall.get_password(prompt='Enter disk encryption password (leave blank for no encryption): ')):
-=======
-		archinstall.arguments['harddrive'] = archinstall.select_disk(archinstall.all_disks())
-		if archinstall.arguments['harddrive'] is None:
-			archinstall.arguments['target-mount'] = archinstall.storage.get('MOUNT_POINT', '/mnt')
-
-	# Perform a quick sanity check on the selected harddrive.
-	# 1. Check if it has partitions
-	# 3. Check that we support the current partitions
-	# 2. If so, ask if we should keep them or wipe everything
-	if archinstall.arguments['harddrive'] and archinstall.arguments['harddrive'].has_partitions():
-		archinstall.log(f"{archinstall.arguments['harddrive']} contains the following partitions:", fg='yellow')
-
-		# We curate a list pf supported partitions
-		# and print those that we don't support.
-		partition_mountpoints = {}
-		for partition in archinstall.arguments['harddrive']:
-			try:
-				if partition.filesystem_supported():
-					archinstall.log(f" {partition}")
-					partition_mountpoints[partition] = None
-			except archinstall.UnknownFilesystemFormat as err:
-				archinstall.log(f" {partition} (Filesystem not supported)", fg='red')
-
-		# We then ask what to do with the partitions.
-		if (option := archinstall.ask_for_disk_layout()) == 'abort':
-			archinstall.log("Safely aborting the installation. No changes to the disk or system has been made.")
-			exit(1)
-		elif option == 'keep-existing':
-			archinstall.arguments['harddrive'].keep_partitions = True
-
-			archinstall.log(" ** You will now select which partitions to use by selecting mount points (inside the installation). **")
-			archinstall.log(" ** The root would be a simple / and the boot partition /boot (as all paths are relative inside the installation). **")
-			mountpoints_set = []
-			while True:
-				# Select a partition
-				# If we provide keys as options, it's better to convert them to list and sort before passing
-				mountpoints_list = sorted(list(partition_mountpoints.keys()))
-				partition = archinstall.generic_select(mountpoints_list, "Select a partition by number that you want to set a mount-point for (leave blank when done): ")
-				if not partition:
-					if set(mountpoints_set) & {'/', '/boot'} == {'/', '/boot'}:
-						break
-
-					continue
-
-				# Select a mount-point
-				mountpoint = input(f"Enter a mount-point for {partition}: ").strip(' ')
-				if len(mountpoint):
-
-					# Get a valid & supported filesystem for the partition:
-					while 1:
-						new_filesystem = input(f"Enter a valid filesystem for {partition} (leave blank for {partition.filesystem}): ").strip(' ')
-						if len(new_filesystem) <= 0:
-							if partition.encrypted and partition.filesystem == 'crypto_LUKS':
-								old_password = archinstall.arguments.get('!encryption-password', None)
-								if not old_password:
-									old_password = input(f'Enter the old encryption password for {partition}: ')
-
-								if autodetected_filesystem := partition.detect_inner_filesystem(old_password):
-									new_filesystem = autodetected_filesystem
-								else:
-									archinstall.log("Could not auto-detect the filesystem inside the encrypted volume.", fg='red')
-									archinstall.log("A filesystem must be defined for the unlocked encrypted partition.")
-									continue
-							break
-
-						# Since the potentially new filesystem is new
-						# we have to check if we support it. We can do this by formatting /dev/null with the partitions filesystem.
-						# There's a nice wrapper for this on the partition object itself that supports a path-override during .format()
-						try:
-							partition.format(new_filesystem, path='/dev/null', log_formatting=False, allow_formatting=True)
-						except archinstall.UnknownFilesystemFormat:
-							archinstall.log(f"Selected filesystem is not supported yet. If you want archinstall to support '{new_filesystem}',")
-							archinstall.log("please create a issue-ticket suggesting it on github at https://github.com/archlinux/archinstall/issues.")
-							archinstall.log("Until then, please enter another supported filesystem.")
-							continue
-						except archinstall.SysCallError:
-							pass  # Expected exception since mkfs.<format> can not format /dev/null. But that means our .format() function supported it.
-						break
-
-					# When we've selected all three criteria,
-					# We can safely mark the partition for formatting and where to mount it.
-					# TODO: allow_formatting might be redundant since target_mountpoint should only be
-					#       set if we actually want to format it anyway.
-					mountpoints_set.append(mountpoint)
-					partition.allow_formatting = True
-					partition.target_mountpoint = mountpoint
-					# Only overwrite the filesystem definition if we selected one:
-					if len(new_filesystem):
-						partition.filesystem = new_filesystem
-
-			archinstall.log('Using existing partition table reported above.')
-		elif option == 'format-all':
-			if not archinstall.arguments.get('filesystem', None):
-				archinstall.arguments['filesystem'] = archinstall.ask_for_main_filesystem_format()
-			archinstall.arguments['harddrive'].keep_partitions = False
-	elif archinstall.arguments['harddrive']:
-		# If the drive doesn't have any partitions, safely mark the disk with keep_partitions = False
-		# and ask the user for a root filesystem.
-		if not archinstall.arguments.get('filesystem', None):
-			archinstall.arguments['filesystem'] = archinstall.ask_for_main_filesystem_format()
-		archinstall.arguments['harddrive'].keep_partitions = False
-
-	# Get disk encryption password (or skip if blank)
-	if archinstall.arguments['harddrive'] and archinstall.arguments.get('!encryption-password', None) is None:
-		if passwd := archinstall.get_password(prompt='Enter disk encryption password (leave blank for no encryption): '):
->>>>>>> 54a693be
 			archinstall.arguments['!encryption-password'] = passwd
 
 			# If no partitions was marked as encrypted (rare), but a password was supplied -
@@ -331,12 +221,6 @@
 					unlocked_device.format(fs.find_partition('/').filesystem)
 					unlocked_device.mount(archinstall.storage.get('MOUNT_POINT', '/mnt'))
 			else:
-<<<<<<< HEAD
-				fs.find_partition('/').format(fs.find_partition('/').filesystem)
-				fs.find_partition('/').mount('/mnt')
-			if hasUEFI():
-				fs.find_partition('/boot').mount('/mnt/boot')
-=======
 				fs.find_partition('/').mount(archinstall.storage.get('MOUNT_POINT', '/mnt'))
 
 			if has_uefi():
@@ -344,7 +228,6 @@
 
 	perform_installation(archinstall.storage.get('MOUNT_POINT', '/mnt'))
 
->>>>>>> 54a693be
 
 def perform_installation(mountpoint):
 	"""
@@ -462,10 +345,6 @@
 	else:
 		archinstall.arguments['profile'] = None
 
-<<<<<<< HEAD
 ask_user_questions()
 perform_filesystem_operations()
-perform_installation(archinstall.arguments.get('target-mountpoint', None))
-=======
-perform_installation_steps()
->>>>>>> 54a693be
+perform_installation(archinstall.arguments.get('target-mountpoint', None))