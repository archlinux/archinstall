--- conflicted
+++ resolved
@@ -70,38 +70,12 @@
 
 	# Ask which harddrives/block-devices we will install to
 	# and convert them into archinstall.BlockDevice() objects.
-<<<<<<< HEAD
 	global_menu.enable('harddrives')
 
 	global_menu.enable('disk_layouts')
 
 	# Get disk encryption password (or skip if blank)
 	global_menu.enable('!encryption-password')
-=======
-	if archinstall.arguments.get('harddrives', None) is None:
-		archinstall.arguments['harddrives'] = archinstall.select_harddrives()
-	# we skip the customary .get('harddrives',None) 'cause we are pretty certain that at this point it contains at least none (behaviour has changed from previous version, where it had an empty list. Shouls be compatible with my code
-	if not archinstall.arguments['harddrives']:
-		archinstall.log("You decided to skip harddrive selection",fg="yellow",level=logging.INFO)
-		archinstall.log(f"and will use whatever drive-setup is mounted at {archinstall.storage['MOUNT_POINT']} (experimental)",fg="yellow",level=logging.INFO)
-		archinstall.log("WARNING: Archinstall won't check the suitability of this setup",fg="yellow",level=logging.INFO)
-		if input("Do you wish to continue ? [Y/n]").strip().lower() == 'n':
-			exit(1)
-	else:
-		if archinstall.storage.get('disk_layouts', None) is None:
-			archinstall.storage['disk_layouts'] = archinstall.select_disk_layout(archinstall.arguments['harddrives'], archinstall.arguments.get('advanced', False))
-
-		# Get disk encryption password (or skip if blank)
-		if archinstall.arguments.get('!encryption-password', None) is None:
-			if passwd := archinstall.get_password(prompt='Enter disk encryption password (leave blank for no encryption): '):
-				archinstall.arguments['!encryption-password'] = passwd
-
-		if archinstall.arguments.get('!encryption-password', None):
-			# If no partitions was marked as encrypted, but a password was supplied and we have some disks to format..
-			# Then we need to identify which partitions to encrypt. This will default to / (root).
-			if len(list(archinstall.encrypted_partitions(archinstall.storage['disk_layouts']))) == 0:
-				archinstall.storage['disk_layouts'] = archinstall.select_encrypted_partitions(archinstall.storage['disk_layouts'], archinstall.arguments['!encryption-password'])
->>>>>>> 240f688c
 
 	# Ask which boot-loader to use (will only ask if we're in BIOS (non-efi) mode)
 	global_menu.enable('bootloader')
@@ -114,19 +88,8 @@
 	# Ask for a root password (optional, but triggers requirement for super-user if skipped)
 	global_menu.enable('!root-password')
 
-<<<<<<< HEAD
 	global_menu.enable('!superusers')
 	global_menu.enable('!users')
-=======
-	# Ask for additional users (super-user if root pw was not set)
-	if not archinstall.arguments.get('!root-password', None) and not archinstall.arguments.get('!superusers', None):
-		archinstall.arguments['!superusers'] = archinstall.ask_for_superuser_account('Create a required super-user with sudo privileges: ', forced=True)
-
-	if not archinstall.arguments.get('!users'):
-		users, superusers = archinstall.ask_for_additional_users('Enter a username to create an additional user (leave blank to skip & continue): ')
-		archinstall.arguments['!users'] = users
-		archinstall.arguments['!superusers'] = {**archinstall.arguments.get('!superusers', {}), **superusers}
->>>>>>> 240f688c
 
 	# Ask for archinstall-specific profiles (such as desktop environments etc)
 	global_menu.enable('profile')
