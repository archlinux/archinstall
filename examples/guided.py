import json
import logging
import os
import time

import archinstall

if archinstall.arguments.get('help'):
	print("See `man archinstall` for help.")
	exit(0)
if os.getuid() != 0:
	print("Archinstall requires root privileges to run. See --help for more.")
	exit(1)

# Log various information about hardware before starting the installation. This might assist in troubleshooting
archinstall.log(f"Hardware model detected: {archinstall.sys_vendor()} {archinstall.product_name()}; UEFI mode: {archinstall.has_uefi()}", level=logging.DEBUG)
archinstall.log(f"Processor model detected: {archinstall.cpu_model()}", level=logging.DEBUG)
archinstall.log(f"Memory statistics: {archinstall.mem_available()} available out of {archinstall.mem_total()} total installed", level=logging.DEBUG)
archinstall.log(f"Virtualization detected: {archinstall.virtualization()}; is VM: {archinstall.is_vm()}", level=logging.DEBUG)
archinstall.log(f"Graphics devices detected: {archinstall.graphics_devices().keys()}", level=logging.DEBUG)

# For support reasons, we'll log the disk layout pre installation to match against post-installation layout
archinstall.log(f"Disk states before installing: {archinstall.disk_layouts()}", level=logging.DEBUG)


def ask_user_questions():
	"""
		First, we'll ask the user for a bunch of user input.
		Not until we're satisfied with what we want to install
		will we continue with the actual installation steps.
	"""

	# ref: https://github.com/archlinux/archinstall/pull/831
	# we'll set NTP to true by default since this is also
	# the default value specified in the menu options; in
	# case it will be changed by the user we'll also update
	# the system immediately
	archinstall.SysCommand('timedatectl set-ntp true')

	global_menu = archinstall.GlobalMenu()
	global_menu.enable('keyboard-layout')

	# Set which region to download packages from during the installation
	global_menu.enable('mirror-region')

	if archinstall.arguments.get('advanced', False):
		global_menu.enable('sys-language', True)
		global_menu.enable('sys-encoding', True)

	# Ask which harddrives/block-devices we will install to
	# and convert them into archinstall.BlockDevice() objects.
	global_menu.enable('harddrives')

	global_menu.enable('disk_layouts')

	# Get disk encryption password (or skip if blank)
	global_menu.enable('!encryption-password')

	# Ask which boot-loader to use (will only ask if we're in BIOS (non-efi) mode)
	global_menu.enable('bootloader')

	global_menu.enable('swap')

	# Get the hostname for the machine
	global_menu.enable('hostname')

	# Ask for a root password (optional, but triggers requirement for super-user if skipped)
	global_menu.enable('!root-password')

	global_menu.enable('!superusers')
	global_menu.enable('!users')

	# Ask for archinstall-specific profiles (such as desktop environments etc)
	global_menu.enable('profile')

	# Ask about audio server selection if one is not already set
	global_menu.enable('audio')

	# Ask for preferred kernel:
	global_menu.enable('kernels')

	global_menu.enable('packages')

	# Ask or Call the helper function that asks the user to optionally configure a network.
	global_menu.enable('nic')

	global_menu.enable('timezone')

	global_menu.enable('ntp')

	global_menu.run()


def save_user_configurations():
	user_credentials = {}
	if archinstall.arguments.get('!users'):
		user_credentials["!users"] = archinstall.arguments['!users']
	if archinstall.arguments.get('!superusers'):
		user_credentials["!superusers"] = archinstall.arguments['!superusers']
	if archinstall.arguments.get('!encryption-password'):
		user_credentials["!encryption-password"] = archinstall.arguments['!encryption-password']

	user_configuration = json.dumps({
		'config_version': archinstall.__version__, # Tells us what version was used to generate the config
		**archinstall.arguments, # __version__ will be overwritten by old version definition found in config
		'version': archinstall.__version__
	} , indent=4, sort_keys=True, cls=archinstall.JSON)

	with open("/var/log/archinstall/user_credentials.json", "w") as config_file:
		config_file.write(json.dumps(user_credentials, indent=4, sort_keys=True, cls=archinstall.UNSAFE_JSON))

	with open("/var/log/archinstall/user_configuration.json", "w") as config_file:
		config_file.write(user_configuration)

	if archinstall.arguments.get('disk_layouts'):
		user_disk_layout = json.dumps(archinstall.arguments['disk_layouts'], indent=4, sort_keys=True, cls=archinstall.JSON)
		with open("/var/log/archinstall/user_disk_layout.json", "w") as disk_layout_file:
			disk_layout_file.write(user_disk_layout)

def perform_filesystem_operations():
	print()
	print('This is your chosen configuration:')
	archinstall.log("-- Guided template chosen (with below config) --", level=logging.DEBUG)

	user_configuration = json.dumps({**archinstall.arguments, 'version' : archinstall.__version__} , indent=4, sort_keys=True, cls=archinstall.JSON)
	archinstall.log(user_configuration, level=logging.INFO)

	if archinstall.arguments.get('disk_layouts'):
		user_disk_layout = json.dumps(archinstall.arguments['disk_layouts'], indent=4, sort_keys=True, cls=archinstall.JSON)
		archinstall.log(user_disk_layout, level=logging.INFO)

	print()

	if archinstall.arguments.get('dry_run'):
		exit(0)

	if not archinstall.arguments.get('silent'):
		input('Press Enter to continue.')

	"""
		Issue a final warning before we continue with something un-revertable.
		We mention the drive one last time, and count from 5 to 0.
	"""

	if archinstall.arguments.get('harddrives', None):
		print(f" ! Formatting {archinstall.arguments['harddrives']} in ", end='')
		archinstall.do_countdown()

		"""
			Setup the blockdevice, filesystem (and optionally encryption).
			Once that's done, we'll hand over to perform_installation()
		"""
		mode = archinstall.GPT
		if archinstall.has_uefi() is False:
			mode = archinstall.MBR

		for drive in archinstall.arguments.get('harddrives', []):
			if archinstall.arguments.get('disk_layouts', {}).get(drive.path):
				with archinstall.Filesystem(drive, mode) as fs:
					fs.load_layout(archinstall.arguments['disk_layouts'][drive.path])

def perform_installation(mountpoint):
	"""
	Performs the installation steps on a block device.
	Only requirement is that the block devices are
	formatted and setup prior to entering this function.
	"""
	with archinstall.Installer(mountpoint, kernels=archinstall.arguments.get('kernels', ['linux'])) as installation:
		# Mount all the drives to the desired mountpoint
		# This *can* be done outside of the installation, but the installer can deal with it.
		if archinstall.arguments.get('disk_layouts'):
			installation.mount_ordered_layout(archinstall.arguments['disk_layouts'])

		# Placing /boot check during installation because this will catch both re-use and wipe scenarios.
		for partition in installation.partitions:
			if partition.mountpoint == installation.target + '/boot':
				if partition.size < 0.19: # ~200 MiB in GiB
					raise archinstall.DiskError(f"The selected /boot partition in use is not large enough to properly install a boot loader. Please resize it to at least 200MiB and re-run the installation.")

		# if len(mirrors):
		# Certain services might be running that affects the system during installation.
		# Currently, only one such service is "reflector.service" which updates /etc/pacman.d/mirrorlist
		# We need to wait for it before we continue since we opted in to use a custom mirror/region.
		installation.log('Waiting for automatic mirror selection (reflector) to complete.', level=logging.INFO)
		while archinstall.service_state('reflector') not in ('dead', 'failed'):
			time.sleep(1)
		
		# Set mirrors used by pacstrap (outside of installation)
		if archinstall.arguments.get('mirror-region', None):
			archinstall.use_mirrors(archinstall.arguments['mirror-region'])  # Set the mirrors for the live medium
		
		if installation.minimal_installation():
			installation.set_locale(archinstall.arguments['sys-language'], archinstall.arguments['sys-encoding'].upper())
			installation.set_hostname(archinstall.arguments['hostname'])
			if archinstall.arguments['mirror-region'].get("mirrors", None) is not None:
				installation.set_mirrors(archinstall.arguments['mirror-region'])  # Set the mirrors in the installation medium
			if archinstall.arguments['swap']:
				installation.setup_swap('zram')
			if archinstall.arguments["bootloader"] == "grub-install" and archinstall.has_uefi():
				installation.add_additional_packages("grub")
			installation.add_bootloader(archinstall.arguments["bootloader"])

			# If user selected to copy the current ISO network configuration
			# Perform a copy of the config
			if archinstall.arguments.get('nic', {}) == 'Copy ISO network configuration to installation':
				installation.copy_iso_network_config(enable_services=True)  # Sources the ISO network configuration to the install medium.
			elif archinstall.arguments.get('nic', {}).get('NetworkManager', False):
				installation.add_additional_packages("networkmanager")
				installation.enable_service('NetworkManager.service')
			# Otherwise, if a interface was selected, configure that interface
			elif archinstall.arguments.get('nic', {}):
				installation.configure_nic(**archinstall.arguments.get('nic', {}))
				installation.enable_service('systemd-networkd')
				installation.enable_service('systemd-resolved')

			if archinstall.arguments.get('audio', None) is not None:
				installation.log(f"This audio server will be used: {archinstall.arguments.get('audio', None)}", level=logging.INFO)
				if archinstall.arguments.get('audio', None) == 'pipewire':
					archinstall.Application(installation, 'pipewire').install()
				elif archinstall.arguments.get('audio', None) == 'pulseaudio':
					print('Installing pulseaudio ...')
					installation.add_additional_packages("pulseaudio")
			else:
				installation.log("No audio server will be installed.", level=logging.INFO)

			if archinstall.arguments.get('packages', None) and archinstall.arguments.get('packages', None)[0] != '':
				installation.add_additional_packages(archinstall.arguments.get('packages', None))

			if archinstall.arguments.get('profile', None):
				installation.install_profile(archinstall.arguments.get('profile', None))

			for user, user_info in archinstall.arguments.get('!users', {}).items():
				installation.user_create(user, user_info["!password"], sudo=False)

			for superuser, user_info in archinstall.arguments.get('!superusers', {}).items():
				installation.user_create(superuser, user_info["!password"], sudo=True)

			if timezone := archinstall.arguments.get('timezone', None):
				installation.set_timezone(timezone)

			if archinstall.arguments.get('ntp', False):
				installation.activate_time_syncronization()

			if archinstall.accessibility_tools_in_use():
				installation.enable_espeakup()

			if (root_pw := archinstall.arguments.get('!root-password', None)) and len(root_pw):
				installation.user_set_pw('root', root_pw)

			# This step must be after profile installs to allow profiles to install language pre-requisits.
			# After which, this step will set the language both for console and x11 if x11 was installed for instance.
			installation.set_keyboard_language(archinstall.arguments['keyboard-layout'])

			if archinstall.arguments['profile'] and archinstall.arguments['profile'].has_post_install():
				with archinstall.arguments['profile'].load_instructions(namespace=f"{archinstall.arguments['profile'].namespace}.py") as imported:
					if not imported._post_install():
						archinstall.log(' * Profile\'s post configuration requirements was not fulfilled.', fg='red')
						exit(1)

		# If the user provided a list of services to be enabled, pass the list to the enable_service function.
		# Note that while it's called enable_service, it can actually take a list of services and iterate it.
		if archinstall.arguments.get('services', None):
			installation.enable_service(*archinstall.arguments['services'])

		# If the user provided custom commands to be run post-installation, execute them now.
		if archinstall.arguments.get('custom-commands', None):
			archinstall.run_custom_user_commands(archinstall.arguments['custom-commands'], installation)

		installation.log("For post-installation tips, see https://wiki.archlinux.org/index.php/Installation_guide#Post-installation", fg="yellow")
		if not archinstall.arguments.get('silent'):
			prompt = 'Would you like to chroot into the newly created installation and perform post-installation configuration?'
			choice = archinstall.Menu(prompt, ['yes', 'no'], default_option='yes').run()
			if choice == 'yes':
				try:
					installation.drop_to_shell()
				except:
					pass

	# For support reasons, we'll log the disk layout post installation (crash or no crash)
	archinstall.log(f"Disk states after installing: {archinstall.disk_layouts()}", level=logging.DEBUG)


if not (archinstall.check_mirror_reachable() or archinstall.arguments.get('skip-mirror-check', False)):
	log_file = os.path.join(archinstall.storage.get('LOG_PATH', None), archinstall.storage.get('LOG_FILE', None))
	archinstall.log(f"Arch Linux mirrors are not reachable. Please check your internet connection and the log file '{log_file}'.", level=logging.INFO, fg="red")
	exit(1)

<<<<<<< HEAD

if not (archinstall.update_keyring() or archinstall.arguments.get('skip-keyring-update', False)):
	log_file = os.path.join(archinstall.storage.get('LOG_PATH', None), archinstall.storage.get('LOG_FILE', None))
	archinstall.log(f"Failed to update the keyring. Please check your internet connection and the log file '{log_file}'.", level=logging.INFO, fg="red")
	exit(1)
=======
if not archinstall.arguments.get('offline', False):
	# If we want to check for keyring updates
	# and the installed package version is lower than the upstream version
	if archinstall.arguments.get('skip-keyring-update', False) is False and \
		archinstall.installed_package('archlinux-keyring') < archinstall.find_package('archlinux-keyring'):

		# Then we update the keyring in the ISO environment
		if not archinstall.update_keyring():
			log_file = os.path.join(archinstall.storage.get('LOG_PATH', None), archinstall.storage.get('LOG_FILE', None))
			archinstall.log(f"Failed to update the keyring. Please check your internet connection and the log file '{log_file}'.", level=logging.INFO, fg="red")
			exit(1)
>>>>>>> 7fda1e42

if not archinstall.arguments.get('silent'):
	ask_user_questions()

save_user_configurations()
perform_filesystem_operations()
perform_installation(archinstall.storage.get('MOUNT_POINT', '/mnt'))<|MERGE_RESOLUTION|>--- conflicted
+++ resolved
@@ -285,13 +285,6 @@
 	archinstall.log(f"Arch Linux mirrors are not reachable. Please check your internet connection and the log file '{log_file}'.", level=logging.INFO, fg="red")
 	exit(1)
 
-<<<<<<< HEAD
-
-if not (archinstall.update_keyring() or archinstall.arguments.get('skip-keyring-update', False)):
-	log_file = os.path.join(archinstall.storage.get('LOG_PATH', None), archinstall.storage.get('LOG_FILE', None))
-	archinstall.log(f"Failed to update the keyring. Please check your internet connection and the log file '{log_file}'.", level=logging.INFO, fg="red")
-	exit(1)
-=======
 if not archinstall.arguments.get('offline', False):
 	# If we want to check for keyring updates
 	# and the installed package version is lower than the upstream version
@@ -303,7 +296,6 @@
 			log_file = os.path.join(archinstall.storage.get('LOG_PATH', None), archinstall.storage.get('LOG_FILE', None))
 			archinstall.log(f"Failed to update the keyring. Please check your internet connection and the log file '{log_file}'.", level=logging.INFO, fg="red")
 			exit(1)
->>>>>>> 7fda1e42
 
 if not archinstall.arguments.get('silent'):
 	ask_user_questions()
