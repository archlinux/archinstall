--- conflicted
+++ resolved
@@ -4,13 +4,7 @@
 import time
 
 import archinstall
-<<<<<<< HEAD
-from archinstall.lib.general import run_custom_user_commands
 from archinstall.lib.hardware import *
-from archinstall.lib.networking import check_mirror_reachable
-from archinstall.lib.profiles import is_desktop_profile
-=======
->>>>>>> c62cef3c
 
 if archinstall.arguments.get('help'):
 	print("See `man archinstall` for help.")
@@ -77,16 +71,7 @@
 		will we continue with the actual installation steps.
 	"""
 	if not archinstall.arguments.get('keyboard-layout', None):
-<<<<<<< HEAD
 		archinstall.arguments['keyboard-layout'] = archinstall.select_language()
-=======
-		while True:
-			try:
-				archinstall.arguments['keyboard-layout'] = archinstall.select_language(archinstall.list_keyboard_languages()).strip()
-				break
-			except archinstall.RequirementError as err:
-				archinstall.log(err, fg="red")
->>>>>>> c62cef3c
 
 	# Before continuing, set the preferred keyboard layout/language in the current terminal.
 	# This will just help the user with the next following questions.
