import archinstall

# Select a harddrive and a disk password
archinstall.log(f"Minimal only supports:")
archinstall.log(f" * Being installed to a single disk")

if archinstall.arguments.get('help', None):
	archinstall.log(f" - Optional disk encryption via --!encryption-password=<password>")
	archinstall.log(f" - Optional filesystem type via --filesystem=<fs type>")
	archinstall.log(f" - Optional systemd network via --network")

archinstall.arguments['harddrive'] = archinstall.select_disk(archinstall.all_disks())

def install_on(mountpoint):
	# We kick off the installer by telling it where the 
	with archinstall.Installer(mountpoint) as installation:
		# Strap in the base system, add a boot loader and configure
		# some other minor details as specified by this profile and user.
		if installation.minimal_installation():
			installation.set_hostname('minimal-arch')
			installation.add_bootloader()

			# Optionally enable networking:
			if archinstall.arguments.get('network', None):
				installation.copy_ISO_network_config(enable_services=True)

			installation.add_additional_packages(['nano', 'wget', 'git'])
			installation.install_profile('minimal')

			installation.user_create('devel', 'devel')
			installation.user_set_pw('root', 'airoot')

	# Once this is done, we output some useful information to the user
	# And the installation is complete.
	archinstall.log(f"There are two new accounts in your installation after reboot:")
	archinstall.log(f" * root (password: airoot)")
	archinstall.log(f" * devel (password: devel)")

if archinstall.arguments['harddrive']:
	archinstall.arguments['harddrive'].keep_partitions = False
	
	print(f" ! Formatting {archinstall.arguments['harddrive']} in ", end='')
	archinstall.do_countdown()

	# First, we configure the basic filesystem layout
	with archinstall.Filesystem(archinstall.arguments['harddrive'], archinstall.GPT) as fs:
		# We use the entire disk instead of setting up partitions on your own
		if archinstall.arguments['harddrive'].keep_partitions is False:
			fs.use_entire_disk(root_filesystem_type=archinstall.arguments.get('filesystem', 'btrfs'))

		boot = fs.find_partition('/boot')
		root = fs.find_partition('/')

<<<<<<< HEAD
with archinstall.Filesystem(harddrive) as fs:
	# Use the entire disk instead of setting up partitions on your own
	fs.use_entire_disk('luks2')
=======
		boot.format('vfat')
>>>>>>> be45268d

		# We encrypt the root partition if we got a password to do so with,
		# Otherwise we just skip straight to formatting and installation
		if archinstall.arguments.get('!encryption-password', None):
			root.encrypted = True
			root.encrypt(password=archinstall.arguments.get('!encryption-password', None))

			with archinstall.luks2(root, 'luksloop', archinstall.arguments.get('!encryption-password', None)) as unlocked_root:
				unlocked_root.format(root.filesystem)
				unlocked_root.mount('/mnt')
		else:
			root.format(root.filesystem)
			root.mount('/mnt')

		boot.mount('/mnt/boot')

install_on('/mnt')<|MERGE_RESOLUTION|>--- conflicted
+++ resolved
@@ -51,13 +51,7 @@
 		boot = fs.find_partition('/boot')
 		root = fs.find_partition('/')
 
-<<<<<<< HEAD
-with archinstall.Filesystem(harddrive) as fs:
-	# Use the entire disk instead of setting up partitions on your own
-	fs.use_entire_disk('luks2')
-=======
 		boot.format('vfat')
->>>>>>> be45268d
 
 		# We encrypt the root partition if we got a password to do so with,
 		# Otherwise we just skip straight to formatting and installation
