--- conflicted
+++ resolved
@@ -10,10 +10,7 @@
 from archinstall import disk
 from archinstall import menu
 from archinstall import models
-<<<<<<< HEAD
 from archinstall import locale
-=======
->>>>>>> d6535989
 from archinstall import info, debug
 
 if TYPE_CHECKING:
