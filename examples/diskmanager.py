import logging
<<<<<<< HEAD
from copy import deepcopy, copy
import re

from typing import Any, TYPE_CHECKING, Dict, Optional, List

if TYPE_CHECKING:
	_: Any

from archinstall.lib.user_interaction.disk_conf import get_default_partition_layout
from archinstall.lib.user_interaction.subvolume_config import SubvolumeList

GLOBAL_BLOCK_MAP = {}
"""
Auxiliary functions
"""
def list_free_space(device :archinstall.BlockDevice, unit :str = 'compact'):
	free_array = []
	if unit and unit.lower() in ('s','b','kib','mib','gib','tib','kb','mb','gb','tb','%','compact'):
		unit_string = f"unit {unit}"
	else:
		archinstall.log(f"Unit specified {unit} is not supported by Parted, switching to 'compact'", level=logging.DEBUG)
		unit_string = 'compact'
	try:
		for line in archinstall.SysCommand(f"parted -s --machine {device.path} {unit_string} print free"):
			line_split = line.decode('UTF-8').strip('\r\n;').split(':')
			if line_split[0] == device.path:
				full_size = line_split[1]
				sector_size = line_split[3]
			elif len(line_split) >= 4 and (line_split[4] == '' or 'free' in line_split[4]):
				if unit == 'compact':
					free_array.append((line_split[1],line_split[2],line_split[3]))
				else:
					free_array.append(list(map(lambda x,u=unit:int(convert_units(x,u)), [line_split[1],line_split[2],line_split[3]])))
				# (start, end, size))
	except archinstall.SysCallError as error:
		archinstall.log(f"Could not get free space on {device.path}: {error}", level=logging.DEBUG)
	return full_size,sector_size,free_array

def unit_best_fit(raw_value,default_unit='s'):
	""" given an arbitrary value (numeric or numeric + unit) returns the equivalent value in units with the higher integer part """
	base_value = convert_units(raw_value,'s',default_unit)
	conversion_rates = {
		'KiB' : 2,
		'MiB' : 2**11,
		'GiB' : 2**21,
		'TiB' : 2**31,
	}
	for unit in ('TiB','GiB','MiB','KiB'):
		if base_value > conversion_rates[unit]:
			return f"{convert_units(base_value,unit,'s',precision=1)} {unit}"
	return f"{base_value} s"


def convert_units(value,to_unit='b',d_from_unit='b',sector_size=512,precision=3):
	conversion_rates = {
		'kb' : 10**3,
		'mb' : 10**6,
		'gb' : 10**9,
		'tb' : 10**12,
		'kib' : 2**10,
		'mib' : 2**20,
		'gib' : 2**30,
		'tib' : 2**40,
		's' : sector_size
	}

	def to_bytes(number,unit):
		if unit == 'b':
			return number
		else:
			return number * conversion_rates[unit]

	def from_bytes(number,unit,precision=precision):
		if unit == 'b':
			return number
		if unit == 's':
			precision = 0
		return round(number / conversion_rates[unit],precision)

	if isinstance(value,(int,float)):
		target_value = value
		from_unit = d_from_unit.lower().strip() # if d_from_unit else 'b'
	else:
		result = re.split(r'(\d+\.\d+|\d+)',value.replace(',','').strip())
		from_unit = result[2].lower().strip() if result[2].strip() else d_from_unit
		target_value = float(result[1])

	to_unit = to_unit.lower().strip()

	if (from_unit == '%') or (to_unit == '%'):
		archinstall.log(f"convert units does not support % notation")
		return value

	if from_unit in ('s','b','kib','mib','gib','tib','kb','mb','gb','tb'):
		pass
	else:
		raise archinstall.UserError(f"Invalid use of {from_unit} as from unit in convert_units")
	if to_unit in ('s','b','kib','mib','gib','tib','kb','mb','gb','tb'):
		pass
	else:
		raise archinstall.UserError(f"Invalid use of {to_unit} as to unit in convert_units")

	if to_unit == from_unit:
		return target_value
	if to_unit in ('s','b'):
		return int(round(from_bytes(to_bytes(target_value,from_unit),to_unit.strip().lower(),precision),0))
	else:
		return from_bytes(to_bytes(target_value,from_unit),to_unit.strip().lower(),precision)

def get_device_info(device):
	try:
		information = archinstall.blkid(f'blkid -p -o export {device}')
	# TODO: No idea why F841 is raised here:
	except archinstall.SysCallError as error: # noqa: F841
		if error.exit_code in (512, 2):
			# Assume that it's a loop device, and try to get info on it
			try:
				information = archinstall.get_loop_info(device)
				if not information:
					raise archinstall.SysCallError("Could not get loop information", exit_code=1)

			except archinstall.SysCallError:
				information = archinstall.get_blockdevice_uevent(pathlib.Path(device).name)
		else:
			raise error

	information = archinstall.enrich_blockdevice_information(information)
	return information

# perform_gap_assignement
def create_gaps(structure,disk,disk_size):
	struct_full = []
	presumed_start = 34  # TODO this is for GPT formatted disks. Need to establish a standard behavior
	for part in structure:
		if int(part['start']) > presumed_start:
			gap = {
				"id": f"{disk} {presumed_start:>15}",
				"class" : 'gap',
				"type" : None,
				"start" : presumed_start,
				"size" : int(part['start']) - presumed_start ,
				# "sizeG": round(int(device_info['PART_ENTRY_SIZE']) * 512 / archinstall.GIGA,1),
				"boot" : False,
				"encrypted" : False,
				"wipe" : False,
				"actual_mountpoint" : None,
				"mountpoint" : None,
				"filesystem" : {},
				"uuid": None,
				# "partnr": device_info['PART_ENTRY_NUMBER'],
				"path": None,
				"subvolumes":{}
			}
			struct_full.append(gap)
		elif int(part['start']) < presumed_start:
			print(f"Might have off by one error ,{part['start']},{presumed_start}")
		struct_full.append(part)
		# TODO percentajes if it is not at the end. Might be off by one. I believe it never reaches here
		if isinstance(part['size'],str) and part['size'].endswith('%'): # if it is at the end. Might be off by one
			size = ((disk_size - 34) - int(part['start'])) * int(part['size'][:-1]) * 0.01
			presumed_start = int(part['start']) + int(size)
		else:
			presumed_start = int(part['start']) + int(part['size'])

	# don't ask me why the 34 sector difference. Probably a copy of a master record or such
	if presumed_start < (disk_size - 34) :
		gap = {
			"id": f"{disk} {presumed_start:>15}",
			"class" : 'gap',
			"type" : None,
			"start" : presumed_start,
			"size" : disk_size - 34 - presumed_start,
			# "sizeG": round(int(device_info['PART_ENTRY_SIZE']) * 512 / archinstall.GIGA,1),
			"boot" : False,
			"encrypted" : False,
			"wipe" : False,
			"actual_mountpoint" : None,
			"mountpoint" : None,
			"filesystem" : {},
			"uuid": None,
			# "partnr": device_info['PART_ENTRY_NUMBER'],
			"path": None,
			"subvolumes":{}
		}
		struct_full.append(gap)
	return struct_full

def create_global_block_map(disks=None):
	def list_subvols(object):
		subvol_info = [archinstall.Subvolume(subvol.name,str(subvol.full_path)) for subvol in object.subvolumes]
		return subvol_info

	archinstall.log(_("Waiting for the system to get actual block device info"),fg="yellow")
	result = archinstall.all_blockdevices(partitions=True)
	hard_drives = []
	disk_layout = {}
	encrypted_partitions = set()
	my_disks = {item.path for item in disks} if disks else {}

	for res in sorted(result):
		device_info = {}
		for entry in get_device_info(res):
			device_info = device_info | get_device_info(res)[entry]
		if isinstance(result[res],archinstall.BlockDevice): # disk
			if my_disks and res not in my_disks:
				continue
			hard_drives.append(result[res])
			if result[res].size == 0:
				continue
			try:
				disk_layout[res] = {'partitions':[],
									'structure':[], # physical structure
							'wipe':False,
							'pttype':result[res].info.get('PTTYPE',None),
							'ptuuid':result[res].info.get('PTUUID',None),
							'sizeG':result[res].size,
							'size':device_size_sectors(res),
							'sector_size':device_sector_size(res)}

			except KeyError as e:
				print(f"Horror at {res} Terror at {e}")
				pprint(device_info)
				exit(1)

		if isinstance(result[res],archinstall.Partition):
			if my_disks and result[res].parent not in my_disks:
				continue
			try:
				if device_info['TYPE'] == 'crypto_LUKS':
					encrypted = True
					encrypted_partitions.add(res)
				else:
					encrypted = False
				# TODO make the subvolumes work
				if result[res].filesystem == 'btrfs':
					subvol_info = list_subvols(result[res])
				else:
					subvol_info = {}
				partition = {
					"id": f"{result[res].parent} {device_info['PART_ENTRY_OFFSET']:>15}",
					"type" : device_info.get('PART_ENTRY_NAME',device_info.get('PART_ENTRY_TYPE','')),
					"start" : device_info['PART_ENTRY_OFFSET'],
					"size" : device_info['PART_ENTRY_SIZE'],
					# "sizeG": round(int(device_info['PART_ENTRY_SIZE']) * 512 / archinstall.GIGA,1),
					"boot" : result[res].boot,
					"encrypted" : encrypted,
					"wipe" : False,
					"actual_mountpoint" : result[res].mountpoint,  # <-- this is false
					"mountpoint" : None,
					"filesystem" : {
						"format" : result[res].filesystem
					},
					"uuid": result[res].uuid,
					"partnr": device_info['PART_ENTRY_NUMBER'],
					"path": device_info['PATH'],
					"actual_subvolumes": subvol_info,
					"subvolumes":[]
				}
				disk_layout[result[res].parent]['structure'].append(partition)
			except KeyError as e:
				print(f"Horror at {res} Terror at {e}")
				pprint(device_info)
				exit()
			# TODO encrypted volumes
			# TODO btrfs subvolumes
			# TODO aditional fields
			# TODO swap volumes
			# gaps
		if isinstance(result[res],archinstall.DMCryptDev):
			# TODO we need to ensure the device is opened and later closed to get the info
			# Problems with integration. Returned prior to normal partitions
			print('==>')
			print(res)
			print(result[res])
			print('\t',result[res].name)
			print('\t',result[res].path)
			print('\t',result[res].MapperDev)
			print('\t\t',result[res].MapperDev.name)
			print('\t\t',result[res].MapperDev.partition)
			print('\t\t',result[res].MapperDev.partition.path)  # <-- linkage
			print('\t\t',result[res].MapperDev.path)
			print('\t\t',result[res].MapperDev.filesystem) # <--
			print('\t\t',list_subvols(result[res].MapperDev)) # <-- is empty if not mounted/
			print('\t\t',result[res].MapperDev.mount_information) # <-- error if not mounted
			print('\t\t',result[res].MapperDev.mountpoint) # <-- error if not mounted
			print('\t',result[res].mountpoint)
			print('\t',result[res].filesystem)
			pprint(device_info)
			print()
			# TODO move relevant information to the corresponding partition
			input('yep')
	GLOBAL_BLOCK_MAP.update(disk_layout)

def normalize_from_layout(partition_list,disk):
	last_sector = GLOBAL_BLOCK_MAP[disk]['size'] - 1

	def subvol_normalize(part):
		subvol_info = part.get('btrfs',{}).get('subvolumes',{})
		norm_subvol = []
		if subvol_info and isinstance(subvol_info,dict): # old syntax
			for subvol in subvol_info:
				if subvol_info[subvol] is None:
					norm_subvol.append(archinstall.Subvolume(subvol))
				elif isinstance(subvol_info[subvol],str):
					norm_subvol.append(archinstall.Subvolume(subvol,subvol_info[subvol]))
				else:
					# TODO compress and nodatacow in this case
					mi_compress = True if 'compress' in subvol_info.get('options',[]) else False
					mi_nodatacow = True if 'nodatacow' in subvol_info.get('options',[]) else False
					norm_subvol.append(archinstall.Subvolue(subvol,subvol_info[subvol].get('mountpoint'),mi_compress,mi_nodatacow))
		elif subvol_info:
			for subvol in subvol_info:
				if isinstance(subvol,archinstall.Subvolume):
					norm_subvol.append(subvol)
				else:
					norm_subvol.append(archinstall.Subvolume(subvol.get('name'),subvol.get('mountpoint'),subvol.get('compress',False),subvol.get('nodatacow',False)))
		return norm_subvol

	def size_normalize(part,disk):
		start = convert_units(part['start'],'s','s')
		if isinstance(part['size'],str) and part['size'].endswith('%'):
			size = round((last_sector - start + 1) * float(part['size'][:-1]) * 0.01,0)
			sizeG = part['size']
		else:
			size = convert_units(part['size'],'s','s')
			sizeG = part['size'] if part['size'].lower().endswith('b') else None
		return start, size, sizeG
	result = []
	for part in partition_list:
		start,size,sizeG = size_normalize(part,disk)
		result.append({
			"id": f"{disk} {start:>15}",
			"class": "partition",
			"type" : part.get('type','primary'),
			"start" : start,
			"size" : size,
			"sizeG": sizeG,
			"boot" : part.get('boot',False),
			"encrypted" : part.get('encrypted',False),
			"wipe" : part.get('wipe',False),
			"actual_mountpoint" : None,
			"mountpoint" : part.get('mountpoint'),
			"filesystem" : {
				"format" : part.get('filesystem',{}).get('format'),
				"format_options":part.get('filesystem',{}).get('format_options',[]),
				"mount_options":part.get('filesystem',{}).get('mount_options',[]),
			},
			"uuid": None,
			# "partnr": device_info['PART_ENTRY_NUMBER'],
			"path": None,
			"subvolumes":subvol_normalize(part)
		})
	return result

def integrate_layout_in_global_map(harddrives,layout):
	result_dict = {}
	# disk in harddrives must exist in the machine
	# TODO ENHACEMENT offer alternative
	hard_list = [drive.path for drive in harddrives]
	if hard_list:

		for disk in hard_list:
			# harddrives brings BlockDevice
			if disk not in GLOBAL_BLOCK_MAP:
				archinstall.log(f"harddrives: Block Device {disk} can not be accessed in this machine",fg='red',level=logging.ERROR)
				exit(1)
	if layout:
		for disk in layout:
			if disk not in GLOBAL_BLOCK_MAP:
				archinstall.log(f"layout: Block Device {disk} can not be accessed in this machine",fg='red',level=logging.ERROR)
				exit(1)

	for disk in GLOBAL_BLOCK_MAP:
		if not hard_list or disk in hard_list:
			result_dict[disk] = {}
			for key in GLOBAL_BLOCK_MAP[disk]:
				if key == 'structure':
					result_dict[disk]['partitions'] = copy(GLOBAL_BLOCK_MAP[disk]['structure'])
				else:
					result_dict[disk][key] = GLOBAL_BLOCK_MAP[disk][key]
			if layout and disk in layout:
				# TODO normalize contents of layout
				normalized_partitions = normalize_from_layout(layout[disk].get('partitions',[]),disk)
				if layout[disk].get('wipe',False):
					result_dict[disk]['wipe'] = True
					result_dict[disk]['partitions'] = normalized_partitions
					# result_dict[disk]['partitions'] = create_gaps(normalized_partitions, disk, GLOBAL_BLOCK_MAP[disk]['size'])
				else:
					# TODO reconcilie list.
					# NO overlap. Fist delete then add/compare from the physical list
					# result_dict[disk]['partitions'] = create_gaps(normalized_partitions, disk, GLOBAL_BLOCK_MAP[disk]['size'])
					result_dict[disk]['partitions'] = normalized_partitions
	return result_dict

def from_general_dict_to_display(layout):

	entry_list = {}
	for entry in layout:
		entry_list[entry] = {key:value for key,value in layout[entry].items() if key != 'partitions'}
		entry_list[entry]['class'] = 'disk'
		for i,part in enumerate(layout[entry].get('partitions',{})):
			clave = part['id']
			entry_list[clave] = {key:value for key,value in part.items()}
			if not entry_list[clave].get('class'):
				entry_list[clave]['class'] = 'partition'
			entry_list[clave]['parent'] = entry
	return entry_list

def device_size_sectors(path):
	nombre = path.split('/')[-1]
	filename = f"/sys/class/block/{nombre}/size"
	with open(filename,'r') as file:
		size = file.read()
	return int(size) - 33 # The last 34 sectors are used by the system in GPT drives. If I substract 34 i miss 1 sector

def device_sector_size(path):
	nombre = path.split('/')[-1]
	filename = f"/sys/class/block/{nombre}/queue/logical_block_size"
	with open(filename,'r') as file:
		size = file.read()
	return int(size)

def eval_percent(percentage,start,end,disk_path):
=======
import os
import time

import archinstall
from archinstall import ConfigurationOutput, Menu
from archinstall.lib.models.network_configuration import NetworkConfigurationHandler

if archinstall.arguments.get('help'):
	print("See `man archinstall` for help.")
	exit(0)
if os.getuid() != 0:
	print(_("Archinstall requires root privileges to run. See --help for more."))
	exit(1)

# Log various information about hardware before starting the installation. This might assist in troubleshooting
archinstall.log(f"Hardware model detected: {archinstall.sys_vendor()} {archinstall.product_name()}; UEFI mode: {archinstall.has_uefi()}", level=logging.DEBUG)
archinstall.log(f"Processor model detected: {archinstall.cpu_model()}", level=logging.DEBUG)
archinstall.log(f"Memory statistics: {archinstall.mem_available()} available out of {archinstall.mem_total()} total installed", level=logging.DEBUG)
archinstall.log(f"Virtualization detected: {archinstall.virtualization()}; is VM: {archinstall.is_vm()}", level=logging.DEBUG)
archinstall.log(f"Graphics devices detected: {archinstall.graphics_devices().keys()}", level=logging.DEBUG)

# For support reasons, we'll log the disk layout pre installation to match against post-installation layout
archinstall.log(f"Disk states before installing: {archinstall.disk_layouts()}", level=logging.DEBUG)


def ask_user_questions():
>>>>>>> 8f68fe6d
	"""
		First, we'll ask the user for a bunch of user input.
		Not until we're satisfied with what we want to install
		will we continue with the actual installation steps.
	"""
	from archinstall.lib.user_interaction.diskmanager.glue import diskmanager
	diskmanager(archinstall.arguments,archinstall.storage)
	# ref: https://github.com/archlinux/archinstall/pull/831
	# we'll set NTP to true by default since this is also
	# the default value specified in the menu options; in
	# case it will be changed by the user we'll also update
	# the system immediately
	global_menu = archinstall.GlobalMenu(data_store=archinstall.arguments)

	global_menu.enable('archinstall-language')

	global_menu.enable('keyboard-layout')

	# Set which region to download packages from during the installation
	global_menu.enable('mirror-region')

	global_menu.enable('sys-language')
	global_menu.enable('sys-encoding')

	# Ask which harddrives/block-devices we will install to
	# and convert them into archinstall.BlockDevice() objects.
	global_menu.enable('harddrives')

	global_menu.enable('disk_layouts')

	# Get disk encryption password (or skip if blank)
	global_menu.enable('!encryption-password')

	if archinstall.arguments.get('advanced', False) or archinstall.arguments.get('HSM', None):
		# Enables the use of HSM
		global_menu.enable('HSM')

	# Ask which boot-loader to use (will only ask if we're in UEFI mode, otherwise will default to GRUB)
	global_menu.enable('bootloader')

	global_menu.enable('swap')

	# Get the hostname for the machine
	global_menu.enable('hostname')

	# Ask for a root password (optional, but triggers requirement for super-user if skipped)
	global_menu.enable('!root-password')

	global_menu.enable('!users')

	# Ask for archinstall-specific profiles (such as desktop environments etc)
	global_menu.enable('profile')

	# Ask about audio server selection if one is not already set
	global_menu.enable('audio')

	# Ask for preferred kernel:
	global_menu.enable('kernels')

	global_menu.enable('packages')

	# Ask or Call the helper function that asks the user to optionally configure a network.
	global_menu.enable('nic')

	global_menu.enable('timezone')

	global_menu.enable('ntp')

	global_menu.enable('additional-repositories')

	global_menu.enable('__separator__')

	global_menu.enable('save_config')
	global_menu.enable('install')
	global_menu.enable('abort')

	global_menu.run()


def perform_filesystem_operations():
	"""
		Issue a final warning before we continue with something un-revertable.
		We mention the drive one last time, and count from 5 to 0.
	"""

	if archinstall.arguments.get('harddrives', None):
		print(_(f" ! Formatting {archinstall.arguments['harddrives']} in "), end='')
		archinstall.do_countdown()

		"""
			Setup the blockdevice, filesystem (and optionally encryption).
			Once that's done, we'll hand over to perform_installation()
		"""
		mode = archinstall.GPT
		if archinstall.has_uefi() is False:
			mode = archinstall.MBR

		for drive in archinstall.arguments.get('harddrives', []):
			if archinstall.arguments.get('disk_layouts', {}).get(drive.path):
				with archinstall.Filesystem(drive, mode) as fs:
					fs.load_layout(archinstall.arguments['disk_layouts'][drive.path])


def perform_installation(mountpoint):
	"""
	Performs the installation steps on a block device.
	Only requirement is that the block devices are
	formatted and setup prior to entering this function.
	"""

	with archinstall.Installer(mountpoint, kernels=archinstall.arguments.get('kernels', ['linux'])) as installation:
		# Mount all the drives to the desired mountpoint
		# This *can* be done outside of the installation, but the installer can deal with it.
		if archinstall.arguments.get('disk_layouts'):
			installation.mount_ordered_layout(archinstall.arguments['disk_layouts'])

		# Placing /boot check during installation because this will catch both re-use and wipe scenarios.
		for partition in installation.partitions:
			if partition.mountpoint == installation.target + '/boot':
				if partition.size < 0.19: # ~200 MiB in GiB
					raise archinstall.DiskError(f"The selected /boot partition in use is not large enough to properly install a boot loader. Please resize it to at least 200MiB and re-run the installation.")

		# if len(mirrors):
		# Certain services might be running that affects the system during installation.
		# Currently, only one such service is "reflector.service" which updates /etc/pacman.d/mirrorlist
		# We need to wait for it before we continue since we opted in to use a custom mirror/region.
		installation.log('Waiting for automatic mirror selection (reflector) to complete.', level=logging.INFO)
		while archinstall.service_state('reflector') not in ('dead', 'failed'):
			time.sleep(1)

		# If we've activated NTP, make sure it's active in the ISO too and
		# make sure at least one time-sync finishes before we continue with the installation
		if archinstall.arguments.get('ntp', False):
			# Activate NTP in the ISO
			archinstall.SysCommand('timedatectl set-ntp true')

			# TODO: This block might be redundant, but this service is not activated unless
			# `timedatectl set-ntp true` is executed.
			logged = False
			while archinstall.service_state('dbus-org.freedesktop.timesync1.service') not in ('running'):
				if not logged:
					installation.log(f"Waiting for dbus-org.freedesktop.timesync1.service to enter running state", level=logging.INFO)
					logged = True
				time.sleep(1)

			logged = False
			while 'Server: n/a' in archinstall.SysCommand('timedatectl timesync-status --no-pager --property=Server --value'):
				if not logged:
					installation.log(f"Waiting for timedatectl timesync-status to report a timesync against a server", level=logging.INFO)
					logged = True
				time.sleep(1)

		# Set mirrors used by pacstrap (outside of installation)
		if archinstall.arguments.get('mirror-region', None):
			archinstall.use_mirrors(archinstall.arguments['mirror-region'])  # Set the mirrors for the live medium

		# Retrieve list of additional repositories and set boolean values appropriately
		enable_testing = 'testing' in archinstall.arguments.get('additional-repositories', None)
		enable_multilib = 'multilib' in archinstall.arguments.get('additional-repositories', None)

		if installation.minimal_installation(testing=enable_testing, multilib=enable_multilib):
			installation.set_locale(archinstall.arguments['sys-language'], archinstall.arguments['sys-encoding'].upper())
			installation.set_hostname(archinstall.arguments['hostname'])
			if archinstall.arguments['mirror-region'].get("mirrors", None) is not None:
				installation.set_mirrors(archinstall.arguments['mirror-region'])  # Set the mirrors in the installation medium
			if archinstall.arguments['swap']:
				installation.setup_swap('zram')
			if archinstall.arguments["bootloader"] == "grub-install" and archinstall.has_uefi():
				installation.add_additional_packages("grub")
			installation.add_bootloader(archinstall.arguments["bootloader"])

			# If user selected to copy the current ISO network configuration
			# Perform a copy of the config
			network_config = archinstall.arguments.get('nic', None)

			if network_config:
				handler = NetworkConfigurationHandler(network_config)
				handler.config_installer(installation)

			if archinstall.arguments.get('audio', None) is not None:
				installation.log(f"This audio server will be used: {archinstall.arguments.get('audio', None)}", level=logging.INFO)
				if archinstall.arguments.get('audio', None) == 'pipewire':
					archinstall.Application(installation, 'pipewire').install()
				elif archinstall.arguments.get('audio', None) == 'pulseaudio':
					print('Installing pulseaudio ...')
					installation.add_additional_packages("pulseaudio")
			else:
				installation.log("No audio server will be installed.", level=logging.INFO)

			if archinstall.arguments.get('packages', None) and archinstall.arguments.get('packages', None)[0] != '':
				installation.add_additional_packages(archinstall.arguments.get('packages', None))

			if archinstall.arguments.get('profile', None):
				installation.install_profile(archinstall.arguments.get('profile', None))

			if users := archinstall.arguments.get('!users', None):
				installation.create_users(users)

			if timezone := archinstall.arguments.get('timezone', None):
				installation.set_timezone(timezone)

			if archinstall.arguments.get('ntp', False):
				installation.activate_time_syncronization()

			if archinstall.accessibility_tools_in_use():
				installation.enable_espeakup()

			if (root_pw := archinstall.arguments.get('!root-password', None)) and len(root_pw):
				installation.user_set_pw('root', root_pw)

			# This step must be after profile installs to allow profiles to install language pre-requisits.
			# After which, this step will set the language both for console and x11 if x11 was installed for instance.
			installation.set_keyboard_language(archinstall.arguments['keyboard-layout'])

			if archinstall.arguments['profile'] and archinstall.arguments['profile'].has_post_install():
				with archinstall.arguments['profile'].load_instructions(namespace=f"{archinstall.arguments['profile'].namespace}.py") as imported:
					if not imported._post_install():
						archinstall.log(' * Profile\'s post configuration requirements was not fulfilled.', fg='red')
						exit(1)

		# If the user provided a list of services to be enabled, pass the list to the enable_service function.
		# Note that while it's called enable_service, it can actually take a list of services and iterate it.
		if archinstall.arguments.get('services', None):
			installation.enable_service(*archinstall.arguments['services'])

		# If the user provided custom commands to be run post-installation, execute them now.
		if archinstall.arguments.get('custom-commands', None):
			archinstall.run_custom_user_commands(archinstall.arguments['custom-commands'], installation)

		installation.genfstab()

		installation.log("For post-installation tips, see https://wiki.archlinux.org/index.php/Installation_guide#Post-installation", fg="yellow")
		if not archinstall.arguments.get('silent'):
			prompt = str(_('Would you like to chroot into the newly created installation and perform post-installation configuration?'))
			choice = Menu(prompt, Menu.yes_no(), default_option=Menu.yes()).run()
			if choice == Menu.yes():
				try:
					installation.drop_to_shell()
				except:
					pass

	# For support reasons, we'll log the disk layout post installation (crash or no crash)
	archinstall.log(f"Disk states after installing: {archinstall.disk_layouts()}", level=logging.DEBUG)


if not (archinstall.check_mirror_reachable() or archinstall.arguments.get('skip-mirror-check', False)):
	log_file = os.path.join(archinstall.storage.get('LOG_PATH', None), archinstall.storage.get('LOG_FILE', None))
	archinstall.log(f"Arch Linux mirrors are not reachable. Please check your internet connection and the log file '{log_file}'.", level=logging.INFO, fg="red")
	exit(1)

if not archinstall.arguments['offline']:
	latest_version_archlinux_keyring = max([k.pkg_version for k in archinstall.find_package('archlinux-keyring')])

	# If we want to check for keyring updates
	# and the installed package version is lower than the upstream version
	if archinstall.arguments.get('skip-keyring-update', False) is False and \
		archinstall.installed_package('archlinux-keyring').version < latest_version_archlinux_keyring:

		# Then we update the keyring in the ISO environment
		if not archinstall.update_keyring():
			log_file = os.path.join(archinstall.storage.get('LOG_PATH', None), archinstall.storage.get('LOG_FILE', None))
			archinstall.log(f"Failed to update the keyring. Please check your internet connection and the log file '{log_file}'.", level=logging.INFO, fg="red")
			exit(1)

if not archinstall.arguments.get('silent'):
	ask_user_questions()

config_output = ConfigurationOutput(archinstall.arguments)
if not archinstall.arguments.get('silent'):
	config_output.show()
config_output.save()

if archinstall.arguments.get('dry_run'):
	exit(0)

if not archinstall.arguments.get('silent'):
	input(str(_('Press Enter to continue.')))

archinstall.configuration_sanity_check()
perform_filesystem_operations()
perform_installation(archinstall.storage.get('MOUNT_POINT', '/mnt'))<|MERGE_RESOLUTION|>--- conflicted
+++ resolved
@@ -1,431 +1,8 @@
+
 import logging
-<<<<<<< HEAD
-from copy import deepcopy, copy
-import re
-
-from typing import Any, TYPE_CHECKING, Dict, Optional, List
-
-if TYPE_CHECKING:
-	_: Any
-
-from archinstall.lib.user_interaction.disk_conf import get_default_partition_layout
-from archinstall.lib.user_interaction.subvolume_config import SubvolumeList
-
-GLOBAL_BLOCK_MAP = {}
-"""
-Auxiliary functions
-"""
-def list_free_space(device :archinstall.BlockDevice, unit :str = 'compact'):
-	free_array = []
-	if unit and unit.lower() in ('s','b','kib','mib','gib','tib','kb','mb','gb','tb','%','compact'):
-		unit_string = f"unit {unit}"
-	else:
-		archinstall.log(f"Unit specified {unit} is not supported by Parted, switching to 'compact'", level=logging.DEBUG)
-		unit_string = 'compact'
-	try:
-		for line in archinstall.SysCommand(f"parted -s --machine {device.path} {unit_string} print free"):
-			line_split = line.decode('UTF-8').strip('\r\n;').split(':')
-			if line_split[0] == device.path:
-				full_size = line_split[1]
-				sector_size = line_split[3]
-			elif len(line_split) >= 4 and (line_split[4] == '' or 'free' in line_split[4]):
-				if unit == 'compact':
-					free_array.append((line_split[1],line_split[2],line_split[3]))
-				else:
-					free_array.append(list(map(lambda x,u=unit:int(convert_units(x,u)), [line_split[1],line_split[2],line_split[3]])))
-				# (start, end, size))
-	except archinstall.SysCallError as error:
-		archinstall.log(f"Could not get free space on {device.path}: {error}", level=logging.DEBUG)
-	return full_size,sector_size,free_array
-
-def unit_best_fit(raw_value,default_unit='s'):
-	""" given an arbitrary value (numeric or numeric + unit) returns the equivalent value in units with the higher integer part """
-	base_value = convert_units(raw_value,'s',default_unit)
-	conversion_rates = {
-		'KiB' : 2,
-		'MiB' : 2**11,
-		'GiB' : 2**21,
-		'TiB' : 2**31,
-	}
-	for unit in ('TiB','GiB','MiB','KiB'):
-		if base_value > conversion_rates[unit]:
-			return f"{convert_units(base_value,unit,'s',precision=1)} {unit}"
-	return f"{base_value} s"
-
-
-def convert_units(value,to_unit='b',d_from_unit='b',sector_size=512,precision=3):
-	conversion_rates = {
-		'kb' : 10**3,
-		'mb' : 10**6,
-		'gb' : 10**9,
-		'tb' : 10**12,
-		'kib' : 2**10,
-		'mib' : 2**20,
-		'gib' : 2**30,
-		'tib' : 2**40,
-		's' : sector_size
-	}
-
-	def to_bytes(number,unit):
-		if unit == 'b':
-			return number
-		else:
-			return number * conversion_rates[unit]
-
-	def from_bytes(number,unit,precision=precision):
-		if unit == 'b':
-			return number
-		if unit == 's':
-			precision = 0
-		return round(number / conversion_rates[unit],precision)
-
-	if isinstance(value,(int,float)):
-		target_value = value
-		from_unit = d_from_unit.lower().strip() # if d_from_unit else 'b'
-	else:
-		result = re.split(r'(\d+\.\d+|\d+)',value.replace(',','').strip())
-		from_unit = result[2].lower().strip() if result[2].strip() else d_from_unit
-		target_value = float(result[1])
-
-	to_unit = to_unit.lower().strip()
-
-	if (from_unit == '%') or (to_unit == '%'):
-		archinstall.log(f"convert units does not support % notation")
-		return value
-
-	if from_unit in ('s','b','kib','mib','gib','tib','kb','mb','gb','tb'):
-		pass
-	else:
-		raise archinstall.UserError(f"Invalid use of {from_unit} as from unit in convert_units")
-	if to_unit in ('s','b','kib','mib','gib','tib','kb','mb','gb','tb'):
-		pass
-	else:
-		raise archinstall.UserError(f"Invalid use of {to_unit} as to unit in convert_units")
-
-	if to_unit == from_unit:
-		return target_value
-	if to_unit in ('s','b'):
-		return int(round(from_bytes(to_bytes(target_value,from_unit),to_unit.strip().lower(),precision),0))
-	else:
-		return from_bytes(to_bytes(target_value,from_unit),to_unit.strip().lower(),precision)
-
-def get_device_info(device):
-	try:
-		information = archinstall.blkid(f'blkid -p -o export {device}')
-	# TODO: No idea why F841 is raised here:
-	except archinstall.SysCallError as error: # noqa: F841
-		if error.exit_code in (512, 2):
-			# Assume that it's a loop device, and try to get info on it
-			try:
-				information = archinstall.get_loop_info(device)
-				if not information:
-					raise archinstall.SysCallError("Could not get loop information", exit_code=1)
-
-			except archinstall.SysCallError:
-				information = archinstall.get_blockdevice_uevent(pathlib.Path(device).name)
-		else:
-			raise error
-
-	information = archinstall.enrich_blockdevice_information(information)
-	return information
-
-# perform_gap_assignement
-def create_gaps(structure,disk,disk_size):
-	struct_full = []
-	presumed_start = 34  # TODO this is for GPT formatted disks. Need to establish a standard behavior
-	for part in structure:
-		if int(part['start']) > presumed_start:
-			gap = {
-				"id": f"{disk} {presumed_start:>15}",
-				"class" : 'gap',
-				"type" : None,
-				"start" : presumed_start,
-				"size" : int(part['start']) - presumed_start ,
-				# "sizeG": round(int(device_info['PART_ENTRY_SIZE']) * 512 / archinstall.GIGA,1),
-				"boot" : False,
-				"encrypted" : False,
-				"wipe" : False,
-				"actual_mountpoint" : None,
-				"mountpoint" : None,
-				"filesystem" : {},
-				"uuid": None,
-				# "partnr": device_info['PART_ENTRY_NUMBER'],
-				"path": None,
-				"subvolumes":{}
-			}
-			struct_full.append(gap)
-		elif int(part['start']) < presumed_start:
-			print(f"Might have off by one error ,{part['start']},{presumed_start}")
-		struct_full.append(part)
-		# TODO percentajes if it is not at the end. Might be off by one. I believe it never reaches here
-		if isinstance(part['size'],str) and part['size'].endswith('%'): # if it is at the end. Might be off by one
-			size = ((disk_size - 34) - int(part['start'])) * int(part['size'][:-1]) * 0.01
-			presumed_start = int(part['start']) + int(size)
-		else:
-			presumed_start = int(part['start']) + int(part['size'])
-
-	# don't ask me why the 34 sector difference. Probably a copy of a master record or such
-	if presumed_start < (disk_size - 34) :
-		gap = {
-			"id": f"{disk} {presumed_start:>15}",
-			"class" : 'gap',
-			"type" : None,
-			"start" : presumed_start,
-			"size" : disk_size - 34 - presumed_start,
-			# "sizeG": round(int(device_info['PART_ENTRY_SIZE']) * 512 / archinstall.GIGA,1),
-			"boot" : False,
-			"encrypted" : False,
-			"wipe" : False,
-			"actual_mountpoint" : None,
-			"mountpoint" : None,
-			"filesystem" : {},
-			"uuid": None,
-			# "partnr": device_info['PART_ENTRY_NUMBER'],
-			"path": None,
-			"subvolumes":{}
-		}
-		struct_full.append(gap)
-	return struct_full
-
-def create_global_block_map(disks=None):
-	def list_subvols(object):
-		subvol_info = [archinstall.Subvolume(subvol.name,str(subvol.full_path)) for subvol in object.subvolumes]
-		return subvol_info
-
-	archinstall.log(_("Waiting for the system to get actual block device info"),fg="yellow")
-	result = archinstall.all_blockdevices(partitions=True)
-	hard_drives = []
-	disk_layout = {}
-	encrypted_partitions = set()
-	my_disks = {item.path for item in disks} if disks else {}
-
-	for res in sorted(result):
-		device_info = {}
-		for entry in get_device_info(res):
-			device_info = device_info | get_device_info(res)[entry]
-		if isinstance(result[res],archinstall.BlockDevice): # disk
-			if my_disks and res not in my_disks:
-				continue
-			hard_drives.append(result[res])
-			if result[res].size == 0:
-				continue
-			try:
-				disk_layout[res] = {'partitions':[],
-									'structure':[], # physical structure
-							'wipe':False,
-							'pttype':result[res].info.get('PTTYPE',None),
-							'ptuuid':result[res].info.get('PTUUID',None),
-							'sizeG':result[res].size,
-							'size':device_size_sectors(res),
-							'sector_size':device_sector_size(res)}
-
-			except KeyError as e:
-				print(f"Horror at {res} Terror at {e}")
-				pprint(device_info)
-				exit(1)
-
-		if isinstance(result[res],archinstall.Partition):
-			if my_disks and result[res].parent not in my_disks:
-				continue
-			try:
-				if device_info['TYPE'] == 'crypto_LUKS':
-					encrypted = True
-					encrypted_partitions.add(res)
-				else:
-					encrypted = False
-				# TODO make the subvolumes work
-				if result[res].filesystem == 'btrfs':
-					subvol_info = list_subvols(result[res])
-				else:
-					subvol_info = {}
-				partition = {
-					"id": f"{result[res].parent} {device_info['PART_ENTRY_OFFSET']:>15}",
-					"type" : device_info.get('PART_ENTRY_NAME',device_info.get('PART_ENTRY_TYPE','')),
-					"start" : device_info['PART_ENTRY_OFFSET'],
-					"size" : device_info['PART_ENTRY_SIZE'],
-					# "sizeG": round(int(device_info['PART_ENTRY_SIZE']) * 512 / archinstall.GIGA,1),
-					"boot" : result[res].boot,
-					"encrypted" : encrypted,
-					"wipe" : False,
-					"actual_mountpoint" : result[res].mountpoint,  # <-- this is false
-					"mountpoint" : None,
-					"filesystem" : {
-						"format" : result[res].filesystem
-					},
-					"uuid": result[res].uuid,
-					"partnr": device_info['PART_ENTRY_NUMBER'],
-					"path": device_info['PATH'],
-					"actual_subvolumes": subvol_info,
-					"subvolumes":[]
-				}
-				disk_layout[result[res].parent]['structure'].append(partition)
-			except KeyError as e:
-				print(f"Horror at {res} Terror at {e}")
-				pprint(device_info)
-				exit()
-			# TODO encrypted volumes
-			# TODO btrfs subvolumes
-			# TODO aditional fields
-			# TODO swap volumes
-			# gaps
-		if isinstance(result[res],archinstall.DMCryptDev):
-			# TODO we need to ensure the device is opened and later closed to get the info
-			# Problems with integration. Returned prior to normal partitions
-			print('==>')
-			print(res)
-			print(result[res])
-			print('\t',result[res].name)
-			print('\t',result[res].path)
-			print('\t',result[res].MapperDev)
-			print('\t\t',result[res].MapperDev.name)
-			print('\t\t',result[res].MapperDev.partition)
-			print('\t\t',result[res].MapperDev.partition.path)  # <-- linkage
-			print('\t\t',result[res].MapperDev.path)
-			print('\t\t',result[res].MapperDev.filesystem) # <--
-			print('\t\t',list_subvols(result[res].MapperDev)) # <-- is empty if not mounted/
-			print('\t\t',result[res].MapperDev.mount_information) # <-- error if not mounted
-			print('\t\t',result[res].MapperDev.mountpoint) # <-- error if not mounted
-			print('\t',result[res].mountpoint)
-			print('\t',result[res].filesystem)
-			pprint(device_info)
-			print()
-			# TODO move relevant information to the corresponding partition
-			input('yep')
-	GLOBAL_BLOCK_MAP.update(disk_layout)
-
-def normalize_from_layout(partition_list,disk):
-	last_sector = GLOBAL_BLOCK_MAP[disk]['size'] - 1
-
-	def subvol_normalize(part):
-		subvol_info = part.get('btrfs',{}).get('subvolumes',{})
-		norm_subvol = []
-		if subvol_info and isinstance(subvol_info,dict): # old syntax
-			for subvol in subvol_info:
-				if subvol_info[subvol] is None:
-					norm_subvol.append(archinstall.Subvolume(subvol))
-				elif isinstance(subvol_info[subvol],str):
-					norm_subvol.append(archinstall.Subvolume(subvol,subvol_info[subvol]))
-				else:
-					# TODO compress and nodatacow in this case
-					mi_compress = True if 'compress' in subvol_info.get('options',[]) else False
-					mi_nodatacow = True if 'nodatacow' in subvol_info.get('options',[]) else False
-					norm_subvol.append(archinstall.Subvolue(subvol,subvol_info[subvol].get('mountpoint'),mi_compress,mi_nodatacow))
-		elif subvol_info:
-			for subvol in subvol_info:
-				if isinstance(subvol,archinstall.Subvolume):
-					norm_subvol.append(subvol)
-				else:
-					norm_subvol.append(archinstall.Subvolume(subvol.get('name'),subvol.get('mountpoint'),subvol.get('compress',False),subvol.get('nodatacow',False)))
-		return norm_subvol
-
-	def size_normalize(part,disk):
-		start = convert_units(part['start'],'s','s')
-		if isinstance(part['size'],str) and part['size'].endswith('%'):
-			size = round((last_sector - start + 1) * float(part['size'][:-1]) * 0.01,0)
-			sizeG = part['size']
-		else:
-			size = convert_units(part['size'],'s','s')
-			sizeG = part['size'] if part['size'].lower().endswith('b') else None
-		return start, size, sizeG
-	result = []
-	for part in partition_list:
-		start,size,sizeG = size_normalize(part,disk)
-		result.append({
-			"id": f"{disk} {start:>15}",
-			"class": "partition",
-			"type" : part.get('type','primary'),
-			"start" : start,
-			"size" : size,
-			"sizeG": sizeG,
-			"boot" : part.get('boot',False),
-			"encrypted" : part.get('encrypted',False),
-			"wipe" : part.get('wipe',False),
-			"actual_mountpoint" : None,
-			"mountpoint" : part.get('mountpoint'),
-			"filesystem" : {
-				"format" : part.get('filesystem',{}).get('format'),
-				"format_options":part.get('filesystem',{}).get('format_options',[]),
-				"mount_options":part.get('filesystem',{}).get('mount_options',[]),
-			},
-			"uuid": None,
-			# "partnr": device_info['PART_ENTRY_NUMBER'],
-			"path": None,
-			"subvolumes":subvol_normalize(part)
-		})
-	return result
-
-def integrate_layout_in_global_map(harddrives,layout):
-	result_dict = {}
-	# disk in harddrives must exist in the machine
-	# TODO ENHACEMENT offer alternative
-	hard_list = [drive.path for drive in harddrives]
-	if hard_list:
-
-		for disk in hard_list:
-			# harddrives brings BlockDevice
-			if disk not in GLOBAL_BLOCK_MAP:
-				archinstall.log(f"harddrives: Block Device {disk} can not be accessed in this machine",fg='red',level=logging.ERROR)
-				exit(1)
-	if layout:
-		for disk in layout:
-			if disk not in GLOBAL_BLOCK_MAP:
-				archinstall.log(f"layout: Block Device {disk} can not be accessed in this machine",fg='red',level=logging.ERROR)
-				exit(1)
-
-	for disk in GLOBAL_BLOCK_MAP:
-		if not hard_list or disk in hard_list:
-			result_dict[disk] = {}
-			for key in GLOBAL_BLOCK_MAP[disk]:
-				if key == 'structure':
-					result_dict[disk]['partitions'] = copy(GLOBAL_BLOCK_MAP[disk]['structure'])
-				else:
-					result_dict[disk][key] = GLOBAL_BLOCK_MAP[disk][key]
-			if layout and disk in layout:
-				# TODO normalize contents of layout
-				normalized_partitions = normalize_from_layout(layout[disk].get('partitions',[]),disk)
-				if layout[disk].get('wipe',False):
-					result_dict[disk]['wipe'] = True
-					result_dict[disk]['partitions'] = normalized_partitions
-					# result_dict[disk]['partitions'] = create_gaps(normalized_partitions, disk, GLOBAL_BLOCK_MAP[disk]['size'])
-				else:
-					# TODO reconcilie list.
-					# NO overlap. Fist delete then add/compare from the physical list
-					# result_dict[disk]['partitions'] = create_gaps(normalized_partitions, disk, GLOBAL_BLOCK_MAP[disk]['size'])
-					result_dict[disk]['partitions'] = normalized_partitions
-	return result_dict
-
-def from_general_dict_to_display(layout):
-
-	entry_list = {}
-	for entry in layout:
-		entry_list[entry] = {key:value for key,value in layout[entry].items() if key != 'partitions'}
-		entry_list[entry]['class'] = 'disk'
-		for i,part in enumerate(layout[entry].get('partitions',{})):
-			clave = part['id']
-			entry_list[clave] = {key:value for key,value in part.items()}
-			if not entry_list[clave].get('class'):
-				entry_list[clave]['class'] = 'partition'
-			entry_list[clave]['parent'] = entry
-	return entry_list
-
-def device_size_sectors(path):
-	nombre = path.split('/')[-1]
-	filename = f"/sys/class/block/{nombre}/size"
-	with open(filename,'r') as file:
-		size = file.read()
-	return int(size) - 33 # The last 34 sectors are used by the system in GPT drives. If I substract 34 i miss 1 sector
-
-def device_sector_size(path):
-	nombre = path.split('/')[-1]
-	filename = f"/sys/class/block/{nombre}/queue/logical_block_size"
-	with open(filename,'r') as file:
-		size = file.read()
-	return int(size)
-
-def eval_percent(percentage,start,end,disk_path):
-=======
 import os
 import time
+	""" given an arbitrary value (numeric or numeric + unit) returns the equivalent value in units with the higher integer part """
 
 import archinstall
 from archinstall import ConfigurationOutput, Menu
@@ -450,7 +27,6 @@
 
 
 def ask_user_questions():
->>>>>>> 8f68fe6d
 	"""
 		First, we'll ask the user for a bunch of user input.
 		Not until we're satisfied with what we want to install
