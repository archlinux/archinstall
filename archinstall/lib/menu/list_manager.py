import copy
from typing import cast

from archinstall.lib.menu.helpers import SelectionMenu
from archinstall.lib.menu.menu_helper import MenuHelper
from archinstall.lib.translationhandler import tr
from archinstall.tui.menu_item import MenuItem, MenuItemGroup
from archinstall.tui.ui.result import ResultType


class ListManager[ValueT]:
	def __init__(
		self,
		entries: list[ValueT],
		base_actions: list[str],
		sub_menu_actions: list[str],
		prompt: str | None = None,
	):
		"""
		:param prompt:	Text which will appear at the header
		type param: string

		:param entries: list/dict of option to be shown / manipulated
		type param: list

		:param base_actions: list of actions that is displayed in the main list manager,
		usually global actions such as 'Add...'
		type param: list

		:param sub_menu_actions: list of actions available for a chosen entry
		type param: list
		"""
		self._original_data = copy.deepcopy(entries)
		self._data = copy.deepcopy(entries)

		self._prompt = prompt

		self._separator = ''
		self._confirm_action = tr('Confirm and exit')
		self._cancel_action = tr('Cancel')

		self._terminate_actions = [self._confirm_action, self._cancel_action]
		self._base_actions = base_actions
		self._sub_menu_actions = sub_menu_actions

		self._last_choice: ValueT | str | None = None

	@property
	def last_choice(self) -> ValueT | str | None:
		return self._last_choice

	def is_last_choice_cancel(self) -> bool:
		if self._last_choice is not None:
			return self._last_choice == self._cancel_action
		return False

	def run(self) -> list[ValueT]:
		additional_options = self._base_actions + self._terminate_actions

		while True:
			group = MenuHelper(
				data=self._data,
				additional_options=additional_options,
			).create_menu_group()

			prompt = None
			if self._prompt is not None:
				prompt = f'{self._prompt}\n\n'

<<<<<<< HEAD
			prompt = None

			result = SelectionMenu[ValueT | str](group, header=prompt, search_enabled=False, allow_skip=False, show_frame=False).show()
=======
			result = SelectMenu[ValueT | str](
				group,
				header=prompt,
				search_enabled=False,
				allow_skip=False,
				alignment=Alignment.CENTER,
			).run()
>>>>>>> 6fc0bc36

			match result.type_:
				case ResultType.Selection:
					value = result.get_value()
				case _:
					raise ValueError('Unhandled return type')

			if value in self._base_actions:
				value = cast(str, value)
				self._data = self.handle_action(value, None, self._data)
			elif value in self._terminate_actions:
				break
			else:  # an entry of the existing selection was chosen
				selected_entry = result.get_value()
				selected_entry = cast(ValueT, selected_entry)

				self._run_actions_on_entry(selected_entry)

		self._last_choice = value

		if result.get_value() == self._cancel_action:
			return self._original_data	# return the original list
		else:
			return self._data

	def _run_actions_on_entry(self, entry: ValueT) -> None:
		options = self.filter_options(entry, self._sub_menu_actions) + [self._cancel_action]

		items = [MenuItem(o, value=o) for o in options]
		group = MenuItemGroup(items, sort_items=False)

		header = f'{self.selected_action_display(entry)}'

		result = SelectionMenu[str](
			group,
			header=header,
			search_enabled=False,
			allow_skip=False,
			show_frame=False,
		).show()

		match result.type_:
			case ResultType.Selection:
				value = result.get_value()
			case _:
				raise ValueError('Unhandled return type')

		if value != self._cancel_action:
			self._data = self.handle_action(value, entry, self._data)

	def selected_action_display(self, selection: ValueT) -> str:
		"""
		this will return the value to be displayed in the
		"Select an action for '{}'" string
		"""
		raise NotImplementedError('Please implement me in the child class')

	def handle_action(self, action: str, entry: ValueT | None, data: list[ValueT]) -> list[ValueT]:
		"""
		this function is called when a base action or
		a specific action for an entry is triggered
		"""
		raise NotImplementedError('Please implement me in the child class')

	def filter_options(self, selection: ValueT, options: list[str]) -> list[str]:
		"""
		filter which actions to show for an specific selection
		"""
		return options<|MERGE_RESOLUTION|>--- conflicted
+++ resolved
@@ -9,143 +9,137 @@
 
 
 class ListManager[ValueT]:
-	def __init__(
-		self,
-		entries: list[ValueT],
-		base_actions: list[str],
-		sub_menu_actions: list[str],
-		prompt: str | None = None,
-	):
-		"""
-		:param prompt:	Text which will appear at the header
-		type param: string
+    def __init__(
+        self,
+        entries: list[ValueT],
+        base_actions: list[str],
+        sub_menu_actions: list[str],
+        prompt: str | None = None,
+    ):
+        """
+        :param prompt:  Text which will appear at the header
+        type param: string
 
-		:param entries: list/dict of option to be shown / manipulated
-		type param: list
+        :param entries: list/dict of option to be shown / manipulated
+        type param: list
 
-		:param base_actions: list of actions that is displayed in the main list manager,
-		usually global actions such as 'Add...'
-		type param: list
+        :param base_actions: list of actions that is displayed in the main list manager,
+        usually global actions such as 'Add...'
+        type param: list
 
-		:param sub_menu_actions: list of actions available for a chosen entry
-		type param: list
-		"""
-		self._original_data = copy.deepcopy(entries)
-		self._data = copy.deepcopy(entries)
+        :param sub_menu_actions: list of actions available for a chosen entry
+        type param: list
+        """
+        self._original_data = copy.deepcopy(entries)
+        self._data = copy.deepcopy(entries)
 
-		self._prompt = prompt
+        self._prompt = prompt
 
-		self._separator = ''
-		self._confirm_action = tr('Confirm and exit')
-		self._cancel_action = tr('Cancel')
+        self._separator = ''
+        self._confirm_action = tr('Confirm and exit')
+        self._cancel_action = tr('Cancel')
 
-		self._terminate_actions = [self._confirm_action, self._cancel_action]
-		self._base_actions = base_actions
-		self._sub_menu_actions = sub_menu_actions
+        self._terminate_actions = [self._confirm_action, self._cancel_action]
+        self._base_actions = base_actions
+        self._sub_menu_actions = sub_menu_actions
 
-		self._last_choice: ValueT | str | None = None
+        self._last_choice: ValueT | str | None = None
 
-	@property
-	def last_choice(self) -> ValueT | str | None:
-		return self._last_choice
+    @property
+    def last_choice(self) -> ValueT | str | None:
+        return self._last_choice
 
-	def is_last_choice_cancel(self) -> bool:
-		if self._last_choice is not None:
-			return self._last_choice == self._cancel_action
-		return False
+    def is_last_choice_cancel(self) -> bool:
+        if self._last_choice is not None:
+            return self._last_choice == self._cancel_action
+        return False
 
-	def run(self) -> list[ValueT]:
-		additional_options = self._base_actions + self._terminate_actions
+    def run(self) -> list[ValueT]:
+        additional_options = self._base_actions + self._terminate_actions
 
-		while True:
-			group = MenuHelper(
-				data=self._data,
-				additional_options=additional_options,
-			).create_menu_group()
+        while True:
+            group = MenuHelper(
+                data=self._data,
+                additional_options=additional_options,
+            ).create_menu_group()
 
-			prompt = None
-			if self._prompt is not None:
-				prompt = f'{self._prompt}\n\n'
+            prompt = None
+            if self._prompt is not None:
+                prompt = f'{self._prompt}\n\n'
 
-<<<<<<< HEAD
-			prompt = None
+            result = SelectionMenu[ValueT | str](
+                group,
+                header=prompt,
+                search_enabled=False,
+                allow_skip=False,
+                show_frame=False,
+            ).show()
 
-			result = SelectionMenu[ValueT | str](group, header=prompt, search_enabled=False, allow_skip=False, show_frame=False).show()
-=======
-			result = SelectMenu[ValueT | str](
-				group,
-				header=prompt,
-				search_enabled=False,
-				allow_skip=False,
-				alignment=Alignment.CENTER,
-			).run()
->>>>>>> 6fc0bc36
+            match result.type_:
+                case ResultType.Selection:
+                    value = result.get_value()
+                case _:
+                    raise ValueError('Unhandled return type')
 
-			match result.type_:
-				case ResultType.Selection:
-					value = result.get_value()
-				case _:
-					raise ValueError('Unhandled return type')
+            if value in self._base_actions:
+                value = cast(str, value)
+                self._data = self.handle_action(value, None, self._data)
+            elif value in self._terminate_actions:
+                break
+            else:  # an entry of the existing selection was chosen
+                selected_entry = result.get_value()
+                selected_entry = cast(ValueT, selected_entry)
 
-			if value in self._base_actions:
-				value = cast(str, value)
-				self._data = self.handle_action(value, None, self._data)
-			elif value in self._terminate_actions:
-				break
-			else:  # an entry of the existing selection was chosen
-				selected_entry = result.get_value()
-				selected_entry = cast(ValueT, selected_entry)
+                self._run_actions_on_entry(selected_entry)
 
-				self._run_actions_on_entry(selected_entry)
+        self._last_choice = value
 
-		self._last_choice = value
+        if result.get_value() == self._cancel_action:
+            return self._original_data  # return the original list
+        else:
+            return self._data
 
-		if result.get_value() == self._cancel_action:
-			return self._original_data	# return the original list
-		else:
-			return self._data
+    def _run_actions_on_entry(self, entry: ValueT) -> None:
+        options = self.filter_options(entry, self._sub_menu_actions) + [self._cancel_action]
 
-	def _run_actions_on_entry(self, entry: ValueT) -> None:
-		options = self.filter_options(entry, self._sub_menu_actions) + [self._cancel_action]
+        items = [MenuItem(o, value=o) for o in options]
+        group = MenuItemGroup(items, sort_items=False)
 
-		items = [MenuItem(o, value=o) for o in options]
-		group = MenuItemGroup(items, sort_items=False)
+        header = f'{self.selected_action_display(entry)}'
 
-		header = f'{self.selected_action_display(entry)}'
+        result = SelectionMenu[str](
+            group,
+            header=header,
+            search_enabled=False,
+            allow_skip=False,
+            show_frame=False,
+        ).show()
 
-		result = SelectionMenu[str](
-			group,
-			header=header,
-			search_enabled=False,
-			allow_skip=False,
-			show_frame=False,
-		).show()
+        match result.type_:
+            case ResultType.Selection:
+                value = result.get_value()
+            case _:
+                raise ValueError('Unhandled return type')
 
-		match result.type_:
-			case ResultType.Selection:
-				value = result.get_value()
-			case _:
-				raise ValueError('Unhandled return type')
+        if value != self._cancel_action:
+            self._data = self.handle_action(value, entry, self._data)
 
-		if value != self._cancel_action:
-			self._data = self.handle_action(value, entry, self._data)
+    def selected_action_display(self, selection: ValueT) -> str:
+        """
+        this will return the value to be displayed in the
+        "Select an action for '{}'" string
+        """
+        raise NotImplementedError('Please implement me in the child class')
 
-	def selected_action_display(self, selection: ValueT) -> str:
-		"""
-		this will return the value to be displayed in the
-		"Select an action for '{}'" string
-		"""
-		raise NotImplementedError('Please implement me in the child class')
+    def handle_action(self, action: str, entry: ValueT | None, data: list[ValueT]) -> list[ValueT]:
+        """
+        this function is called when a base action or
+        a specific action for an entry is triggered
+        """
+        raise NotImplementedError('Please implement me in the child class')
 
-	def handle_action(self, action: str, entry: ValueT | None, data: list[ValueT]) -> list[ValueT]:
-		"""
-		this function is called when a base action or
-		a specific action for an entry is triggered
-		"""
-		raise NotImplementedError('Please implement me in the child class')
-
-	def filter_options(self, selection: ValueT, options: list[str]) -> list[str]:
-		"""
-		filter which actions to show for an specific selection
-		"""
-		return options+    def filter_options(self, selection: ValueT, options: list[str]) -> list[str]:
+        """
+        filter which actions to show for an specific selection
+        """
+        return options