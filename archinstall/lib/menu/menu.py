from typing import Dict, List, Union, Any, TYPE_CHECKING

from archinstall.lib.menu.simple_menu import TerminalMenu

from ..exceptions import RequirementError
from ..output import log

from collections.abc import Iterable
import sys
import logging

<<<<<<< HEAD
=======
if TYPE_CHECKING:
	_: Any

>>>>>>> f0770452

class Menu(TerminalMenu):
	def __init__(
		self,
		title :str,
		p_options :Union[List[str], Dict[str, Any]],
		skip :bool = True,
		multi :bool = False,
		default_option :str = None,
		sort :bool = True,
		preset_values :Union[str, List[str]] = None,
		cursor_index :int = None,
<<<<<<< HEAD
		preview_command=None,
		preview_size=0.75,
		preview_title='Info'
=======
		**kwargs
>>>>>>> f0770452
	):
		"""
		Creates a new menu

		:param title: Text that will be displayed above the menu
		:type title: str

		:param p_options: Options to be displayed in the menu to chose from;
		if dict is specified then the keys of such will be used as options
		:type options: list, dict

		:param skip: Indicate if the selection is not mandatory and can be skipped
		:type skip: bool

		:param multi: Indicate if multiple options can be selected
		:type multi: bool

		:param default_option: The default option to be used in case the selection processes is skipped
		:type default_option: str

		:param sort: Indicate if the options should be sorted alphabetically before displaying
		:type sort: bool

		:param preset_values: Predefined value(s) of the menu. In a multi menu, it selects the options included therein. If the selection is simple, moves the cursor to the position of the value
		:type preset_values: str or list

		:param cursor_index: The position where the cursor will be located. If it is not in range (number of elements of the menu) it goes to the first position
		:type cursor_index: int

<<<<<<< HEAD
		:param preview_command: A function that should return a string that will be displayed in a preview window when a menu selection item is in focus
		:type preview_command: Callable

		:param preview_size: Size of the preview window in ratio to the full window
		:type preview_size: float

		:param preview_title: Title of the preview window
		:type preview_title: str
=======
		:param kwargs : any SimpleTerminal parameter
>>>>>>> f0770452
		"""
		# we guarantee the inmutability of the options outside the class.
		# an unknown number of iterables (.keys(),.values(),generator,...) can't be directly copied, in this case
		# we recourse to make them lists before, but thru an exceptions
		# this is the old code, which is not maintenable with more types
		# options = copy(list(p_options) if isinstance(p_options,(type({}.keys()),type({}.values()))) else p_options)
		# We check that the options are iterable. If not we abort. Else we copy them to lists
		# it options is a dictionary we use the values as entries of the list
		# if options is a string object, each character becomes an entry
		# if options is a list, we implictily build a copy to mantain immutability
		if not isinstance(p_options,Iterable):
			log(f"Objects of type {type(p_options)} is not iterable, and are not supported at Menu",fg="red")
			log(f"invalid parameter at Menu() call was at <{sys._getframe(1).f_code.co_name}>",level=logging.WARNING)
			raise RequirementError("Menu() requires an iterable as option.")

		if isinstance(p_options,dict):
			options = list(p_options.keys())
		else:
			options = list(p_options)

		if not options:
			log(" * Menu didn't find any options to choose from * ", fg='red')
			log(f"invalid parameter at Menu() call was at <{sys._getframe(1).f_code.co_name}>",level=logging.WARNING)
			raise RequirementError('Menu.__init__() requires at least one option to proceed.')

		if any([o for o in options if not isinstance(o, str)]):
			log(" * Menu options must be of type string * ", fg='red')
			log(f"invalid parameter at Menu() call was at <{sys._getframe(1).f_code.co_name}>",level=logging.WARNING)
			raise RequirementError('Menu.__init__() requires the options to be of type string')

		if sort:
			options = sorted(options)

		self.menu_options = options
		self.skip = skip
		self.default_option = default_option
		self.multi = multi
		menu_title = f'\n{title}\n\n'

		if skip:
			menu_title += str(_("Use ESC to skip\n\n"))

		if default_option:
			# if a default value was specified we move that one
			# to the top of the list and mark it as default as well
			default = f'{default_option} (default)'
			self.menu_options = [default] + [o for o in self.menu_options if default_option != o]

		self.preselection(preset_values,cursor_index)
		cursor = "> "
		main_menu_cursor_style = ("fg_cyan", "bold")
		main_menu_style = ("bg_blue", "fg_gray")
		# defaults that can be changed up the stack
		kwargs['clear_screen'] = kwargs.get('clear_screen',True)
		kwargs['show_search_hint'] = kwargs.get('show_search_hint',True)
		kwargs['cycle_cursor'] = kwargs.get('cycle_cursor',True)
		super().__init__(
			menu_entries=self.menu_options,
			title=menu_title,
			menu_cursor=cursor,
			menu_cursor_style=main_menu_cursor_style,
			menu_highlight_style=main_menu_style,
			# cycle_cursor=True,
			# clear_screen=True,
			multi_select=multi,
			# show_search_hint=True,
			preselected_entries=self.preset_values,
			cursor_index=self.cursor_index,
<<<<<<< HEAD
			preview_command=preview_command,
			preview_size=preview_size,
			preview_title=preview_title
=======
			**kwargs,
>>>>>>> f0770452
		)

	def _show(self):
		idx = self.show()
		if idx is not None:
			if isinstance(idx, (list, tuple)):
				return [self.default_option if ' (default)' in self.menu_options[i] else self.menu_options[i] for i in idx]
			else:
				selected = self.menu_options[idx]
				if ' (default)' in selected and self.default_option:
					return self.default_option
				return selected
		else:
			if self.default_option:
				if self.multi:
					return [self.default_option]
				else:
					return self.default_option
			return None

	def run(self):
		ret = self._show()

		if ret is None and not self.skip:
			return self.run()

		return ret

	def set_cursor_pos(self,pos :int):
		if pos and 0 < pos < len(self._menu_entries):
			self._view.active_menu_index = pos
		else:
			self._view.active_menu_index = 0  # we define a default

	def set_cursor_pos_entry(self,value :str):
		pos = self._menu_entries.index(value)
		self.set_cursor_pos(pos)

	def preselection(self,preset_values :list = [],cursor_index :int = None):
		def from_preset_to_cursor():
			if preset_values:
				# if the value is not extant return 0 as cursor index
				try:
					if isinstance(preset_values,str):
						self.cursor_index = self.menu_options.index(self.preset_values)
					else:  # should return an error, but this is smoother
						self.cursor_index = self.menu_options.index(self.preset_values[0])
				except ValueError:
					self.cursor_index = 0

		self.cursor_index = cursor_index
		if not preset_values:
			self.preset_values = None
			return

		self.preset_values = preset_values
		if self.default_option:
			if isinstance(preset_values,str) and self.default_option == preset_values:
				self.preset_values = f"{preset_values} (default)"
			elif isinstance(preset_values,(list,tuple)) and self.default_option in preset_values:
				idx = preset_values.index(self.default_option)
				self.preset_values[idx] = f"{preset_values[idx]} (default)"
		if cursor_index is None or not self.multi:
			from_preset_to_cursor()
		if not self.multi: # Not supported by the infraestructure
			self.preset_values = None<|MERGE_RESOLUTION|>--- conflicted
+++ resolved
@@ -9,12 +9,8 @@
 import sys
 import logging
 
-<<<<<<< HEAD
-=======
 if TYPE_CHECKING:
 	_: Any
-
->>>>>>> f0770452
 
 class Menu(TerminalMenu):
 	def __init__(
@@ -27,13 +23,10 @@
 		sort :bool = True,
 		preset_values :Union[str, List[str]] = None,
 		cursor_index :int = None,
-<<<<<<< HEAD
 		preview_command=None,
 		preview_size=0.75,
-		preview_title='Info'
-=======
+		preview_title='Info',
 		**kwargs
->>>>>>> f0770452
 	):
 		"""
 		Creates a new menu
@@ -63,7 +56,6 @@
 		:param cursor_index: The position where the cursor will be located. If it is not in range (number of elements of the menu) it goes to the first position
 		:type cursor_index: int
 
-<<<<<<< HEAD
 		:param preview_command: A function that should return a string that will be displayed in a preview window when a menu selection item is in focus
 		:type preview_command: Callable
 
@@ -72,9 +64,8 @@
 
 		:param preview_title: Title of the preview window
 		:type preview_title: str
-=======
+
 		:param kwargs : any SimpleTerminal parameter
->>>>>>> f0770452
 		"""
 		# we guarantee the inmutability of the options outside the class.
 		# an unknown number of iterables (.keys(),.values(),generator,...) can't be directly copied, in this case
@@ -143,13 +134,10 @@
 			# show_search_hint=True,
 			preselected_entries=self.preset_values,
 			cursor_index=self.cursor_index,
-<<<<<<< HEAD
 			preview_command=preview_command,
 			preview_size=preview_size,
-			preview_title=preview_title
-=======
+			preview_title=preview_title,
 			**kwargs,
->>>>>>> f0770452
 		)
 
 	def _show(self):
