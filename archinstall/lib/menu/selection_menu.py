--- conflicted
+++ resolved
@@ -313,18 +313,8 @@
 			Returns true if the menu shall continue, False if it has ended
 		"""
 		# find the selected option in our option list
-<<<<<<< HEAD
 		config_name, selector = self._find_selection(selection_name)
 		return self.exec_option(config_name, selector)
-=======
-		option = [[k, v] for k, v in self._menu_options.items() if v.text.strip() == selection.strip()]
-		if len(option) != 1:
-			raise ValueError(f'Selection not found: {selection}')
-		selector_name = option[0][0]
-		selector = option[0][1]
-
-		return self.exec_option(selector_name,selector)
->>>>>>> f0770452
 
 	def exec_option(self,config_name :str, p_selector :Selector = None) -> bool:
 		""" processes the exection of a given menu entry
@@ -343,22 +333,14 @@
 
 		result = None
 		if selector.func:
-<<<<<<< HEAD
-			# TODO insert code to allow selector functions with preset value
-			result = selector.func()
-			self._menu_options[config_name].set_current_selection(result)
-			if selector.do_store():
-				self._data_store[config_name] = result
-		exec_ret_val = selector.exec_func(config_name,result) if selector.exec_func else False
-		self.post_callback(config_name,result)
-=======
 			presel_val = self.option(selector_name).get_selection()
 			result = selector.func(presel_val)
 			self._menu_options[selector_name].set_current_selection(result)
-			self._data_store[selector_name] = result
+			if selector.do_store():
+				self._data_store[config_name] = result
 		exec_ret_val = selector.exec_func(selector_name,result) if selector.exec_func else False
 		self.post_callback(selector_name,result)
->>>>>>> f0770452
+
 		if exec_ret_val and self._check_mandatory_status():
 			return False
 		return True
@@ -619,15 +601,11 @@
 		if not check('hostname'):
 			missing += ['Hostname']
 		if not check('audio'):
-<<<<<<< HEAD
 			missing += ['Audio']
-=======
-			missing += 1
->>>>>>> f0770452
 		if not check('!root-password') and not check('!superusers'):
 			missing += [str(_('Either root-password or at least 1 superuser must be specified'))]
 		if not check('harddrives'):
-			missing += ['Harddrives']
+			missing += ['Hard drives']
 		if check('harddrives'):
 			if not self._menu_options.get('harddrives').is_empty() and not check('disk_layouts'):
 				missing += ['Disk layout']
