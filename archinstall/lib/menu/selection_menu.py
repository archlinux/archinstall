--- conflicted
+++ resolved
@@ -201,13 +201,8 @@
 					break
 		for key in self._menu_options:
 			sel = self._menu_options[key]
-<<<<<<< HEAD
-			if sel.enabled and sel.has_selection() and key not in self._data_store:
+			if key not in archinstall.arguments:
 				self._data_store[key] = sel._current_selection
-=======
-			if key not in archinstall.arguments:
-				archinstall.arguments[key] = sel._current_selection
->>>>>>> 1f9167ad
 
 	def _process_selection(self, selection :str) -> bool:
 		"""  execute what happens to the selected option.
