import sys

import archinstall
from archinstall import Menu

from typing import Callable, Any, List
# from typing import Callable, Optional, Dict, Any, List, Union, Iterator, TYPE_CHECKING

class Selector:
	def __init__(
		self,
		description :str,
		func :Callable = None,
		display_func :Callable = None,
		default :Any = None,
		enabled :bool = False,
		dependencies :List = [],
		dependencies_not :List = [],
		exit_func :Callable = None,
		preview_func :Callable = None,
		mandatory :bool = False
	):
		"""
		Create a new menu selection entry

		:param description: Text that will be displayed as the menu entry
		:type description: str

		:param func: Function that is called when the menu entry is selected
		:type func: Callable

		:param display_func: After specifying a setting for a menu item it is displayed
		on the right side of the item as is; with this function one can modify the entry
		to be displayed; e.g. when specifying a password one can display **** instead
		:type display_func: Callable

		:param default: Default value for this menu entry
		:type default: Any

		:param enabled: Specify if this menu entry should be displayed
		:type enabled: bool

		:param dependencies: Specify dependencies for this menu entry; if the dependencies
		are not set yet, then this item is not displayed; e.g. disk_layout depends on selectiong
		harddrive(s) first
		:type dependencies: list

		:param dependencies_not: These are the exclusive options; the menu item will only be
		displayed if non of the entries in the list have been specified
		:type dependencies_not: list

		:param exit_func: A boolean function which determines if the option allows exiting from the menu. If does not exist asumes False
		:type exit_func: Callable

		:param preview_func: A callable which invokws a preview screen (not implemented)
		:type preview_func: Callable

		:param mandatory: A boolean which determines that the field is mandatory, i.e. menu can not be exited if it is not set
		:type mandatory: bool
		"""

		self._description = description
		self.func = func
		self._display_func = display_func
		self._current_selection = default
		self.enabled = enabled
		self.text = self.menu_text()
		self._dependencies = dependencies
		self._dependencies_not = dependencies_not
		self.exit_func = exit_func
		self.preview_func = preview_func
		self.mandatory = mandatory

	@property
	def dependencies(self) -> dict:
		return self._dependencies

	@property
	def dependencies_not(self) -> dict:
		return self._dependencies_not

	def set_enabled(self):
		self.enabled = True

	def update_description(self, description :str):
		self._description = description
		self.text = self.menu_text()

	def menu_text(self) -> str:
		current = ''

		if self._display_func:
			current = self._display_func(self._current_selection)
		else:
			if self._current_selection is not None:
				current = str(self._current_selection)

		if current:
			padding = 35 - len(self._description)
			current = ' ' * padding + f'SET: {current}'

		return f'{self._description} {current}'

	def set_current_selection(self, current :str):
		self._current_selection = current
		self.text = self.menu_text()

	def has_selection(self) -> bool:
		if self._current_selection is None:
			return False
		return True

	def is_empty(self) -> bool:
		if self._current_selection is None:
			return True
		elif isinstance(self._current_selection, (str, list, dict)) and len(self._current_selection) == 0:
			return True
		return False

	def is_mandatory(self) -> bool:
		return self.mandatory

	def set_mandatory(self, status):
		self.mandatory = status
		if status:
			self.set_enabled()

class GlobalMenu:
	def __init__(self,
			data_store :dict = None,
			pre_callback :Callable = None,
			pos_callback :Callable = None,
			exit_callback :Callable = None):
		"""
		Create a new selection menu.

		:param data_store:  Area (Dict) where the resulting data will be held. At least an entry for each option. Default area is archinstall.arguments (not preset in the call, due to circular references
		:type  data_store:  Dict

		:param pre_callback: common function which is invoked prior the invocation of a selector function. Accept menu oj. and selectr-name as parameter
		:type pre_callback: Callable

		:param pos_callback: common function which is invoked AFTER the invocation of a selector function. AAccept menu oj. selectr-name and new value as parameter
		:type pos_callback: Callable

		:param exit_callback: common function exectued prior to exiting the menu loop. Accepts the class as parameter
		:type pos_callback: Callable

		"""
		self._data_store = data_store if data_store else archinstall.arguments
		self.pre_process_callback = pre_callback
		self.post_process_callback = pos_callback
		self.exit_callback = exit_callback

		self._menu_options = {}
		self._setup_selection_menu_options()

	def _setup_selection_menu_options(self):
		""" Define the menu options.
			Menu options can be defined here in a subclass or done per progam calling self.set_option()
		"""
		return

	def enable(self, selector_name :str, omit_if_set :bool = False):
		""" activates menu options """
		arg = self._data_store.get(selector_name, None)

		# don't display the menu option if it was defined already
		if arg is not None and omit_if_set:
			return

		if self._menu_options.get(selector_name, None):
			self._menu_options[selector_name].set_enabled()
			if arg is not None:
				self._menu_options[selector_name].set_current_selection(arg)
		else:
			print(f'No selector found: {selector_name}')
			sys.exit(1)

	def run(self):
		""" Calls the Menu framework"""
		# Before continuing, set the preferred keyboard layout/language in the current terminal.
		# 	This will just help the user with the next following questions.
		while True:
			self._set_kb_language()
			enabled_menus = self._menus_to_enable()
			menu_text = [m.text for m in enabled_menus.values()]
			selection = Menu('Set/Modify the below options', menu_text, sort=False).run()
			if selection:
				selection = selection.strip()
<<<<<<< HEAD
				# if this calls returns false, we exit the menu. We allow for an callback for special processing on realeasing control
				if not self._process_selection(selection):
					if self.exit_callback:
						self.exit_callback(self)
					break

	def _process_selection(self, selection :str) -> bool:
		"""  execute what happens to the selected option.
			Can / Should be extended to handle specific selection issues
			Returns true if the menu shall continue, False if it has ended
		"""
=======
				if 'Abort' in selection:
					exit(0)
				elif 'Install' in selection:
					if self._missing_configs() == 0:
						self._post_processing()
						break
				else:
					self._process_selection(selection)
		for key in self._menu_options:
			sel = self._menu_options[key]
			if sel.enabled and sel.has_selection() and key not in archinstall.arguments:
				archinstall.arguments[key] = sel._current_selection

	def _process_selection(self, selection):
>>>>>>> 3d30a4eb
		# find the selected option in our option list
		option = [[k, v] for k, v in self._menu_options.items() if v.text.strip() == selection]
		if len(option) != 1:
			raise ValueError(f'Selection not found: {selection}')

		selector_name = option[0][0]
		selector = option[0][1]
		# we allow for an callback to make something before the selector function is invoked
		if self.pre_process_callback:
			self.pre_process_calback(self,selector_name)
		result = None
		if selector.func:
			result = selector.func()
			self._menu_options[selector_name].set_current_selection(result)
			self._data_store[selector_name] = result
		# we allow for a callback after we get the result
		if self.post_process_callback:
			self.post_process_callback(self,selector_name,result)
		# we have a callback, by option, to determine if we can exit the menu. Only if ALL mandatory fields are written
		if selector.exit_func:
			if selector.exit_func() and self._check_mandatory_status():
				return False

		return True

	def _secret(self, x :str) -> str:
		""" general """
		return '*' * len(x)

	def _set_kb_language(self):
		""" general for ArchInstall"""
		# Before continuing, set the preferred keyboard layout/language in the current terminal.
		# This will just help the user with the next following questions.
		if self._data_store.get('keyboard-layout', None) and len(self._data_store['keyboard-layout']):
			archinstall.set_keyboard_language(self._data_store['keyboard-layout'])

	def _verify_selection_enabled(self, selection_name :str) -> bool:
		""" general """
		if selection := self._menu_options.get(selection_name, None):
			if not selection.enabled:
				return False

			if len(selection.dependencies) > 0:
				for d in selection.dependencies:
					if not self._verify_selection_enabled(d) or self._menu_options.get(d).is_empty():
						return False

			if len(selection.dependencies_not) > 0:
				for d in selection.dependencies_not:
					if not self._menu_options.get(d).is_empty():
						return False
			return True

		raise ValueError(f'No selection found: {selection_name}')

	def _menus_to_enable(self) -> dict:
		""" general """
		enabled_menus = {}

		for name, selection in self._menu_options.items():
			if self._verify_selection_enabled(name):
				enabled_menus[name] = selection

		return enabled_menus

	def option(self,name :str) -> Selector:
		# TODO check inexistent name
		return self._menu_options[name]

	def set_option(self, name :str, selector :Selector):
		self._menu_options[name] = selector

	def _check_mandatory_status(self) -> bool:
		for field in self._menu_options:
			option = self._menu_options[field]
			if option.is_mandatory() and not option.has_selection():
				return False
		return True

	def set_mandatory(self, field :str, status :bool):
		self.option(field).set_mandatory(status)

	def _mandatory_overview(self) -> [int,int]:
		mandatory_fields = 0
		mandatory_waiting = 0
		for field in self._menu_options:
			option = self._menu_options[field]
			if option.is_mandatory():
				mandatory_fields += 1
				if not option.has_selection():
					mandatory_waiting += 1
		return mandatory_fields, mandatory_waiting<|MERGE_RESOLUTION|>--- conflicted
+++ resolved
@@ -188,34 +188,21 @@
 			selection = Menu('Set/Modify the below options', menu_text, sort=False).run()
 			if selection:
 				selection = selection.strip()
-<<<<<<< HEAD
 				# if this calls returns false, we exit the menu. We allow for an callback for special processing on realeasing control
 				if not self._process_selection(selection):
 					if self.exit_callback:
 						self.exit_callback(self)
 					break
+		for key in self._menu_options:
+			sel = self._menu_options[key]
+			if sel.enabled and sel.has_selection() and key not in self._data_store:
+				self._data_store[key] = sel._current_selection
 
 	def _process_selection(self, selection :str) -> bool:
 		"""  execute what happens to the selected option.
 			Can / Should be extended to handle specific selection issues
 			Returns true if the menu shall continue, False if it has ended
 		"""
-=======
-				if 'Abort' in selection:
-					exit(0)
-				elif 'Install' in selection:
-					if self._missing_configs() == 0:
-						self._post_processing()
-						break
-				else:
-					self._process_selection(selection)
-		for key in self._menu_options:
-			sel = self._menu_options[key]
-			if sel.enabled and sel.has_selection() and key not in archinstall.arguments:
-				archinstall.arguments[key] = sel._current_selection
-
-	def _process_selection(self, selection):
->>>>>>> 3d30a4eb
 		# find the selected option in our option list
 		option = [[k, v] for k, v in self._menu_options.items() if v.text.strip() == selection]
 		if len(option) != 1:
