from __future__ import annotations

import logging
import sys
import pathlib
from typing import Callable, Any, List, Iterator, Tuple, Optional, Dict, TYPE_CHECKING

from .menu import Menu, MenuSelectionType
from ..locale_helpers import set_keyboard_language
from ..output import log
from ..translation import Translation
from ..hsm.fido import get_fido2_devices

if TYPE_CHECKING:
	_: Any


class Selector:
	def __init__(
		self,
		description :str,
		func :Callable = None,
		display_func :Callable = None,
		default :Any = None,
		enabled :bool = False,
		dependencies :List = [],
		dependencies_not :List = [],
		exec_func :Callable = None,
		preview_func :Callable = None,
		mandatory :bool = False,
		no_store :bool = False
	):
		"""
		Create a new menu selection entry

		:param description: Text that will be displayed as the menu entry
		:type description: str

		:param func: Function that is called when the menu entry is selected
		:type func: Callable

		:param display_func: After specifying a setting for a menu item it is displayed
		on the right side of the item as is; with this function one can modify the entry
		to be displayed; e.g. when specifying a password one can display **** instead
		:type display_func: Callable

		:param default: Default value for this menu entry
		:type default: Any

		:param enabled: Specify if this menu entry should be displayed
		:type enabled: bool

		:param dependencies: Specify dependencies for this menu entry; if the dependencies
		are not set yet, then this item is not displayed; e.g. disk_layout depends on selectiong
		harddrive(s) first
		:type dependencies: list

		:param dependencies_not: These are the exclusive options; the menu item will only be
		displayed if non of the entries in the list have been specified
		:type dependencies_not: list

		:param exec_func: A function with the name and the result of the selection as input parameter and which returns boolean.
		Can be used for any action deemed necessary after selection. If it returns True, exits the menu loop, if False,
		menu returns to the selection screen. If not specified it is assumed the return is False
		:type exec_func: Callable

		:param preview_func: A callable which invokws a preview screen
		:type preview_func: Callable

		:param mandatory: A boolean which determines that the field is mandatory, i.e. menu can not be exited if it is not set
		:type mandatory: bool

		:param no_store: A boolean which determines that the field should or shouldn't be stored in the data storage
		:type no_store: bool
		"""
		self._description = description
		self.func = func
		self._display_func = display_func
		self._current_selection = default
		self.enabled = enabled
		self._dependencies = dependencies
		self._dependencies_not = dependencies_not
		self.exec_func = exec_func
		self._preview_func = preview_func
		self.mandatory = mandatory
		self._no_store = no_store

	@property
	def description(self) -> str:
		return self._description

	@property
	def dependencies(self) -> List:
		return self._dependencies

	@property
	def dependencies_not(self) -> List:
		return self._dependencies_not

	@property
	def current_selection(self):
		return self._current_selection

	@property
	def preview_func(self):
		return self._preview_func

	def do_store(self) -> bool:
		return self._no_store is False

	def set_enabled(self, status :bool = True):
		self.enabled = status

	def update_description(self, description :str):
		self._description = description

	def menu_text(self, padding: int = 0) -> str:
		if self._description == '': # special menu option for __separator__
			return ''

		current = ''

		if self._display_func:
			current = self._display_func(self._current_selection)
		else:
			if self._current_selection is not None:
				current = str(self._current_selection)

		if current:
			padding += 5
			description = str(self._description).ljust(padding, ' ')
			current = str(_('set: {}').format(current))
		else:
			description = self._description
			current = ''

		return f'{description} {current}'

	def set_current_selection(self, current :Optional[str]):
		self._current_selection = current

	def has_selection(self) -> bool:
		if not self._current_selection:
			return False
		return True

	def get_selection(self) -> Any:
		return self._current_selection

	def is_empty(self) -> bool:
		if self._current_selection is None:
			return True
		elif isinstance(self._current_selection, (str, list, dict)) and len(self._current_selection) == 0:
			return True
		return False

	def is_enabled(self) -> bool:
		return self.enabled

	def is_mandatory(self) -> bool:
		return self.mandatory

	def set_mandatory(self, status :bool = True):
		self.mandatory = status
		if status and not self.is_enabled():
			self.set_enabled(True)

class GeneralMenu:
	def __init__(self, data_store :dict = None, auto_cursor=False, preview_size :float = 0.2):
		"""
		Create a new selection menu.

		:param data_store:  Area (Dict) where the resulting data will be held. At least an entry for each option. Default area is self._data_store (not preset in the call, due to circular references
		:type  data_store:  Dict

		:param auto_cursor: Boolean which determines if the cursor stays on the first item (false) or steps each invocation of a selection entry (true)
		:type auto_cursor: bool

		:param preview_size. Size in fractions of screen size of the preview window
		;type preview_size: float (range 0..1)

		"""
		self._enabled_order :List[str] = []
		self._translation = Translation.load_nationalization()
		self.is_context_mgr = False
		self._data_store = data_store if data_store is not None else {}
		self.auto_cursor = auto_cursor
		self._menu_options: Dict[str, Selector] = {}
		self._setup_selection_menu_options()
		self.preview_size = preview_size
		self._last_choice = None

	@property
	def last_choice(self):
		return self._last_choice

	def __enter__(self, *args :Any, **kwargs :Any) -> GeneralMenu:
		self.is_context_mgr = True
		return self

	def __exit__(self, *args :Any, **kwargs :Any) -> None:
		# TODO: https://stackoverflow.com/questions/28157929/how-to-safely-handle-an-exception-inside-a-context-manager
		# TODO: skip processing when it comes from a planified exit
		if len(args) >= 2 and args[1]:
			log(args[1], level=logging.ERROR, fg='red')
			print("    Please submit this issue (and file) to https://github.com/archlinux/archinstall/issues")
			raise args[1]

		for key in self._menu_options:
			sel = self._menu_options[key]
			if key and key not in self._data_store:
				self._data_store[key] = sel._current_selection

		self.exit_callback()

	def _setup_selection_menu_options(self):
		""" Define the menu options.
			Menu options can be defined here in a subclass or done per program calling self.set_option()
		"""
		return

	def pre_callback(self, selector_name):
		""" will be called before each action in the menu """
		return

	def post_callback(self, selection_name: str = None, value: Any = None):
		""" will be called after each action in the menu """
		return True

	def exit_callback(self):
		""" will be called at the end of the processing of the menu """
		return

	def synch(self, selector_name :str, omit_if_set :bool = False,omit_if_disabled :bool = False):
		""" loads menu options with data_store value """
		arg = self._data_store.get(selector_name, None)
		# don't display the menu option if it was defined already
		if arg is not None and omit_if_set:
			return

		if not self.option(selector_name).is_enabled() and omit_if_disabled:
			return

		if arg is not None:
			self._menu_options[selector_name].set_current_selection(arg)

	def _update_enabled_order(self, selector_name: str):
		self._enabled_order.append(selector_name)

	def enable(self, selector_name :str, omit_if_set :bool = False , mandatory :bool = False):
		""" activates menu options """
		if self._menu_options.get(selector_name, None):
			self._menu_options[selector_name].set_enabled(True)
			self._update_enabled_order(selector_name)

			if mandatory:
				self._menu_options[selector_name].set_mandatory(True)
			self.synch(selector_name,omit_if_set)
		else:
			print(f'No selector found: {selector_name}')
			sys.exit(1)

	def _preview_display(self, selection_name: str) -> Optional[str]:
		config_name, selector = self._find_selection(selection_name)
		if preview := selector.preview_func:
			return preview()
		return None

	def _get_menu_text_padding(self, entries: List[Selector]):
		return max([len(str(selection.description)) for selection in entries])

	def _find_selection(self, selection_name: str) -> Tuple[str, Selector]:
		enabled_menus = self._menus_to_enable()
		padding = self._get_menu_text_padding(list(enabled_menus.values()))
		option = [(k, v) for k, v in self._menu_options.items() if v.menu_text(padding).strip() == selection_name.strip()]

		if len(option) != 1:
			raise ValueError(f'Selection not found: {selection_name}')
		config_name = option[0][0]
		selector = option[0][1]
		return config_name, selector

	def run(self):
		""" Calls the Menu framework"""
		# we synch all the options just in case
		for item in self.list_options():
			self.synch(item)

		self.post_callback()  # as all the values can vary i have to exec this callback
		cursor_pos = None

		while True:
			# Before continuing, set the preferred keyboard layout/language in the current terminal.
			# 	This will just help the user with the next following questions.
			self._set_kb_language()
			enabled_menus = self._menus_to_enable()

			padding = self._get_menu_text_padding(list(enabled_menus.values()))
			menu_options = [m.menu_text(padding) for m in enabled_menus.values()]

			selection = Menu(
				_('Set/Modify the below options'),
				menu_options,
				sort=False,
				cursor_index=cursor_pos,
				preview_command=self._preview_display,
				preview_size=self.preview_size,
				skip_empty_entries=True,
				skip=False
			).run()
			if selection.type_ == MenuSelectionType.Selection:
				value = selection.value

				if self.auto_cursor:
					cursor_pos = menu_options.index(value) + 1  # before the strip otherwise fails

					# in case the new position lands on a "placeholder" we'll skip them as well
					while True:
						if cursor_pos >= len(menu_options):
							cursor_pos = 0
						if len(menu_options[cursor_pos]) > 0:
							break
						cursor_pos += 1

				value = value.strip()

				# if this calls returns false, we exit the menu
				# we allow for an callback for special processing on realeasing control
				if not self._process_selection(value):
					break

<<<<<<< HEAD
=======
		# we get the last action key
>>>>>>> e352ed45
		actions = {v.description:k for k,v in self._menu_options.items()}
		self._last_choice = actions[selection.value.strip()]

		if not self.is_context_mgr:
			self.__exit__()

	def _process_selection(self, selection_name :str) -> bool:
		"""  determines and executes the selection y
			Can / Should be extended to handle specific selection issues
			Returns true if the menu shall continue, False if it has ended
		"""
		# find the selected option in our option list
		config_name, selector = self._find_selection(selection_name)
		return self.exec_option(config_name, selector)

	def exec_option(self, config_name :str, p_selector :Selector = None) -> bool:
		""" processes the execution of a given menu entry
		- pre process callback
		- selection function
		- post process callback
		- exec action
		returns True if the loop has to continue, false if the loop can be closed
		"""
		if not p_selector:
			selector = self.option(config_name)
		else:
			selector = p_selector

		self.pre_callback(config_name)

		result = None
		if selector.func:
			presel_val = self.option(config_name).get_selection()
			result = selector.func(presel_val)
			self._menu_options[config_name].set_current_selection(result)
			if selector.do_store():
				self._data_store[config_name] = result
		exec_ret_val = selector.exec_func(config_name,result) if selector.exec_func else False
		self.post_callback(config_name,result)

		if exec_ret_val and self._check_mandatory_status():
			return False
		return True

	def _set_kb_language(self):
		""" general for ArchInstall"""
		# Before continuing, set the preferred keyboard layout/language in the current terminal.
		# This will just help the user with the next following questions.
		if self._data_store.get('keyboard-layout', None) and len(self._data_store['keyboard-layout']):
			set_keyboard_language(self._data_store['keyboard-layout'])

	def _verify_selection_enabled(self, selection_name :str) -> bool:
		""" general """
		if selection := self._menu_options.get(selection_name, None):
			if not selection.enabled:
				return False

			if len(selection.dependencies) > 0:
				for d in selection.dependencies:
					if not self._verify_selection_enabled(d) or self._menu_options[d].is_empty():
						return False

			if len(selection.dependencies_not) > 0:
				for d in selection.dependencies_not:
					if not self._menu_options[d].is_empty():
						return False
			return True

		raise ValueError(f'No selection found: {selection_name}')

	def _menus_to_enable(self) -> dict:
		""" general """
		enabled_menus = {}

		for name, selection in self._menu_options.items():
			if self._verify_selection_enabled(name):
				enabled_menus[name] = selection

		# sort the enabled menu by the order we enabled them in
		# we'll add the entries that have been enabled via the selector constructor at the top
		enabled_keys = [i for i in enabled_menus.keys() if i not in self._enabled_order]
		# and then we add the ones explicitly enabled by the enable function
		enabled_keys += [i for i in self._enabled_order if i in enabled_menus.keys()]

		ordered_menus = {k: enabled_menus[k] for k in enabled_keys}

		return ordered_menus

	def option(self,name :str) -> Selector:
		# TODO check inexistent name
		return self._menu_options[name]

	def list_options(self) -> Iterator:
		""" Iterator to retrieve the enabled menu option names
		"""
		for item in self._menu_options:
			yield item

	def list_enabled_options(self) -> Iterator:
		""" Iterator to retrieve the enabled menu options at a given time.
		The results are dynamic (if between calls to the iterator some elements -still not retrieved- are (de)activated
		"""
		for item in self._menu_options:
			if item in self._menus_to_enable():
				yield item

	def set_option(self, name :str, selector :Selector):
		self._menu_options[name] = selector
		self.synch(name)

	def _check_mandatory_status(self) -> bool:
		for field in self._menu_options:
			option = self._menu_options[field]
			if option.is_mandatory() and not option.has_selection():
				return False
		return True

	def set_mandatory(self, field :str, status :bool):
		self.option(field).set_mandatory(status)

	def mandatory_overview(self) -> Tuple[int, int]:
		mandatory_fields = 0
		mandatory_waiting = 0
		for field, option in self._menu_options.items():
			if option.is_mandatory():
				mandatory_fields += 1
				if not option.has_selection():
					mandatory_waiting += 1
		return mandatory_fields, mandatory_waiting

	def _select_archinstall_language(self, preset_value: str) -> str:
		from ... import select_archinstall_language
		language = select_archinstall_language(preset_value)
		if language is not None:
			self._translation.activate(language)
			return language

		return preset_value

	def _select_hsm(self, preset :Optional[pathlib.Path] = None) -> Optional[pathlib.Path]:
		title = _('Select which partitions to mark for formatting:')
		title += '\n'

		fido_devices = get_fido2_devices()

		indexes = []
		for index, path in enumerate(fido_devices.keys()):
			title += f"{index}: {path} ({fido_devices[path]['manufacturer']} - {fido_devices[path]['product']})"
			indexes.append(f"{index}|{fido_devices[path]['product']}")

		title += '\n'

		choice = Menu(title, indexes, multi=False).run()

		match choice.type_:
			case MenuSelectionType.Esc: return preset
			case MenuSelectionType.Selection:
				selection: Any = choice.value
				index = int(selection.split('|',1)[0])
				return pathlib.Path(list(fido_devices.keys())[index])

		return None<|MERGE_RESOLUTION|>--- conflicted
+++ resolved
@@ -329,10 +329,7 @@
 				if not self._process_selection(value):
 					break
 
-<<<<<<< HEAD
-=======
 		# we get the last action key
->>>>>>> e352ed45
 		actions = {v.description:k for k,v in self._menu_options.items()}
 		self._last_choice = actions[selection.value.strip()]
 
