from __future__ import annotations
import sys
import logging

from typing import Callable, Any, List, Iterator, Tuple, Optional

from .menu import Menu
from ..locale_helpers import set_keyboard_language
from ..output import log
from ..translation import Translation

def select_archinstall_language(default='English'):
	"""
	copied from user_interaction/general_conf.py as a temporary measure
	"""
	languages = Translation.get_all_names()
	language = Menu(_('Select Archinstall language'), languages, default_option=default).run()
	return language

class Selector:
	def __init__(
		self,
		description :str,
		func :Callable = None,
		display_func :Callable = None,
		default :Any = None,
		enabled :bool = False,
		dependencies :List = [],
		dependencies_not :List = [],
		exec_func :Callable = None,
		preview_func :Callable = None,
		mandatory :bool = False,
		no_store :bool = False
	):
		"""
		Create a new menu selection entry

		:param description: Text that will be displayed as the menu entry
		:type description: str

		:param func: Function that is called when the menu entry is selected
		:type func: Callable

		:param display_func: After specifying a setting for a menu item it is displayed
		on the right side of the item as is; with this function one can modify the entry
		to be displayed; e.g. when specifying a password one can display **** instead
		:type display_func: Callable

		:param default: Default value for this menu entry
		:type default: Any

		:param enabled: Specify if this menu entry should be displayed
		:type enabled: bool

		:param dependencies: Specify dependencies for this menu entry; if the dependencies
		are not set yet, then this item is not displayed; e.g. disk_layout depends on selectiong
		harddrive(s) first
		:type dependencies: list

		:param dependencies_not: These are the exclusive options; the menu item will only be
		displayed if non of the entries in the list have been specified
		:type dependencies_not: list

		:param exec_func: A function with the name and the result of the selection as input parameter and which returns boolean.
		Can be used for any action deemed necessary after selection. If it returns True, exits the menu loop, if False,
		menu returns to the selection screen. If not specified it is assumed the return is False
		:type exec_func: Callable

		:param preview_func: A callable which invokws a preview screen
		:type preview_func: Callable

		:param mandatory: A boolean which determines that the field is mandatory, i.e. menu can not be exited if it is not set
		:type mandatory: bool

		:param no_store: A boolean which determines that the field should or shouldn't be stored in the data storage
		:type no_store: bool
		"""
		self._description = description
		self.func = func
		self._display_func = display_func
		self._current_selection = default
		self.enabled = enabled
		self._dependencies = dependencies
		self._dependencies_not = dependencies_not
		self.exec_func = exec_func
		self._preview_func = preview_func
		self.mandatory = mandatory
		self._no_store = no_store

	@property
	def dependencies(self) -> List:
		return self._dependencies

	@property
	def dependencies_not(self) -> List:
		return self._dependencies_not

	@property
	def current_selection(self):
		return self._current_selection

	@property
	def preview_func(self):
		return self._preview_func

	def do_store(self) -> bool:
		return self._no_store is False

	def set_enabled(self, status :bool = True):
		self.enabled = status

	def update_description(self, description :str):
		self._description = description

	def menu_text(self) -> str:
		current = ''

		if self._display_func:
			current = self._display_func(self._current_selection)
		else:
			if self._current_selection is not None:
				current = str(self._current_selection)

		if current:
			padding = 35 - len(str(self._description))
			current = ' ' * padding + f'SET: {current}'

		return f'{self._description} {current}'

	@property
	def text(self):
		return self.menu_text()

	def set_current_selection(self, current :str):
		self._current_selection = current

	def has_selection(self) -> bool:
		if self._current_selection is None:
			return False
		return True

	def get_selection(self) -> Any:
		return self._current_selection

	def is_empty(self) -> bool:
		if self._current_selection is None:
			return True
		elif isinstance(self._current_selection, (str, list, dict)) and len(self._current_selection) == 0:
			return True
		return False

	def is_enabled(self) -> bool:
		return self.enabled

	def is_mandatory(self) -> bool:
		return self.mandatory

	def set_mandatory(self, status :bool = True):
		self.mandatory = status
		if status and not self.is_enabled():
			self.set_enabled(True)

class GeneralMenu:
	def __init__(self, data_store :dict = None, auto_cursor=False, preview_size :float = 0.2):
		"""
		Create a new selection menu.

		:param data_store:  Area (Dict) where the resulting data will be held. At least an entry for each option. Default area is self._data_store (not preset in the call, due to circular references
		:type  data_store:  Dict

		:param auto_cursor: Boolean which determines if the cursor stays on the first item (false) or steps each invocation of a selection entry (true)
		:type auto_cursor: bool

		:param preview_size. Size in fractions of screen size of the preview window
		;type preview_size: float (range 0..1)

		"""
		self._translation = Translation.load_nationalization()
		self.is_context_mgr = False
		self._data_store = data_store if data_store is not None else {}
		self.auto_cursor = auto_cursor
		self._menu_options = {}
		self._setup_selection_menu_options()
		self.preview_size = preview_size

	def __enter__(self, *args :Any, **kwargs :Any) -> GeneralMenu:
		self.is_context_mgr = True
		return self

	def __exit__(self, *args :Any, **kwargs :Any) -> None:
		# TODO: https://stackoverflow.com/questions/28157929/how-to-safely-handle-an-exception-inside-a-context-manager
		# TODO: skip processing when it comes from a planified exit
		if len(args) >= 2 and args[1]:
			log(args[1], level=logging.ERROR, fg='red')
			print("    Please submit this issue (and file) to https://github.com/archlinux/archinstall/issues")
			raise args[1]

		for key in self._menu_options:
			sel = self._menu_options[key]
			if key and key not in self._data_store:
				self._data_store[key] = sel._current_selection

		self.exit_callback()

	def _setup_selection_menu_options(self):
		""" Define the menu options.
			Menu options can be defined here in a subclass or done per progam calling self.set_option()
		"""
		return

	def pre_callback(self, selector_name):
		""" will be called before each action in the menu """
		return

	def post_callback(self, selector_name :str, value :Any):
		""" will be called after each action in the menu """
		return True

	def exit_callback(self):
		""" will be called at the end of the processing of the menu """
		return

	def synch(self, selector_name :str, omit_if_set :bool = False,omit_if_disabled :bool = False):
		""" loads menu options with data_store value """
		arg = self._data_store.get(selector_name, None)
		# don't display the menu option if it was defined already
		if arg is not None and omit_if_set:
			return

		if not self.option(selector_name).is_enabled() and omit_if_disabled:
			return

		if arg is not None:
			self._menu_options[selector_name].set_current_selection(arg)

	def enable(self, selector_name :str, omit_if_set :bool = False , mandatory :bool = False):
		""" activates menu options """
		if self._menu_options.get(selector_name, None):
			self._menu_options[selector_name].set_enabled(True)
			if mandatory:
				self._menu_options[selector_name].set_mandatory(True)
			self.synch(selector_name,omit_if_set)
		else:
			print(f'No selector found: {selector_name}')
			sys.exit(1)

	def _preview_display(self, selection_name: str) -> Optional[str]:
		config_name, selector = self._find_selection(selection_name)
		if preview := selector.preview_func:
			return preview()
		return None

	def _find_selection(self, selection_name: str) -> Tuple[str, Selector]:
		option = [[k, v] for k, v in self._menu_options.items() if v.text.strip() == selection_name.strip()]
		if len(option) != 1:
			raise ValueError(f'Selection not found: {selection_name}')
		config_name = option[0][0]
		selector = option[0][1]
		return config_name, selector

	def run(self):
		""" Calls the Menu framework"""
		# we synch all the options just in case
		for item in self.list_options():
			self.synch(item)
		self.post_callback  # as all the values can vary i have to exec this callback
		cursor_pos = None
		while True:
			# Before continuing, set the preferred keyboard layout/language in the current terminal.
			# 	This will just help the user with the next following questions.
			self._set_kb_language()
			enabled_menus = self._menus_to_enable()
			menu_text = [m.text for m in enabled_menus.values()]

			selection = Menu(
				_('Set/Modify the below options'),
				menu_text,
				sort=False,
				cursor_index=cursor_pos,
				preview_command=self._preview_display,
				preview_size=self.preview_size
			).run()

			if selection and self.auto_cursor:
				cursor_pos = menu_text.index(selection) + 1  # before the strip otherwise fails
				if cursor_pos >= len(menu_text):
					cursor_pos = len(menu_text) - 1
				selection = selection.strip()
			if selection:
				# if this calls returns false, we exit the menu. We allow for an callback for special processing on realeasing control
				if not self._process_selection(selection):
					break
		if not self.is_context_mgr:
			self.__exit__()

	def _process_selection(self, selection_name :str) -> bool:
		"""  determines and executes the selection y
			Can / Should be extended to handle specific selection issues
			Returns true if the menu shall continue, False if it has ended
		"""
		# find the selected option in our option list
		config_name, selector = self._find_selection(selection_name)
		return self.exec_option(config_name, selector)

	def exec_option(self, config_name :str, p_selector :Selector = None) -> bool:
		""" processes the exection of a given menu entry
		- pre process callback
		- selection function
		- post process callback
		- exec action
		returns True if the loop has to continue, false if the loop can be closed
		"""
		if not p_selector:
			selector = self.option(config_name)
		else:
			selector = p_selector

		self.pre_callback(config_name)

		result = None
		if selector.func:
			presel_val = self.option(config_name).get_selection()
			result = selector.func(presel_val)
			self._menu_options[config_name].set_current_selection(result)
			if selector.do_store():
				self._data_store[config_name] = result
		exec_ret_val = selector.exec_func(config_name,result) if selector.exec_func else False
		self.post_callback(config_name,result)

		if exec_ret_val and self._check_mandatory_status():
			return False
		return True

	def _set_kb_language(self):
		""" general for ArchInstall"""
		# Before continuing, set the preferred keyboard layout/language in the current terminal.
		# This will just help the user with the next following questions.
		if self._data_store.get('keyboard-layout', None) and len(self._data_store['keyboard-layout']):
			set_keyboard_language(self._data_store['keyboard-layout'])

	def _verify_selection_enabled(self, selection_name :str) -> bool:
		""" general """
		if selection := self._menu_options.get(selection_name, None):
			if not selection.enabled:
				return False

			if len(selection.dependencies) > 0:
				for d in selection.dependencies:
					if not self._verify_selection_enabled(d) or self._menu_options.get(d).is_empty():
						return False

			if len(selection.dependencies_not) > 0:
				for d in selection.dependencies_not:
					if not self._menu_options.get(d).is_empty():
						return False
			return True

		raise ValueError(f'No selection found: {selection_name}')

	def _menus_to_enable(self) -> dict:
		""" general """
		enabled_menus = {}

		for name, selection in self._menu_options.items():
			if self._verify_selection_enabled(name):
				enabled_menus[name] = selection

		return enabled_menus

	def option(self,name :str) -> Selector:
		# TODO check inexistent name
		return self._menu_options[name]

	def list_options(self) -> Iterator:
		""" Iterator to retrieve the enabled menu option names
		"""
		for item in self._menu_options:
			yield item

	def list_enabled_options(self) -> Iterator:
		""" Iterator to retrieve the enabled menu options at a given time.
		The results are dynamic (if between calls to the iterator some elements -still not retrieved- are (de)activated
		"""
		for item in self._menu_options:
			if item in self._menus_to_enable():
				yield item

	def set_option(self, name :str, selector :Selector):
		self._menu_options[name] = selector
		self.synch(name)

	def _check_mandatory_status(self) -> bool:
		for field in self._menu_options:
			option = self._menu_options[field]
			if option.is_mandatory() and not option.has_selection():
				return False
		return True

	def set_mandatory(self, field :str, status :bool):
		self.option(field).set_mandatory(status)

	def mandatory_overview(self) -> [int, int]:
		mandatory_fields = 0
		mandatory_waiting = 0
		for field in self._menu_options:
			option = self._menu_options[field]
			if option.is_mandatory():
				mandatory_fields += 1
				if not option.has_selection():
					mandatory_waiting += 1
		return mandatory_fields, mandatory_waiting

	def _select_archinstall_language(self, default_lang):
		language = select_archinstall_language(default_lang)
		self._translation.activate(language)
<<<<<<< HEAD
		return language
=======
		return language


class GlobalMenu(GeneralMenu):
	def __init__(self,data_store):
		super().__init__(data_store=data_store, auto_cursor=True)

	def _setup_selection_menu_options(self):
		# archinstall.Language will not use preset values
		self._menu_options['archinstall-language'] = \
			Selector(
				_('Select Archinstall language'),
				lambda x: self._select_archinstall_language('English'),
				default='English',
				enabled=True)
		self._menu_options['keyboard-layout'] = \
			Selector(_('Select keyboard layout'), lambda preset: select_language('us',preset), default='us')
		self._menu_options['mirror-region'] = \
			Selector(
				_('Select mirror region'),
				select_mirror_regions,
				display_func=lambda x: list(x.keys()) if x else '[]',
				default={})
		self._menu_options['sys-language'] = \
			Selector(_('Select locale language'), lambda preset: select_locale_lang('en_US',preset), default='en_US')
		self._menu_options['sys-encoding'] = \
			Selector(_('Select locale encoding'), lambda preset: select_locale_enc('utf-8',preset), default='utf-8')
		self._menu_options['harddrives'] = \
			Selector(
				_('Select harddrives'),
				self._select_harddrives)
		self._menu_options['disk_layouts'] = \
			Selector(
				_('Select disk layout'),
				lambda x: select_disk_layout(
					storage['arguments'].get('harddrives', []),
					storage['arguments'].get('advanced', False)
				),
				dependencies=['harddrives'])
		self._menu_options['!encryption-password'] = \
			Selector(
				_('Set encryption password'),
				lambda x: self._select_encrypted_password(),
				display_func=lambda x: secret(x) if x else 'None',
				dependencies=['harddrives'])
		self._menu_options['swap'] = \
			Selector(
				_('Use swap'),
				lambda preset: ask_for_swap(preset),
				default=True)
		self._menu_options['bootloader'] = \
			Selector(
				_('Select bootloader'),
				lambda preset: ask_for_bootloader(storage['arguments'].get('advanced', False),preset),
				default="systemd-bootctl" if has_uefi() else "grub-install")
		self._menu_options['hostname'] = \
			Selector(
				_('Specify hostname'),
				ask_hostname,
				default='archlinux')
		# root password won't have preset value
		self._menu_options['!root-password'] = \
			Selector(
				_('Set root password'),
				lambda preset:self._set_root_password(),
				display_func=lambda x: secret(x) if x else 'None')
		self._menu_options['!superusers'] = \
			Selector(
				_('Specify superuser account'),
				lambda preset: self._create_superuser_account(),
				exec_func=lambda n,v:self._users_resynch(),
				default={},
				dependencies_not=['!root-password'],
				display_func=lambda x: self._display_superusers())
		self._menu_options['!users'] = \
			Selector(
				_('Specify user account'),
				lambda x: self._create_user_account(),
				default={},
				exec_func=lambda n,v:self._users_resynch(),
				display_func=lambda x: list(x.keys()) if x else '[]')
		self._menu_options['profile'] = \
			Selector(
				_('Specify profile'),
				lambda x: self._select_profile(),
				display_func=lambda x: x if x else 'None')
		self._menu_options['audio'] = \
			Selector(
				_('Select audio'),
				lambda preset: ask_for_audio_selection(is_desktop_profile(storage['arguments'].get('profile', None)),preset))
		self._menu_options['kernels'] = \
			Selector(
				_('Select kernels'),
				lambda preset: select_kernel(preset),
				default=['linux'])
		self._menu_options['packages'] = \
			Selector(
				_('Additional packages to install'),
				# lambda x: ask_additional_packages_to_install(storage['arguments'].get('packages', None)),
				ask_additional_packages_to_install,
				default=[])
		self._menu_options['additional-repositories'] = \
			Selector(
				_('Additional repositories to enable'),
				select_additional_repositories,
				default=[])
		self._menu_options['nic'] = \
			Selector(
				_('Configure network'),
				ask_to_configure_network,
				display_func=lambda x: x if x else _('Not configured, unavailable unless setup manually'),
				default={})
		self._menu_options['timezone'] = \
			Selector(
				_('Select timezone'),
				lambda preset: ask_for_a_timezone(preset),
				default='UTC')
		self._menu_options['ntp'] = \
			Selector(
				_('Set automatic time sync (NTP)'),
				lambda preset: self._select_ntp(preset),
				default=True)
		self._menu_options['save_config'] = \
			Selector(
				_('Save configuration'),
				lambda preset: save_config(self._data_store),
				enabled=True,
				no_store=True)
		self._menu_options['install'] = \
			Selector(
				self._install_text(),
				exec_func=lambda n,v: True if len(self._missing_configs()) == 0 else False,
				preview_func=self._prev_install_missing_config,
				enabled=True,
				no_store=True)

		self._menu_options['abort'] = Selector(_('Abort'), exec_func=lambda n,v:exit(1), enabled=True)

	def _update_install_text(self, name :str = None, result :Any = None):
		text = self._install_text()
		self._menu_options.get('install').update_description(text)

	def post_callback(self,name :str = None ,result :Any = None):
		self._update_install_text(name, result)

	def exit_callback(self):
		if self._data_store.get('harddrives', None) and self._data_store.get('!encryption-password', None):
			# If no partitions was marked as encrypted, but a password was supplied and we have some disks to format..
			# Then we need to identify which partitions to encrypt. This will default to / (root).
			if len(list(encrypted_partitions(storage['arguments'].get('disk_layouts', [])))) == 0:
				storage['arguments']['disk_layouts'] = select_encrypted_partitions(
					storage['arguments']['disk_layouts'], storage['arguments']['!encryption-password'])

	def _install_text(self):
		missing = len(self._missing_configs())
		if missing > 0:
			return _('Install ({} config(s) missing)').format(missing)
		return 'Install'

	def _prev_install_missing_config(self) -> Optional[str]:
		if missing := self._missing_configs():
			text = str(_('Missing configurations:\n'))
			for m in missing:
				text += f'- {m}\n'
			return text[:-1]  # remove last new line
		return None

	def _missing_configs(self) -> List[str]:
		def check(s):
			return self._menu_options.get(s).has_selection()

		missing = []
		if not check('bootloader'):
			missing += ['Bootloader']
		if not check('hostname'):
			missing += ['Hostname']
		if not check('audio'):
			missing += ['Audio']
		if not check('!root-password') and not check('!superusers'):
			missing += [str(_('Either root-password or at least 1 superuser must be specified'))]
		if not check('harddrives'):
			missing += ['Hard drives']
		if check('harddrives'):
			if not self._menu_options.get('harddrives').is_empty() and not check('disk_layouts'):
				missing += ['Disk layout']

		return missing

	def _set_root_password(self):
		prompt = str(_('Enter root password (leave blank to disable root): '))
		password = get_password(prompt=prompt)
		return password

	def _select_encrypted_password(self):
		if passwd := get_password(prompt=str(_('Enter disk encryption password (leave blank for no encryption): '))):
			return passwd
		else:
			return None

	def _select_ntp(self, preset :bool = True) -> bool:
		ntp = ask_ntp(preset)

		value = str(ntp).lower()
		SysCommand(f'timedatectl set-ntp {value}')

		return ntp

	def _select_harddrives(self, old_harddrives : list) -> list:
		# old_haddrives = storage['arguments'].get('harddrives', [])
		harddrives = select_harddrives(old_harddrives)

		# in case the harddrives got changed we have to reset the disk layout as well
		if old_harddrives != harddrives:
			self._menu_options.get('disk_layouts').set_current_selection(None)
			storage['arguments']['disk_layouts'] = {}

		if not harddrives:
			prompt = _(
				"You decided to skip harddrive selection\nand will use whatever drive-setup is mounted at {} (experimental)\n"
				"WARNING: Archinstall won't check the suitability of this setup\n"
				"Do you wish to continue?"
			).format(storage['MOUNT_POINT'])

			choice = Menu(prompt, ['yes', 'no'], default_option='yes').run()

			if choice == 'no':
				exit(1)

		return harddrives

	def _select_profile(self):
		profile = select_profile()

		# Check the potentially selected profiles preparations to get early checks if some additional questions are needed.
		if profile and profile.has_prep_function():
			namespace = f'{profile.namespace}.py'
			with profile.load_instructions(namespace=namespace) as imported:
				if not imported._prep_function():
					log(' * Profile\'s preparation requirements was not fulfilled.', fg='red')
					exit(1)

		return profile

	def _create_superuser_account(self):
		superusers = ask_for_superuser_account(str(_('Manage superuser accounts: ')))
		return superusers if superusers else None

	def _create_user_account(self):
		users = ask_for_additional_users(str(_('Manage ordinary user accounts: ')))
		return users

	def _display_superusers(self):
		superusers = self._data_store.get('!superusers', {})

		if self._menu_options.get('!root-password').has_selection():
			return list(superusers.keys()) if superusers else '[]'
		else:
			return list(superusers.keys()) if superusers else ''

	def _users_resynch(self):
		self.synch('!superusers')
		self.synch('!users')
		return False
>>>>>>> 3dc0d957
<|MERGE_RESOLUTION|>--- conflicted
+++ resolved
@@ -413,9 +413,6 @@
 	def _select_archinstall_language(self, default_lang):
 		language = select_archinstall_language(default_lang)
 		self._translation.activate(language)
-<<<<<<< HEAD
-		return language
-=======
 		return language
 
 
@@ -678,5 +675,4 @@
 	def _users_resynch(self):
 		self.synch('!superusers')
 		self.synch('!users')
-		return False
->>>>>>> 3dc0d957
+		return False