import sys
from collections import OrderedDict
import logging

from typing import Callable, Any, List, Iterator

<<<<<<< HEAD
import archinstall
from archinstall import Menu
from ..output import log
=======
from .menu import Menu
from ..general import SysCommand
from ..storage import storage
from ..output import log
from ..profiles import is_desktop_profile
from ..disk import encrypted_partitions
from ..locale_helpers import set_keyboard_language
from ..user_interaction import get_password
from ..user_interaction import ask_ntp
from ..user_interaction import ask_for_swap
from ..user_interaction import ask_for_bootloader
from ..user_interaction import ask_hostname
from ..user_interaction import ask_for_audio_selection
from ..user_interaction import ask_additional_packages_to_install
from ..user_interaction import ask_to_configure_network
from ..user_interaction import ask_for_a_timezone
from ..user_interaction import ask_for_superuser_account
from ..user_interaction import ask_for_additional_users
from ..user_interaction import select_language
from ..user_interaction import select_mirror_regions
from ..user_interaction import select_locale_lang
from ..user_interaction import select_locale_enc
from ..user_interaction import select_disk_layout
from ..user_interaction import select_kernel
from ..user_interaction import select_encrypted_partitions
from ..user_interaction import select_harddrives
from ..user_interaction import select_profile
>>>>>>> 5280e01e

class Selector:
	def __init__(
		self,
		description :str,
		func :Callable = None,
		display_func :Callable = None,
		default :Any = None,
		enabled :bool = False,
		dependencies :List = [],
		dependencies_not :List = [],
		exec_func :Callable = None,
		preview_func :Callable = None,
		mandatory :bool = False
	):
		"""
		Create a new menu selection entry

		:param description: Text that will be displayed as the menu entry
		:type description: str

		:param func: Function that is called when the menu entry is selected
		:type func: Callable

		:param display_func: After specifying a setting for a menu item it is displayed
		on the right side of the item as is; with this function one can modify the entry
		to be displayed; e.g. when specifying a password one can display **** instead
		:type display_func: Callable

		:param default: Default value for this menu entry
		:type default: Any

		:param enabled: Specify if this menu entry should be displayed
		:type enabled: bool

		:param dependencies: Specify dependencies for this menu entry; if the dependencies
		are not set yet, then this item is not displayed; e.g. disk_layout depends on selectiong
		harddrive(s) first
		:type dependencies: list

		:param dependencies_not: These are the exclusive options; the menu item will only be
		displayed if non of the entries in the list have been specified
		:type dependencies_not: list

		:param exec_func: A function with the name and the result of the selection as input parameter and which returns boolean.
		Can be used for any action deemed necessary after selection. If it returns True, exits the menu loop, if False,
		menu returns to the selection screen. If not specified it is assumed the return is False
		:type exec_func: Callable

		:param preview_func: A callable which invokws a preview screen (not implemented)
		:type preview_func: Callable

		:param mandatory: A boolean which determines that the field is mandatory, i.e. menu can not be exited if it is not set
		:type mandatory: bool
		"""

		self._description = description
		self.func = func
		self._display_func = display_func
		self._current_selection = default
		self.enabled = enabled
		self.text = self.menu_text()
		self._dependencies = dependencies
		self._dependencies_not = dependencies_not
		self.exec_func = exec_func
		self.preview_func = preview_func
		self.mandatory = mandatory

	@property
	def dependencies(self) -> dict:
		return self._dependencies

	@property
	def dependencies_not(self) -> dict:
		return self._dependencies_not

	def set_enabled(self, status :bool = True):
		self.enabled = status

	def update_description(self, description :str):
		self._description = description
		self.text = self.menu_text()

	def menu_text(self) -> str:
		current = ''

		if self._display_func:
			current = self._display_func(self._current_selection)
		else:
			if self._current_selection is not None:
				current = str(self._current_selection)

		if current:
			padding = 35 - len(self._description)
			current = ' ' * padding + f'SET: {current}'

		return f'{self._description} {current}'

	def set_current_selection(self, current :str):
		self._current_selection = current
		self.text = self.menu_text()

	def has_selection(self) -> bool:
		if self._current_selection is None:
			return False
		return True

	def get_selection(self) -> Any:
		return self._current_selection

	def is_empty(self) -> bool:
		if self._current_selection is None:
			return True
		elif isinstance(self._current_selection, (str, list, dict)) and len(self._current_selection) == 0:
			return True
		return False

	def is_enabled(self) -> bool:
		return self.enabled

	def is_mandatory(self) -> bool:
		return self.mandatory

	def set_mandatory(self, status :bool = True):
		self.mandatory = status
		if status and not self.is_enabled():
			self.set_enabled(True)

class GeneralMenu():
	def __init__(self,
			data_store :dict = None):
		"""
		Create a new selection menu.

		:param data_store:  Area (Dict) where the resulting data will be held. At least an entry for each option. Default area is archinstall.arguments (not preset in the call, due to circular references
		:type  data_store:  Dict

		"""
		self._data_store = data_store if data_store is not None else {}
		self.is_context_mgr = False
		self._menu_options = OrderedDict()
		self._setup_selection_menu_options()

	def __enter__(self, *args :Any, **kwargs :Any) -> 'GeneralMenu':
		self.is_context_mgr = True
		return self

	def __exit__(self, *args :Any, **kwargs :Any) -> None:
		# TODO: https://stackoverflow.com/questions/28157929/how-to-safely-handle-an-exception-inside-a-context-manager
		# TODO: skip processing when it comes from a planified exit
		if len(args) >= 2 and args[1]:
			log(args[1], level=logging.ERROR, fg='red')
			print("    Please submit this issue (and file) to https://github.com/archlinux/archinstall/issues")
			raise args[1]

		for key in self._menu_options:
			sel = self._menu_options[key]
			if key and key not in self._data_store:
				self._data_store[key] = sel._current_selection

		self.exit_callback()

	def _setup_selection_menu_options(self):
		""" Define the menu options.
			Menu options can be defined here in a subclass or done per progam calling self.set_option()
		"""
		return

	def pre_callback(self, selector_name):
		""" will be called before each action in the menu """
		return

	def post_callback(self, selector_name :str, value :Any):
		""" will be called after each action in the menu """
		return True

	def exit_callback(self):
		""" will be called at the end of the processing of the menu """
		return

	def synch(self, selector_name :str, omit_if_set :bool = False,omit_if_disabled :bool = False):
		""" loads menu options with data_store value """
		arg = self._data_store.get(selector_name, None)
		# don't display the menu option if it was defined already
		if arg is not None and omit_if_set:
			return

		if not self.option(selector_name).is_enabled() and omit_if_disabled:
			return

		if arg is not None:
			self._menu_options[selector_name].set_current_selection(arg)

	def enable(self, selector_name :str, omit_if_set :bool = False , mandatory :bool = False):
		""" activates menu options """
		if self._menu_options.get(selector_name, None):
			self._menu_options[selector_name].set_enabled(True)
			if mandatory:
				self._menu_options[selector_name].set_mandatory(True)
			self.synch(selector_name,omit_if_set)
		else:
			print(f'No selector found: {selector_name}')
			sys.exit(1)

	def run(self):
		""" Calls the Menu framework"""
		# we synch all the options just in case
		for item in self.list_options():
			self.synch(item)
		while True:
			# Before continuing, set the preferred keyboard layout/language in the current terminal.
			# 	This will just help the user with the next following questions.
			self._set_kb_language()
			enabled_menus = self._menus_to_enable()
			menu_text = [m.text for m in enabled_menus.values()]
			selection = Menu('Set/Modify the below options', menu_text, sort=False).run()
			if selection:
				selection = selection.strip()
			if selection:
				# if this calls returns false, we exit the menu. We allow for an callback for special processing on realeasing control
				if not self._process_selection(selection):
					break
		if not self.is_context_mgr:
			self.__exit__()

	def _process_selection(self, selection :str) -> bool:
		"""  determines and executes the selection y
			Can / Should be extended to handle specific selection issues
			Returns true if the menu shall continue, False if it has ended
		"""
		# find the selected option in our option list
		option = [[k, v] for k, v in self._menu_options.items() if v.text.strip() == selection]
		if len(option) != 1:
			raise ValueError(f'Selection not found: {selection}')
		selector_name = option[0][0]
		selector = option[0][1]

		return self.exec_option(selector_name,selector)

	def exec_option(self,selector_name :str, p_selector :Selector = None) -> bool:
		""" processes the exection of a given menu entry
		- pre process callback
		- selection function
		- post process callback
		- exec action
		returns True if the loop has to continue, false if the loop can be closed
		"""
		if not p_selector:
			selector = self.option(selector_name)
		else:
			selector = p_selector

		self.pre_callback(selector_name)

		result = None
		if selector.func:
			result = selector.func()
			self._menu_options[selector_name].set_current_selection(result)
			self._data_store[selector_name] = result
		exec_ret_val = selector.exec_func(selector_name,result) if selector.exec_func else False
		self.post_callback(selector_name,result)
		if exec_ret_val and self._check_mandatory_status():
			return False
		return True
		""" old behaviour
		# we allow for a callback after we get the result
		self.post_callback(selector_name,result)
		# we have a callback, by option, to determine if we can exit the menu. Only if ALL mandatory fields are written
		if selector.exec_func:
			if selector.exec_func(result) and self._check_mandatory_status():
				return False
		"""
		return True

	def _set_kb_language(self):
		""" general for ArchInstall"""
		# Before continuing, set the preferred keyboard layout/language in the current terminal.
		# This will just help the user with the next following questions.
		if self._data_store.get('keyboard-layout', None) and len(self._data_store['keyboard-layout']):
			archinstall.set_keyboard_language(self._data_store['keyboard-layout'])

	def _verify_selection_enabled(self, selection_name :str) -> bool:
		""" general """
		if selection := self._menu_options.get(selection_name, None):
			if not selection.enabled:
				return False

			if len(selection.dependencies) > 0:
				for d in selection.dependencies:
					if not self._verify_selection_enabled(d) or self._menu_options.get(d).is_empty():
						return False

			if len(selection.dependencies_not) > 0:
				for d in selection.dependencies_not:
					if not self._menu_options.get(d).is_empty():
						return False
			return True

		raise ValueError(f'No selection found: {selection_name}')

	def _menus_to_enable(self) -> dict:
		""" general """
		enabled_menus = {}

		for name, selection in self._menu_options.items():
			if self._verify_selection_enabled(name):
				enabled_menus[name] = selection

		return enabled_menus

	def option(self,name :str) -> Selector:
		# TODO check inexistent name
		return self._menu_options[name]

	def list_options(self) -> Iterator:
		""" Iterator to retrieve the enabled menu option names
		"""
		for item in self._menu_options:
			yield item

	def list_enabled_options(self) -> Iterator:
		""" Iterator to retrieve the enabled menu options at a given time.
		The results are dynamic (if between calls to the iterator some elements -still not retrieved- are (de)activated
		"""
		for item in self._menu_options:
			if item in self._menus_to_enable():
				yield item

	def set_option(self, name :str, selector :Selector):
		self._menu_options[name] = selector
		self.synch(name)

	def _check_mandatory_status(self) -> bool:
		for field in self._menu_options:
			option = self._menu_options[field]
			if option.is_mandatory() and not option.has_selection():
				return False
		return True

	def set_mandatory(self, field :str, status :bool):
		self.option(field).set_mandatory(status)

	def mandatory_overview(self) -> [int, int]:
		mandatory_fields = 0
		mandatory_waiting = 0
		for field in self._menu_options:
			option = self._menu_options[field]
			if option.is_mandatory():
				mandatory_fields += 1
				if not option.has_selection():
					mandatory_waiting += 1
		return mandatory_fields, mandatory_waiting

class GlobalMenu(GeneralMenu):
	def __init__(self):
		super().__init__(data_store=archinstall.arguments)

	def _setup_selection_menu_options(self):
		self._menu_options['keyboard-layout'] = \
			Selector('Select keyboard layout', lambda: select_language('us'), default='us')
		self._menu_options['mirror-region'] = \
			Selector(
				'Select mirror region',
				lambda: select_mirror_regions(),
				display_func=lambda x: list(x.keys()) if x else '[]',
				default={})
		self._menu_options['sys-language'] = \
			Selector('Select locale language', lambda: select_locale_lang('en_US'), default='en_US')
		self._menu_options['sys-encoding'] = \
			Selector('Select locale encoding', lambda: select_locale_enc('utf-8'), default='utf-8')
		self._menu_options['harddrives'] = \
			Selector(
				'Select harddrives',
				lambda: self._select_harddrives())
		self._menu_options['disk_layouts'] = \
			Selector(
				'Select disk layout',
				lambda: select_disk_layout(
					storage['arguments'].get('harddrives', []),
					storage['arguments'].get('advanced', False)
				),
				dependencies=['harddrives'])
		self._menu_options['!encryption-password'] = \
			Selector(
				'Set encryption password',
<<<<<<< HEAD
				lambda: archinstall.get_password(prompt='Enter disk encryption password (leave blank for no encryption): '),
				display_func=lambda x: archinstall.secret(x) if x else 'None',
=======
				lambda: get_password(prompt='Enter disk encryption password (leave blank for no encryption): '),
				display_func=lambda x: self._secret(x) if x else 'None',
>>>>>>> 5280e01e
				dependencies=['harddrives'])
		self._menu_options['swap'] = \
			Selector(
				'Use swap',
				lambda: ask_for_swap(),
				default=True)
		self._menu_options['bootloader'] = \
			Selector(
				'Select bootloader',
				lambda: ask_for_bootloader(storage['arguments'].get('advanced', False)),)
		self._menu_options['hostname'] = \
			Selector('Specify hostname', lambda: ask_hostname())
		self._menu_options['!root-password'] = \
			Selector(
				'Set root password',
				lambda: self._set_root_password(),
				display_func=lambda x: archinstall.secret(x) if x else 'None')
		self._menu_options['!superusers'] = \
			Selector(
				'Specify superuser account',
				lambda: self._create_superuser_account(),
				dependencies_not=['!root-password'],
				display_func=lambda x: list(x.keys()) if x else '')
		self._menu_options['!users'] = \
			Selector(
				'Specify user account',
				lambda: self._create_user_account(),
				default={},
				display_func=lambda x: list(x.keys()) if x else '[]')
		self._menu_options['profile'] = \
			Selector(
				'Specify profile',
				lambda: self._select_profile(),
				display_func=lambda x: x if x else 'None')
		self._menu_options['audio'] = \
			Selector(
				'Select audio',
				lambda: ask_for_audio_selection(is_desktop_profile(storage['arguments'].get('profile', None))))
		self._menu_options['kernels'] = \
			Selector(
				'Select kernels',
				lambda: select_kernel(),
				default=['linux'])
		self._menu_options['packages'] = \
			Selector(
				'Additional packages to install',
				lambda: ask_additional_packages_to_install(storage['arguments'].get('packages', None)),
				default=[])
		self._menu_options['nic'] = \
			Selector(
				'Configure network',
				lambda: ask_to_configure_network(),
				display_func=lambda x: x if x else 'Not configured, unavailable unless setup manually',
				default={})
		self._menu_options['timezone'] = \
			Selector('Select timezone', lambda: ask_for_a_timezone())
		self._menu_options['ntp'] = \
			Selector(
				'Set automatic time sync (NTP)',
				lambda: self._select_ntp(),
				default=True)
		self._menu_options['install'] = \
			Selector(
				self._install_text(),
				exec_func=lambda n,v: True if self._missing_configs() == 0 else False,
				enabled=True)
<<<<<<< HEAD
		self._menu_options['abort'] = Selector('Abort',exec_func=lambda n,v: exit(1), enabled=True)

	def _update_install(self,name :str = None ,result :Any = None):
		text = self._install_text()
		self._menu_options.get('install').update_description(text)

	def post_callback(self,name :str = None ,result :Any = None):
		self._update_install(name,result)

	def exit_callback(self):
		if archinstall.arguments.get('harddrives', None) and archinstall.arguments.get('!encryption-password', None):
=======
		self._menu_options['abort'] = Selector('Abort', enabled=True)

	def enable(self, selector_name, omit_if_set=False):
		arg = storage['arguments'].get(selector_name, None)

		# don't display the menu option if it was defined already
		if arg is not None and omit_if_set:
			return

		if self._menu_options.get(selector_name, None):
			self._menu_options[selector_name].set_enabled()
			if arg is not None:
				self._menu_options[selector_name].set_current_selection(arg)
		else:
			print(f'No selector found: {selector_name}')
			sys.exit(1)

	def run(self):
		while True:
			# # Before continuing, set the preferred keyboard layout/language in the current terminal.
			# # This will just help the user with the next following questions.
			self._set_kb_language()

			enabled_menus = self._menus_to_enable()
			menu_text = [m.text for m in enabled_menus.values()]
			selection = Menu('Set/Modify the below options', menu_text, sort=False).run()
			if selection:
				selection = selection.strip()
				if 'Abort' in selection:
					exit(0)
				elif 'Install' in selection:
					if self._missing_configs() == 0:
						break
				else:
					self._process_selection(selection)
		for key in self._menu_options:
			sel = self._menu_options[key]
			if key not in storage['arguments']:
				storage['arguments'][key] = sel._current_selection
		self._post_processing()

	def _process_selection(self, selection):
		# find the selected option in our option list
		option = [[k, v] for k, v in self._menu_options.items() if v.text.strip() == selection]

		if len(option) != 1:
			raise ValueError(f'Selection not found: {selection}')

		selector_name = option[0][0]
		selector = option[0][1]
		result = selector.func()
		self._menu_options[selector_name].set_current_selection(result)
		storage['arguments'][selector_name] = result

		self._update_install()

	def _update_install(self):
		text = self._install_text()
		self._menu_options.get('install').update_description(text)

	def _post_processing(self):
		if storage['arguments'].get('harddrives', None) and storage['arguments'].get('!encryption-password', None):
>>>>>>> 5280e01e
			# If no partitions was marked as encrypted, but a password was supplied and we have some disks to format..
			# Then we need to identify which partitions to encrypt. This will default to / (root).
			if len(list(encrypted_partitions(storage['arguments'].get('disk_layouts', [])))) == 0:
				storage['arguments']['disk_layouts'] = select_encrypted_partitions(
					storage['arguments']['disk_layouts'], storage['arguments']['!encryption-password'])

	def _install_text(self):
		missing = self._missing_configs()
		if missing > 0:
			return f'Install ({missing} config(s) missing)'
		return 'Install'

	def _missing_configs(self):
		def check(s):
			return self._menu_options.get(s).has_selection()

		missing = 0
		if not check('bootloader'):
			missing += 1
		if not check('hostname'):
			missing += 1
		if not check('audio'):
			missing += 1
		if not check('timezone'):
			missing += 1
		if not check('!root-password') and not check('!superusers'):
			missing += 1
		if not check('harddrives'):
			missing += 1
		if check('harddrives'):
			if not self._menu_options.get('harddrives').is_empty() and not check('disk_layouts'):
				missing += 1

		return missing

	def _set_root_password(self):
		prompt = 'Enter root password (leave blank to disable root & create superuser): '
		password = get_password(prompt=prompt)

		# TODO: Do we really wanna wipe the !superusers and !users if root password is set?
		# What if they set a superuser first, but then decides to set a root password?
		if password is not None:
			self._menu_options.get('!superusers').set_current_selection(None)
			storage['arguments']['!users'] = {}
			storage['arguments']['!superusers'] = {}

		return password

	def _select_ntp(self) -> bool:
		ntp = ask_ntp()

		value = str(ntp).lower()
		SysCommand(f'timedatectl set-ntp {value}')

		return ntp

	def _select_harddrives(self):
		old_haddrives = storage['arguments'].get('harddrives', [])
		harddrives = select_harddrives()

		# in case the harddrives got changed we have to reset the disk layout as well
		if old_haddrives != harddrives:
			self._menu_options.get('disk_layouts').set_current_selection(None)
			storage['arguments']['disk_layouts'] = {}

		if not harddrives:
			prompt = 'You decided to skip harddrive selection\n'
			prompt += f"and will use whatever drive-setup is mounted at {storage['MOUNT_POINT']} (experimental)\n"
			prompt += "WARNING: Archinstall won't check the suitability of this setup\n"

			prompt += 'Do you wish to continue?'
			choice = Menu(prompt, ['yes', 'no'], default_option='yes').run()

			if choice == 'no':
				return self._select_harddrives()

		return harddrives

	def _select_profile(self):
		profile = select_profile()

		# Check the potentially selected profiles preparations to get early checks if some additional questions are needed.
		if profile and profile.has_prep_function():
			namespace = f'{profile.namespace}.py'
			with profile.load_instructions(namespace=namespace) as imported:
				if not imported._prep_function():
					log(' * Profile\'s preparation requirements was not fulfilled.', fg='red')
					exit(1)

		return profile

	def _create_superuser_account(self):
		superuser = ask_for_superuser_account('Create a required super-user with sudo privileges: ', forced=True)
		return superuser

	def _create_user_account(self):
		users, superusers = ask_for_additional_users('Enter a username to create an additional user: ')
		storage['arguments']['!superusers'] = {**storage['arguments'].get('!superusers', {}), **superusers}

<<<<<<< HEAD
		return users
=======
		return users

	def _set_kb_language(self):
		# Before continuing, set the preferred keyboard layout/language in the current terminal.
		# This will just help the user with the next following questions.
		if len(storage['arguments'].get('keyboard-layout', [])):
			set_keyboard_language(storage['arguments']['keyboard-layout'])

	def _verify_selection_enabled(self, selection_name):
		if selection := self._menu_options.get(selection_name, None):
			if not selection.enabled:
				return False

			if len(selection.dependencies) > 0:
				for d in selection.dependencies:
					if not self._verify_selection_enabled(d) or self._menu_options.get(d).is_empty():
						return False

			if len(selection.dependencies_not) > 0:
				for d in selection.dependencies_not:
					if not self._menu_options.get(d).is_empty():
						return False

			return True

		raise ValueError(f'No selection found: {selection_name}')

	def _menus_to_enable(self):
		enabled_menus = {}

		for name, selection in self._menu_options.items():
			if self._verify_selection_enabled(name):
				enabled_menus[name] = selection

		return enabled_menus
>>>>>>> 5280e01e
<|MERGE_RESOLUTION|>--- conflicted
+++ resolved
@@ -4,13 +4,8 @@
 
 from typing import Callable, Any, List, Iterator
 
-<<<<<<< HEAD
-import archinstall
-from archinstall import Menu
-from ..output import log
-=======
 from .menu import Menu
-from ..general import SysCommand
+from ..general import SysCommand, secret
 from ..storage import storage
 from ..output import log
 from ..profiles import is_desktop_profile
@@ -36,7 +31,6 @@
 from ..user_interaction import select_encrypted_partitions
 from ..user_interaction import select_harddrives
 from ..user_interaction import select_profile
->>>>>>> 5280e01e
 
 class Selector:
 	def __init__(
@@ -422,13 +416,8 @@
 		self._menu_options['!encryption-password'] = \
 			Selector(
 				'Set encryption password',
-<<<<<<< HEAD
 				lambda: archinstall.get_password(prompt='Enter disk encryption password (leave blank for no encryption): '),
-				display_func=lambda x: archinstall.secret(x) if x else 'None',
-=======
-				lambda: get_password(prompt='Enter disk encryption password (leave blank for no encryption): '),
-				display_func=lambda x: self._secret(x) if x else 'None',
->>>>>>> 5280e01e
+				display_func=lambda x: secret(x) if x else 'None',
 				dependencies=['harddrives'])
 		self._menu_options['swap'] = \
 			Selector(
@@ -495,7 +484,6 @@
 				self._install_text(),
 				exec_func=lambda n,v: True if self._missing_configs() == 0 else False,
 				enabled=True)
-<<<<<<< HEAD
 		self._menu_options['abort'] = Selector('Abort',exec_func=lambda n,v: exit(1), enabled=True)
 
 	def _update_install(self,name :str = None ,result :Any = None):
@@ -507,70 +495,6 @@
 
 	def exit_callback(self):
 		if archinstall.arguments.get('harddrives', None) and archinstall.arguments.get('!encryption-password', None):
-=======
-		self._menu_options['abort'] = Selector('Abort', enabled=True)
-
-	def enable(self, selector_name, omit_if_set=False):
-		arg = storage['arguments'].get(selector_name, None)
-
-		# don't display the menu option if it was defined already
-		if arg is not None and omit_if_set:
-			return
-
-		if self._menu_options.get(selector_name, None):
-			self._menu_options[selector_name].set_enabled()
-			if arg is not None:
-				self._menu_options[selector_name].set_current_selection(arg)
-		else:
-			print(f'No selector found: {selector_name}')
-			sys.exit(1)
-
-	def run(self):
-		while True:
-			# # Before continuing, set the preferred keyboard layout/language in the current terminal.
-			# # This will just help the user with the next following questions.
-			self._set_kb_language()
-
-			enabled_menus = self._menus_to_enable()
-			menu_text = [m.text for m in enabled_menus.values()]
-			selection = Menu('Set/Modify the below options', menu_text, sort=False).run()
-			if selection:
-				selection = selection.strip()
-				if 'Abort' in selection:
-					exit(0)
-				elif 'Install' in selection:
-					if self._missing_configs() == 0:
-						break
-				else:
-					self._process_selection(selection)
-		for key in self._menu_options:
-			sel = self._menu_options[key]
-			if key not in storage['arguments']:
-				storage['arguments'][key] = sel._current_selection
-		self._post_processing()
-
-	def _process_selection(self, selection):
-		# find the selected option in our option list
-		option = [[k, v] for k, v in self._menu_options.items() if v.text.strip() == selection]
-
-		if len(option) != 1:
-			raise ValueError(f'Selection not found: {selection}')
-
-		selector_name = option[0][0]
-		selector = option[0][1]
-		result = selector.func()
-		self._menu_options[selector_name].set_current_selection(result)
-		storage['arguments'][selector_name] = result
-
-		self._update_install()
-
-	def _update_install(self):
-		text = self._install_text()
-		self._menu_options.get('install').update_description(text)
-
-	def _post_processing(self):
-		if storage['arguments'].get('harddrives', None) and storage['arguments'].get('!encryption-password', None):
->>>>>>> 5280e01e
 			# If no partitions was marked as encrypted, but a password was supplied and we have some disks to format..
 			# Then we need to identify which partitions to encrypt. This will default to / (root).
 			if len(list(encrypted_partitions(storage['arguments'].get('disk_layouts', [])))) == 0:
@@ -670,42 +594,4 @@
 		users, superusers = ask_for_additional_users('Enter a username to create an additional user: ')
 		storage['arguments']['!superusers'] = {**storage['arguments'].get('!superusers', {}), **superusers}
 
-<<<<<<< HEAD
-		return users
-=======
-		return users
-
-	def _set_kb_language(self):
-		# Before continuing, set the preferred keyboard layout/language in the current terminal.
-		# This will just help the user with the next following questions.
-		if len(storage['arguments'].get('keyboard-layout', [])):
-			set_keyboard_language(storage['arguments']['keyboard-layout'])
-
-	def _verify_selection_enabled(self, selection_name):
-		if selection := self._menu_options.get(selection_name, None):
-			if not selection.enabled:
-				return False
-
-			if len(selection.dependencies) > 0:
-				for d in selection.dependencies:
-					if not self._verify_selection_enabled(d) or self._menu_options.get(d).is_empty():
-						return False
-
-			if len(selection.dependencies_not) > 0:
-				for d in selection.dependencies_not:
-					if not self._menu_options.get(d).is_empty():
-						return False
-
-			return True
-
-		raise ValueError(f'No selection found: {selection_name}')
-
-	def _menus_to_enable(self):
-		enabled_menus = {}
-
-		for name, selection in self._menu_options.items():
-			if self._verify_selection_enabled(name):
-				enabled_menus[name] = selection
-
-		return enabled_menus
->>>>>>> 5280e01e
+		return users