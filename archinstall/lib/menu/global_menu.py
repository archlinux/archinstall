--- conflicted
+++ resolved
@@ -8,11 +8,8 @@
 from ..menu import Menu
 from ..menu.abstract_menu import Selector, AbstractMenu
 from ..models import NetworkConfiguration
-<<<<<<< HEAD
 from ..models.disk_encryption import DiskEncryption, EncryptionType
-=======
 from ..models.bootloader import Bootloader
->>>>>>> c9e7256a
 from ..models.users import User
 from ..output import FormattedOutput
 from ..storage import storage
