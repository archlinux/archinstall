from typing import override

from archinstall.lib.disk.fido import Fido2
from archinstall.lib.menu.abstract_menu import AbstractSubMenu
from archinstall.lib.models.authentication import AuthenticationConfiguration, U2FLoginConfiguration, U2FLoginMethod
from archinstall.lib.models.users import Password
from archinstall.lib.translationhandler import tr
from archinstall.lib.utils.util import get_password
from archinstall.tui.curses_menu import SelectMenu
from archinstall.tui.menu_item import MenuItem, MenuItemGroup
from archinstall.tui.result import ResultType
from archinstall.tui.types import Alignment, FrameProperties, Orientation


class AuthenticationMenu(AbstractSubMenu[AuthenticationConfiguration]):
	def __init__(self, preset: AuthenticationConfiguration | None = None):
		if preset:
			self._auth_config = preset
		else:
			self._auth_config = AuthenticationConfiguration()

		menu_optioons = self._define_menu_options()
		self._item_group = MenuItemGroup(menu_optioons, checkmarks=True)

		super().__init__(
			self._item_group,
			config=self._auth_config,
			allow_reset=True,
		)

	@override
	def run(self, additional_title: str | None = None) -> AuthenticationConfiguration:
		super().run(additional_title=additional_title)
		return self._auth_config

	def _define_menu_options(self) -> list[MenuItem]:
		return [
			MenuItem(
				text=tr('Root password'),
				action=select_root_password,
				preview_action=self._prev_root_pwd,
				key='root_enc_password',
			),
			MenuItem(
				text=tr('U2F login setup'),
				action=select_u2f_login,
				value=self._auth_config.u2f_config,
				preview_action=self._prev_u2f_login,
				key='u2f_config',
			),
		]

<<<<<<< HEAD
=======
	def _prev_root_pwd(self, item: MenuItem) -> str | None:
		if item.value is not None:
			password: Password = item.value
			return f'{tr("Root password")}: {password.hidden()}'
		return None

	def _depends_on_u2f(self) -> bool:
		devices = Fido2.get_fido2_devices()
		if not devices:
			return False
		return True

>>>>>>> c53f9ddc
	def _prev_u2f_login(self, item: MenuItem) -> str | None:
		if item.value is not None:
			u2f_config: U2FLoginConfiguration = item.value

			login_method = u2f_config.u2f_login_method.display_value()
			output = tr('U2F login method: ') + login_method

			output += '\n'
			output += tr('Passwordless sudo: ') + (tr('Enabled') if u2f_config.passwordless_sudo else tr('Disabled'))

			return output

		devices = Fido2.get_fido2_devices()
		if not devices:
			return tr('No U2F devices found')

		return None


<<<<<<< HEAD
def select_u2f_login(preset: U2FLoginConfiguration) -> U2FLoginConfiguration | None:
	devices = Fido2.get_fido2_devices()
	if not devices:
		return None

=======
def select_root_password(preset: str | None = None) -> Password | None:
	password = get_password(text=tr('Root password'), allow_skip=True)
	return password


def setup_u2f_login(preset: U2FLoginConfiguration) -> U2FLoginConfiguration | None:
>>>>>>> c53f9ddc
	items = []
	for method in U2FLoginMethod:
		items.append(MenuItem(method.display_value(), value=method))

	group = MenuItemGroup(items)

	if preset is not None:
		group.set_selected_by_value(preset.u2f_login_method)

	result = SelectMenu[U2FLoginMethod](
		group,
		alignment=Alignment.CENTER,
		frame=FrameProperties.min(tr('U2F Login Method')),
		allow_skip=True,
		allow_reset=True,
	).run()

	match result.type_:
		case ResultType.Selection:
			u2f_method = result.get_value()

			group = MenuItemGroup.yes_no()
			group.focus_item = MenuItem.no()
			header = tr('Enable passwordless sudo?')

			result_sudo = SelectMenu[bool](
				group,
				header=header,
				alignment=Alignment.CENTER,
				columns=2,
				orientation=Orientation.HORIZONTAL,
				allow_skip=True,
			).run()

			passwordless_sudo = result_sudo.item() == MenuItem.yes()

			return U2FLoginConfiguration(
				u2f_login_method=u2f_method,
				passwordless_sudo=passwordless_sudo,
			)
		case ResultType.Skip:
			return preset
		case ResultType.Reset:
			return None
		case _:
			raise ValueError('Unhandled result type')<|MERGE_RESOLUTION|>--- conflicted
+++ resolved
@@ -50,8 +50,6 @@
 			),
 		]
 
-<<<<<<< HEAD
-=======
 	def _prev_root_pwd(self, item: MenuItem) -> str | None:
 		if item.value is not None:
 			password: Password = item.value
@@ -64,7 +62,6 @@
 			return False
 		return True
 
->>>>>>> c53f9ddc
 	def _prev_u2f_login(self, item: MenuItem) -> str | None:
 		if item.value is not None:
 			u2f_config: U2FLoginConfiguration = item.value
@@ -84,20 +81,16 @@
 		return None
 
 
-<<<<<<< HEAD
+def select_root_password(preset: str | None = None) -> Password | None:
+	password = get_password(text=tr('Root password'), allow_skip=True)
+	return password
+
+
 def select_u2f_login(preset: U2FLoginConfiguration) -> U2FLoginConfiguration | None:
 	devices = Fido2.get_fido2_devices()
 	if not devices:
 		return None
 
-=======
-def select_root_password(preset: str | None = None) -> Password | None:
-	password = get_password(text=tr('Root password'), allow_skip=True)
-	return password
-
-
-def setup_u2f_login(preset: U2FLoginConfiguration) -> U2FLoginConfiguration | None:
->>>>>>> c53f9ddc
 	items = []
 	for method in U2FLoginMethod:
 		items.append(MenuItem(method.display_value(), value=method))
