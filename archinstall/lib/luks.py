from __future__ import annotations

import shlex
from dataclasses import dataclass
from pathlib import Path
from subprocess import CalledProcessError

from archinstall.lib.disk.utils import get_lsblk_info

from .exceptions import DiskError, SysCallError
<<<<<<< HEAD
from .general import SysCommand, SysCommandWorker, generate_password
from .models.users import Password
=======
from .general import SysCommand, SysCommandWorker, generate_password, run
>>>>>>> 4d37212a
from .output import debug, info


@dataclass
class Luks2:
	luks_dev_path: Path
	mapper_name: str | None = None
	password: Password | None = None
	key_file: Path | None = None
	auto_unmount: bool = False

	@property
	def mapper_dev(self) -> Path | None:
		if self.mapper_name:
			return Path(f'/dev/mapper/{self.mapper_name}')
		return None

	def isLuks(self) -> bool:
		try:
			SysCommand(f'cryptsetup isLuks {self.luks_dev_path}')
			return True
		except SysCallError:
			return False

	def erase(self) -> None:
		debug(f'Erasing luks partition: {self.luks_dev_path}')
		worker = SysCommandWorker(f'cryptsetup erase {self.luks_dev_path}')
		worker.poll()
		worker.write(b'YES\n', line_ending=False)

	def __post_init__(self) -> None:
		if self.luks_dev_path is None:
			raise ValueError('Partition must have a path set')

	def __enter__(self) -> None:
		self.unlock(self.key_file)

	def __exit__(self, *args: str, **kwargs: str) -> None:
		if self.auto_unmount:
			self.lock()

	def _password_bytes(self) -> bytes:
		if not self.password:
			raise ValueError('Password for luks2 device was not specified')

		if isinstance(self.password, bytes):
			return self.password
		else:
			return bytes(self.password.plaintext, 'UTF-8')

	def _get_passphrase_args(
		self,
		key_file: Path | None = None
	) -> tuple[list[str], bytes | None]:
		key_file = key_file or self.key_file

		if key_file:
			return ['--key-file', str(key_file)], None

		return [], self._password_bytes()

	def encrypt(
		self,
		key_size: int = 512,
		hash_type: str = 'sha512',
		iter_time: int = 10000,
		key_file: Path | None = None
	) -> Path | None:
		debug(f'Luks2 encrypting: {self.luks_dev_path}')

		key_file_arg, passphrase = self._get_passphrase_args(key_file)

		cmd = [
			'cryptsetup',
			'--batch-mode',
			'--verbose',
			'--type', 'luks2',
			'--pbkdf', 'argon2id',
			'--hash', hash_type,
			'--key-size', str(key_size),
			'--iter-time', str(iter_time),
			*key_file_arg,
			'--use-urandom',
			'luksFormat', str(self.luks_dev_path)
		]

		debug(f'cryptsetup format: {shlex.join(cmd)}')

		try:
			result = run(cmd, input_data=passphrase)
		except CalledProcessError as err:
			output = err.stdout.decode().rstrip()
			raise DiskError(f'Could not encrypt volume "{self.luks_dev_path}": {output}')

		debug(f'cryptsetup luksFormat output: {result.stdout.decode().rstrip()}')

		self.key_file = key_file

		return key_file

	def _get_luks_uuid(self) -> str:
		command = f'cryptsetup luksUUID {self.luks_dev_path}'

		try:
			return SysCommand(command).decode()
		except SysCallError as err:
			info(f'Unable to get UUID for Luks device: {self.luks_dev_path}')
			raise err

	def is_unlocked(self) -> bool:
		return self.mapper_name is not None and Path(f'/dev/mapper/{self.mapper_name}').exists()

	def unlock(self, key_file: Path | None = None) -> None:
		"""
		Unlocks the luks device, an optional key file location for unlocking can be specified,
		otherwise a default location for the key file will be used.

		:param key_file: An alternative key file
		:type key_file: Path
		"""
		debug(f'Unlocking luks2 device: {self.luks_dev_path}')

		if not self.mapper_name:
			raise ValueError('mapper name missing')

		key_file_arg, passphrase = self._get_passphrase_args(key_file)

		cmd = [
			'cryptsetup', 'open',
			str(self.luks_dev_path),
			str(self.mapper_name),
			*key_file_arg,
			'--type', 'luks2'
		]

		result = run(cmd, input_data=passphrase)

		debug(f'cryptsetup open output: {result.stdout.decode().rstrip()}')

		if not self.mapper_dev or not self.mapper_dev.is_symlink():
			raise DiskError(f'Failed to open luks2 device: {self.luks_dev_path}')

	def lock(self) -> None:
		from archinstall.lib.disk.device_handler import device_handler
		device_handler.umount(self.luks_dev_path)

		# Get crypt-information about the device by doing a reverse lookup starting with the partition path
		# For instance: /dev/sda
		lsblk_info = get_lsblk_info(self.luks_dev_path)

		# For each child (sub-partition/sub-device)
		for child in lsblk_info.children:
			# Unmount the child location
			for mountpoint in child.mountpoints:
				debug(f'Unmounting {mountpoint}')
				device_handler.umount(mountpoint, recursive=True)

			# And close it if possible.
			debug(f"Closing crypt device {child.name}")
			SysCommand(f"cryptsetup close {child.name}")

	def create_keyfile(self, target_path: Path, override: bool = False) -> None:
		"""
		Routine to create keyfiles, so it can be moved elsewhere
		"""
		if self.mapper_name is None:
			raise ValueError('Mapper name must be provided')

		# Once we store the key as ../xyzloop.key systemd-cryptsetup can
		# automatically load this key if we name the device to "xyzloop"
		kf_path = Path(f'/etc/cryptsetup-keys.d/{self.mapper_name}.key')
		key_file = target_path / kf_path.relative_to(kf_path.root)
		crypttab_path = target_path / 'etc/crypttab'

		if key_file.exists():
			if not override:
				info(f'Key file {key_file} already exists, keeping existing')
				return
			else:
				info(f'Key file {key_file} already exists, overriding')

		key_file.parent.mkdir(parents=True, exist_ok=True)

		pwd = generate_password(length=512)
		key_file.write_text(pwd)

		key_file.chmod(0o400)

		self._add_key(key_file)
		self._crypttab(crypttab_path, kf_path, options=["luks", "key-slot=1"])

	def _add_key(self, key_file: Path) -> None:
		debug(f'Adding additional key-file {key_file}')

		command = f'cryptsetup -q -v luksAddKey {self.luks_dev_path} {key_file}'
		worker = SysCommandWorker(command)
		pw_injected = False

		while worker.is_alive():
			if b'Enter any existing passphrase' in worker and pw_injected is False:
				worker.write(self._password_bytes())
				pw_injected = True

		if worker.exit_code != 0:
			raise DiskError(f'Could not add encryption key {key_file} to {self.luks_dev_path}: {worker.decode()}')

	def _crypttab(
		self,
		crypttab_path: Path,
		key_file: Path,
		options: list[str]
	) -> None:
		debug(f'Adding crypttab entry for key {key_file}')

		with open(crypttab_path, 'a') as crypttab:
			opt = ','.join(options)
			uuid = self._get_luks_uuid()
			row = f"{self.mapper_name} UUID={uuid} {key_file} {opt}\n"
			crypttab.write(row)<|MERGE_RESOLUTION|>--- conflicted
+++ resolved
@@ -8,12 +8,8 @@
 from archinstall.lib.disk.utils import get_lsblk_info
 
 from .exceptions import DiskError, SysCallError
-<<<<<<< HEAD
-from .general import SysCommand, SysCommandWorker, generate_password
+from .general import SysCommand, SysCommandWorker, generate_password, run
 from .models.users import Password
-=======
-from .general import SysCommand, SysCommandWorker, generate_password, run
->>>>>>> 4d37212a
 from .output import debug, info
 
 
