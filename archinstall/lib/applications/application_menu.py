from typing import override

from archinstall.lib.hardware import SysInfo
from archinstall.lib.menu.abstract_menu import AbstractSubMenu
<<<<<<< HEAD
from archinstall.lib.models.application import (
	ApplicationConfiguration,
	Audio,
	AudioConfiguration,
	BluetoothConfiguration,
	PowerManagement,
	PowerManagementConfiguration,
)
=======
from archinstall.lib.models.application import ApplicationConfiguration, Audio, AudioConfiguration, BluetoothConfiguration, PrintServiceConfiguration
>>>>>>> 5fcea379
from archinstall.lib.translationhandler import tr
from archinstall.tui.curses_menu import SelectMenu
from archinstall.tui.menu_item import MenuItem, MenuItemGroup
from archinstall.tui.result import ResultType
from archinstall.tui.types import Alignment, FrameProperties, Orientation


class ApplicationMenu(AbstractSubMenu[ApplicationConfiguration]):
	def __init__(
		self,
		preset: ApplicationConfiguration | None = None,
	):
		if preset:
			self._app_config = preset
		else:
			self._app_config = ApplicationConfiguration()

		menu_options = self._define_menu_options()
		self._item_group = MenuItemGroup(menu_options, checkmarks=True)

		super().__init__(
			self._item_group,
			config=self._app_config,
			allow_reset=True,
		)

	@override
	def run(self, additional_title: str | None = None) -> ApplicationConfiguration:
		super().run(additional_title=additional_title)
		return self._app_config

	def _define_menu_options(self) -> list[MenuItem]:
		return [
			MenuItem(
				text=tr('Bluetooth'),
				action=select_bluetooth,
				value=self._app_config.bluetooth_config,
				preview_action=self._prev_bluetooth,
				key='bluetooth_config',
			),
			MenuItem(
				text=tr('Audio'),
				action=select_audio,
				preview_action=self._prev_audio,
				key='audio_config',
			),
			MenuItem(
<<<<<<< HEAD
				text=tr('Power management daemon'),
				action=select_audio,
				preview_action=self._prev_power_management,
				enabled=SysInfo.has_battery(),
				key='power_management_config',
=======
				text=tr('Print service'),
				action=select_print_service,
				preview_action=self._prev_print_service,
				key='print_service_config',
>>>>>>> 5fcea379
			),
		]

	def _prev_power_management(self, item: MenuItem) -> str | None:
		if item.value is not None:
			config: PowerManagementConfiguration = item.value
			return f'{tr("Power management daemon")}: {config.power_management.value}'
		return None

	def _prev_bluetooth(self, item: MenuItem) -> str | None:
		if item.value is not None:
			bluetooth_config: BluetoothConfiguration = item.value

			output = f'{tr("Bluetooth")}: '
			output += tr('Enabled') if bluetooth_config.enabled else tr('Disabled')
			return output
		return None

	def _prev_audio(self, item: MenuItem) -> str | None:
		if item.value is not None:
			config: AudioConfiguration = item.value
			return f'{tr("Audio")}: {config.audio.value}'
		return None

	def _prev_print_service(self, item: MenuItem) -> str | None:
		if item.value is not None:
			print_service_config: PrintServiceConfiguration = item.value

			output = f'{tr("Print service")}: '
			output += tr('Enabled') if print_service_config.enabled else tr('Disabled')
			return output
		return None


def select_power_management(preset: PowerManagementConfiguration | None = None) -> PowerManagementConfiguration | None:
	items = [MenuItem(a.value, value=a) for a in PowerManagement]
	group = MenuItemGroup(items)

	if preset:
		group.set_focus_by_value(preset.power_management)

	result = SelectMenu[PowerManagement](
		group,
		allow_skip=True,
		alignment=Alignment.CENTER,
		frame=FrameProperties.min(tr('Power management daemon')),
	).run()

	match result.type_:
		case ResultType.Skip:
			return preset
		case ResultType.Selection:
			return PowerManagementConfiguration(power_management=result.get_value())
		case ResultType.Reset:
			raise ValueError('Unhandled result type')


def select_bluetooth(preset: BluetoothConfiguration | None) -> BluetoothConfiguration | None:
	group = MenuItemGroup.yes_no()
	group.focus_item = MenuItem.no()

	if preset is not None:
		group.set_selected_by_value(preset.enabled)

	header = tr('Would you like to configure Bluetooth?') + '\n'

	result = SelectMenu[bool](
		group,
		header=header,
		alignment=Alignment.CENTER,
		columns=2,
		orientation=Orientation.HORIZONTAL,
		allow_skip=True,
	).run()

	match result.type_:
		case ResultType.Selection:
			enabled = result.item() == MenuItem.yes()
			return BluetoothConfiguration(enabled)
		case ResultType.Skip:
			return preset
		case _:
			raise ValueError('Unhandled result type')


def select_print_service(preset: PrintServiceConfiguration | None) -> PrintServiceConfiguration | None:
	group = MenuItemGroup.yes_no()
	group.focus_item = MenuItem.no()

	if preset is not None:
		group.set_selected_by_value(preset.enabled)

	header = tr('Would you like to configure the print service?') + '\n'

	result = SelectMenu[bool](
		group,
		header=header,
		alignment=Alignment.CENTER,
		columns=2,
		orientation=Orientation.HORIZONTAL,
		allow_skip=True,
	).run()

	match result.type_:
		case ResultType.Selection:
			enabled = result.item() == MenuItem.yes()
			return PrintServiceConfiguration(enabled)
		case ResultType.Skip:
			return preset
		case _:
			raise ValueError('Unhandled result type')


def select_audio(preset: AudioConfiguration | None = None) -> AudioConfiguration | None:
	items = [MenuItem(a.value, value=a) for a in Audio]
	group = MenuItemGroup(items)

	if preset:
		group.set_focus_by_value(preset.audio)

	result = SelectMenu[Audio](
		group,
		allow_skip=True,
		alignment=Alignment.CENTER,
		frame=FrameProperties.min(tr('Audio')),
	).run()

	match result.type_:
		case ResultType.Skip:
			return preset
		case ResultType.Selection:
			return AudioConfiguration(audio=result.get_value())
		case ResultType.Reset:
			raise ValueError('Unhandled result type')<|MERGE_RESOLUTION|>--- conflicted
+++ resolved
@@ -2,7 +2,6 @@
 
 from archinstall.lib.hardware import SysInfo
 from archinstall.lib.menu.abstract_menu import AbstractSubMenu
-<<<<<<< HEAD
 from archinstall.lib.models.application import (
 	ApplicationConfiguration,
 	Audio,
@@ -10,10 +9,8 @@
 	BluetoothConfiguration,
 	PowerManagement,
 	PowerManagementConfiguration,
+  PrintServiceConfiguration,
 )
-=======
-from archinstall.lib.models.application import ApplicationConfiguration, Audio, AudioConfiguration, BluetoothConfiguration, PrintServiceConfiguration
->>>>>>> 5fcea379
 from archinstall.lib.translationhandler import tr
 from archinstall.tui.curses_menu import SelectMenu
 from archinstall.tui.menu_item import MenuItem, MenuItemGroup
@@ -61,18 +58,17 @@
 				key='audio_config',
 			),
 			MenuItem(
-<<<<<<< HEAD
+				text=tr('Print service'),
+				action=select_print_service,
+				preview_action=self._prev_print_service,
+				key='print_service_config',
+			),
+			MenuItem(
 				text=tr('Power management daemon'),
 				action=select_audio,
 				preview_action=self._prev_power_management,
 				enabled=SysInfo.has_battery(),
 				key='power_management_config',
-=======
-				text=tr('Print service'),
-				action=select_print_service,
-				preview_action=self._prev_print_service,
-				key='print_service_config',
->>>>>>> 5fcea379
 			),
 		]
 
