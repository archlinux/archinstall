from __future__ import annotations

from typing import Any, List, Optional, Union, Dict, TYPE_CHECKING

from . import disk
from .general import secret
from .locale.locale_menu import LocaleConfiguration, LocaleMenu
from .menu import Selector, AbstractMenu
from .mirrors import MirrorConfiguration, MirrorMenu
from .models import NetworkConfiguration
from .models.bootloader import Bootloader
from .models.users import User
from .output import FormattedOutput
from .profile.profile_menu import ProfileConfiguration
from .storage import storage
from .configuration import save_config
from .interactions import add_number_of_parrallel_downloads
from .interactions import ask_additional_packages_to_install
from .interactions import ask_for_additional_users
from .interactions import ask_for_audio_selection
from .interactions import ask_for_bootloader
from .interactions import ask_for_swap
from .interactions import ask_hostname
from .interactions import ask_to_configure_network
from .interactions import get_password, ask_for_a_timezone
from .interactions import select_additional_repositories
from .interactions import select_kernel
<<<<<<< HEAD
from .utils.util import format_cols
from .interactions import select_mirror_regions
=======
from .interactions import select_language
from .interactions import select_locale_enc
from .interactions import select_locale_lang
>>>>>>> 5276d953
from .interactions import ask_ntp
from .interactions.disk_conf import select_disk_config

if TYPE_CHECKING:
	_: Any


class GlobalMenu(AbstractMenu):
	def __init__(self, data_store: Dict[str, Any]):
		self._defined_text = str(_('Defined'))
		super().__init__(data_store=data_store, auto_cursor=True, preview_size=0.3)

	def setup_selection_menu_options(self):
		# archinstall.Language will not use preset values
		self._menu_options['archinstall-language'] = \
			Selector(
				_('Archinstall language'),
				lambda x: self._select_archinstall_language(x),
				display_func=lambda x: x.display_name,
				default=self.translation_handler.get_language_by_abbr('en'))
		self._menu_options['locale_config'] = \
			Selector(
<<<<<<< HEAD
				_('Locales'),
				lambda preset: self._locale_selection(preset),
				preview_func=self._prev_locale,
				display_func=lambda x: self._defined_text if x else '')
		self._menu_options['mirror-region'] = \
			Selector(
				_('Mirror region'),
				lambda preset: select_mirror_regions(preset),
				display_func=lambda x: list(x.keys()) if x else '',
				default={})
=======
				_('Keyboard layout'),
				lambda preset: select_language(preset),
				default='us')
		self._menu_options['mirror_config'] = \
			Selector(
				_('Mirrors'),
				lambda preset: self._mirror_configuration(preset),
				display_func=lambda x: str(_('Defined')) if x else '',
				preview_func=self._prev_mirror_config
			)
		self._menu_options['sys-language'] = \
			Selector(
				_('Locale language'),
				lambda preset: select_locale_lang(preset),
				default='en_US')
		self._menu_options['sys-encoding'] = \
			Selector(
				_('Locale encoding'),
				lambda preset: select_locale_enc(preset),
				default='UTF-8')
>>>>>>> 5276d953
		self._menu_options['disk_config'] = \
			Selector(
				_('Disk configuration'),
				lambda preset: self._select_disk_config(preset),
				preview_func=self._prev_disk_layouts,
				display_func=lambda x: self._display_disk_layout(x),
			)
		self._menu_options['disk_encryption'] = \
			Selector(
				_('Disk encryption'),
				lambda preset: self._disk_encryption(preset),
				preview_func=self._prev_disk_encryption,
				display_func=lambda x: self._display_disk_encryption(x),
				dependencies=['disk_config'])
		self._menu_options['swap'] = \
			Selector(
				_('Swap'),
				lambda preset: ask_for_swap(preset),
				default=True)
		self._menu_options['bootloader'] = \
			Selector(
				_('Bootloader'),
				lambda preset: ask_for_bootloader(preset),
				display_func=lambda x: x.value,
				default=Bootloader.get_default())
		self._menu_options['hostname'] = \
			Selector(
				_('Hostname'),
				lambda preset: ask_hostname(preset),
				default='archlinux')
		# root password won't have preset value
		self._menu_options['!root-password'] = \
			Selector(
				_('Root password'),
				lambda preset:self._set_root_password(),
				display_func=lambda x: secret(x) if x else '')
		self._menu_options['!users'] = \
			Selector(
				_('User account'),
				lambda x: self._create_user_account(x),
				default=[],
				display_func=lambda x: f'{len(x)} {_("User(s)")}' if len(x) > 0 else '',
				preview_func=self._prev_users)
		self._menu_options['profile_config'] = \
			Selector(
				_('Profile'),
				lambda preset: self._select_profile(preset),
				display_func=lambda x: x.profile.name if x else '',
				preview_func=self._prev_profile
			)
		self._menu_options['audio'] = \
			Selector(
				_('Audio'),
				lambda preset: self._select_audio(preset),
				display_func=lambda x: x if x else '',
				default=None
			)
		self._menu_options['parallel downloads'] = \
			Selector(
				_('Parallel Downloads'),
				lambda preset: add_number_of_parrallel_downloads(preset),
				display_func=lambda x: x if x else '0',
				default=0
			)
		self._menu_options['kernels'] = \
			Selector(
				_('Kernels'),
				lambda preset: select_kernel(preset),
				display_func=lambda x: ', '.join(x) if x else None,
				default=['linux'])
		self._menu_options['packages'] = \
			Selector(
				_('Additional packages'),
				lambda preset: ask_additional_packages_to_install(preset),
				display_func=lambda x: self._defined_text if x else '',
				preview_func=self._prev_additional_pkgs,
				default=[])
		self._menu_options['additional-repositories'] = \
			Selector(
				_('Optional repositories'),
				lambda preset: select_additional_repositories(preset),
				display_func=lambda x: ', '.join(x) if x else None,
				default=[])
		self._menu_options['nic'] = \
			Selector(
				_('Network configuration'),
				lambda preset: ask_to_configure_network(preset),
				display_func=lambda x: self._display_network_conf(x),
				preview_func=self._prev_network_config,
				default={})
		self._menu_options['timezone'] = \
			Selector(
				_('Timezone'),
				lambda preset: ask_for_a_timezone(preset),
				default='UTC')
		self._menu_options['ntp'] = \
			Selector(
				_('Automatic time sync (NTP)'),
				lambda preset: ask_ntp(preset),
				default=True)
		self._menu_options['__separator__'] = \
			Selector('')
		self._menu_options['save_config'] = \
			Selector(
				_('Save configuration'),
				lambda preset: save_config(self._data_store),
				no_store=True)
		self._menu_options['install'] = \
			Selector(
				self._install_text(),
				exec_func=lambda n, v: True if len(self._missing_configs()) == 0 else False,
				preview_func=self._prev_install_missing_config,
				no_store=True)

		self._menu_options['abort'] = Selector(_('Abort'), exec_func=lambda n,v:exit(1))

	def _missing_configs(self) -> List[str]:
		def check(s):
			return self._menu_options.get(s).has_selection()

		def has_superuser() -> bool:
			sel = self._menu_options['!users']
			if sel.current_selection:
				return any([u.sudo for u in sel.current_selection])
			return False

		mandatory_fields = dict(filter(lambda x: x[1].is_mandatory(), self._menu_options.items()))
		missing = set()

		for key, selector in mandatory_fields.items():
			if key in ['!root-password', '!users']:
				if not check('!root-password') and not has_superuser():
					missing.add(
						str(_('Either root-password or at least 1 user with sudo privileges must be specified'))
					)
			elif key == 'disk_config':
				if not check('disk_config'):
					missing.add(self._menu_options['disk_config'].description)

		return list(missing)

	def _update_install_text(self, name: str, value: str):
		text = self._install_text()
		self._menu_options['install'].update_description(text)

	def post_callback(self, name: str, value: str):
		self._update_install_text(name, value)

	def _install_text(self):
		missing = len(self._missing_configs())
		if missing > 0:
			return _('Install ({} config(s) missing)').format(missing)
		return _('Install')

	def _display_network_conf(self, cur_value: Union[NetworkConfiguration, List[NetworkConfiguration]]) -> str:
		if not cur_value:
			return _('Not configured, unavailable unless setup manually')
		else:
			if isinstance(cur_value, list):
				return str(_('Configured {} interfaces')).format(len(cur_value))
			else:
				return str(cur_value)

	def _disk_encryption(self, preset: Optional[disk.DiskEncryption]) -> Optional[disk.DiskEncryption]:
		mods: Optional[List[disk.DeviceModification]] = self._menu_options['disk_config'].current_selection

		if not mods:
			# this should not happen as the encryption menu has the disk_config as dependency
			raise ValueError('No disk layout specified')

		data_store: Dict[str, Any] = {}
		disk_encryption = disk.DiskEncryptionMenu(mods, data_store, preset=preset).run()
		return disk_encryption

	def _locale_selection(self, preset: LocaleConfiguration) -> LocaleConfiguration:
		data_store: Dict[str, Any] = {}
		locale_config = LocaleMenu(data_store, preset).run()
		return locale_config

	def _prev_locale(self) -> Optional[str]:
		selector = self._menu_options['locale_config']
		if selector.has_selection():
			config: LocaleConfiguration = selector.current_selection  # type: ignore
			output = '{}: {}\n'.format(str(_('Keyboard layout')), config.kb_layout)
			output += '{}: {}\n'.format(str(_('Locale language')), config.sys_lang)
			output += '{}: {}'.format(str(_('Locale encoding')), config.sys_enc)
			return output
		return None

	def _prev_network_config(self) -> Optional[str]:
		selector = self._menu_options['nic']
		if selector.has_selection():
			ifaces = selector.current_selection
			if isinstance(ifaces, list):
				return FormattedOutput.as_table(ifaces)
		return None

	def _prev_additional_pkgs(self):
		selector = self._menu_options['packages']
		if selector.has_selection():
			packages: List[str] = selector.current_selection
			return format_cols(packages, None)
		return None

	def _prev_disk_layouts(self) -> Optional[str]:
		selector = self._menu_options['disk_config']
		disk_layout_conf: Optional[disk.DiskLayoutConfiguration] = selector.current_selection

		if disk_layout_conf:
			device_mods: List[disk.DeviceModification] = \
				list(filter(lambda x: len(x.partitions) > 0, disk_layout_conf.device_modifications))

			if device_mods:
				output_partition = '{}: {}\n'.format(str(_('Configuration')), disk_layout_conf.config_type.display_msg())
				output_btrfs = ''

				for mod in device_mods:
					# create partition table
					partition_table = FormattedOutput.as_table(mod.partitions)

					output_partition += f'{mod.device_path}: {mod.device.device_info.model}\n'
					output_partition += partition_table + '\n'

					# create btrfs table
					btrfs_partitions = list(
						filter(lambda p: len(p.btrfs_subvols) > 0, mod.partitions)
					)
					for partition in btrfs_partitions:
						output_btrfs += FormattedOutput.as_table(partition.btrfs_subvols) + '\n'

				output = output_partition + output_btrfs
				return output.rstrip()

		return None

	def _display_disk_layout(self, current_value: Optional[disk.DiskLayoutConfiguration] = None) -> str:
		if current_value:
			return current_value.config_type.display_msg()
		return ''

	def _prev_disk_encryption(self) -> Optional[str]:
		encryption: Optional[disk.DiskEncryption] = self._menu_options['disk_encryption'].current_selection
		if encryption:
			enc_type = disk.EncryptionType.type_to_text(encryption.encryption_type)
			output = str(_('Encryption type')) + f': {enc_type}\n'
			output += str(_('Password')) + f': {secret(encryption.encryption_password)}\n'

			if encryption.partitions:
				output += 'Partitions: {} selected'.format(len(encryption.partitions)) + '\n'

			if encryption.hsm_device:
				output += f'HSM: {encryption.hsm_device.manufacturer}'

			return output

		return None

	def _display_disk_encryption(self, current_value: Optional[disk.DiskEncryption]) -> str:
		if current_value:
			return disk.EncryptionType.type_to_text(current_value.encryption_type)
		return ''

	def _prev_install_missing_config(self) -> Optional[str]:
		if missing := self._missing_configs():
			text = str(_('Missing configurations:\n'))
			for m in missing:
				text += f'- {m}\n'
			return text[:-1]  # remove last new line
		return None

	def _prev_users(self) -> Optional[str]:
		selector = self._menu_options['!users']
		users: Optional[List[User]] = selector.current_selection

		if users:
			return FormattedOutput.as_table(users)
		return None

	def _prev_profile(self) -> Optional[str]:
		selector = self._menu_options['profile_config']
		profile_config: Optional[ProfileConfiguration] = selector.current_selection

		if profile_config and profile_config.profile:
			output = str(_('Profiles')) + ': '
			if profile_names := profile_config.profile.current_selection_names():
				output += ', '.join(profile_names) + '\n'
			else:
				output += profile_config.profile.name + '\n'

			if profile_config.gfx_driver:
				output += str(_('Graphics driver')) + ': ' + profile_config.gfx_driver + '\n'

			if profile_config.greeter:
				output += str(_('Greeter')) + ': ' + profile_config.greeter.value + '\n'

			return output

		return None

	def _set_root_password(self) -> Optional[str]:
		prompt = str(_('Enter root password (leave blank to disable root): '))
		password = get_password(prompt=prompt)
		return password

	def _select_disk_config(
		self,
		preset: Optional[disk.DiskLayoutConfiguration] = None
	) -> Optional[disk.DiskLayoutConfiguration]:
		disk_config = select_disk_config(
			preset,
			storage['arguments'].get('advanced', False)
		)

		if disk_config != preset:
			self._menu_options['disk_encryption'].set_current_selection(None)

		return disk_config

	def _select_profile(self, current_profile: Optional[ProfileConfiguration]):
		from .profile.profile_menu import ProfileMenu
		store: Dict[str, Any] = {}
		profile_config = ProfileMenu(store, preset=current_profile).run()
		return profile_config

	def _select_audio(self, current: Union[str, None]) -> Optional[str]:
		profile_config: Optional[ProfileConfiguration] = self._menu_options['profile_config'].current_selection
		if profile_config and profile_config.profile:
			is_desktop = profile_config.profile.is_desktop_profile() if profile_config else False
			selection = ask_for_audio_selection(is_desktop, current)
			return selection
		return None

	def _create_user_account(self, defined_users: List[User]) -> List[User]:
		users = ask_for_additional_users(defined_users=defined_users)
		return users

	def _mirror_configuration(self, preset: Optional[MirrorConfiguration] = None) -> Optional[MirrorConfiguration]:
		data_store: Dict[str, Any] = {}
		mirror_configuration = MirrorMenu(data_store, preset=preset).run()
		return mirror_configuration

	def _prev_mirror_config(self) -> Optional[str]:
		selector = self._menu_options['mirror_config']

		if selector.has_selection():
			mirror_config: MirrorConfiguration = selector.current_selection  # type: ignore
			output = ''
			if mirror_config.regions:
				output += '{}: {}\n\n'.format(str(_('Mirror regions')), mirror_config.regions)
			if mirror_config.custom_mirrors:
				table = FormattedOutput.as_table(mirror_config.custom_mirrors)
				output += '{}\n{}'.format(str(_('Custom mirrors')), table)

			return output.strip()

		return None<|MERGE_RESOLUTION|>--- conflicted
+++ resolved
@@ -25,14 +25,7 @@
 from .interactions import get_password, ask_for_a_timezone
 from .interactions import select_additional_repositories
 from .interactions import select_kernel
-<<<<<<< HEAD
 from .utils.util import format_cols
-from .interactions import select_mirror_regions
-=======
-from .interactions import select_language
-from .interactions import select_locale_enc
-from .interactions import select_locale_lang
->>>>>>> 5276d953
 from .interactions import ask_ntp
 from .interactions.disk_conf import select_disk_config
 
@@ -55,39 +48,17 @@
 				default=self.translation_handler.get_language_by_abbr('en'))
 		self._menu_options['locale_config'] = \
 			Selector(
-<<<<<<< HEAD
 				_('Locales'),
 				lambda preset: self._locale_selection(preset),
 				preview_func=self._prev_locale,
 				display_func=lambda x: self._defined_text if x else '')
-		self._menu_options['mirror-region'] = \
-			Selector(
-				_('Mirror region'),
-				lambda preset: select_mirror_regions(preset),
-				display_func=lambda x: list(x.keys()) if x else '',
-				default={})
-=======
-				_('Keyboard layout'),
-				lambda preset: select_language(preset),
-				default='us')
 		self._menu_options['mirror_config'] = \
 			Selector(
 				_('Mirrors'),
 				lambda preset: self._mirror_configuration(preset),
-				display_func=lambda x: str(_('Defined')) if x else '',
+				display_func=lambda x: self._defined_text if x else '',
 				preview_func=self._prev_mirror_config
 			)
-		self._menu_options['sys-language'] = \
-			Selector(
-				_('Locale language'),
-				lambda preset: select_locale_lang(preset),
-				default='en_US')
-		self._menu_options['sys-encoding'] = \
-			Selector(
-				_('Locale encoding'),
-				lambda preset: select_locale_enc(preset),
-				default='UTF-8')
->>>>>>> 5276d953
 		self._menu_options['disk_config'] = \
 			Selector(
 				_('Disk configuration'),
