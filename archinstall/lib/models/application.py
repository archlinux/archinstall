from dataclasses import dataclass
from enum import StrEnum, auto
from typing import Any, NotRequired, TypedDict


class PowerManagement(StrEnum):
	NO_POWER_MANAGEMENT = 'No power management daemon'
	POWER_PROFILES_DAEMON = 'power-profiles-daemon'
	TUNED = auto()


class PowerManagementConfigSerialization(TypedDict):
	power_management: str


class BluetoothConfigSerialization(TypedDict):
	enabled: bool


class Audio(StrEnum):
	NO_AUDIO = 'No audio server'
	PIPEWIRE = auto()
	PULSEAUDIO = auto()


class AudioConfigSerialization(TypedDict):
	audio: str


class PrintServiceConfigSerialization(TypedDict):
	enabled: bool


class ApplicationSerialization(TypedDict):
	bluetooth_config: NotRequired[BluetoothConfigSerialization]
	audio_config: NotRequired[AudioConfigSerialization]
<<<<<<< HEAD
	power_management_config: NotRequired[PowerManagementConfigSerialization]
=======
	print_service_config: NotRequired[PrintServiceConfigSerialization]
>>>>>>> 5fcea379


@dataclass
class AudioConfiguration:
	audio: Audio

	def json(self) -> AudioConfigSerialization:
		return {
			'audio': self.audio.value,
		}

	@staticmethod
	def parse_arg(arg: dict[str, Any]) -> 'AudioConfiguration':
		return AudioConfiguration(
			Audio(arg['audio']),
		)


@dataclass
class BluetoothConfiguration:
	enabled: bool

	def json(self) -> BluetoothConfigSerialization:
		return {'enabled': self.enabled}

	@staticmethod
	def parse_arg(arg: dict[str, Any]) -> 'BluetoothConfiguration':
		return BluetoothConfiguration(arg['enabled'])


@dataclass
<<<<<<< HEAD
class PowerManagementConfiguration:
	power_management: PowerManagement

	def json(self) -> PowerManagementConfigSerialization:
		return {
			'power_management': self.power_management.value,
		}

	@staticmethod
	def parse_arg(arg: dict[str, Any]) -> 'PowerManagementConfiguration':
		return PowerManagementConfiguration(
			PowerManagement(arg['power_management']),
		)
=======
class PrintServiceConfiguration:
	enabled: bool

	def json(self) -> PrintServiceConfigSerialization:
		return {'enabled': self.enabled}

	@staticmethod
	def parse_arg(arg: dict[str, Any]) -> 'PrintServiceConfiguration':
		return PrintServiceConfiguration(arg['enabled'])
>>>>>>> 5fcea379


@dataclass
class ApplicationConfiguration:
	bluetooth_config: BluetoothConfiguration | None = None
	audio_config: AudioConfiguration | None = None
<<<<<<< HEAD
	power_management_config: PowerManagementConfiguration | None = None
=======
	print_service_config: PrintServiceConfiguration | None = None
>>>>>>> 5fcea379

	@staticmethod
	def parse_arg(
		args: dict[str, Any] | None = None,
		old_audio_config: dict[str, Any] | None = None,
	) -> 'ApplicationConfiguration':
		app_config = ApplicationConfiguration()

		if args and (bluetooth_config := args.get('bluetooth_config')) is not None:
			app_config.bluetooth_config = BluetoothConfiguration.parse_arg(bluetooth_config)

		# deprecated: backwards compatibility
		if old_audio_config is not None:
			app_config.audio_config = AudioConfiguration.parse_arg(old_audio_config)

		if args and (audio_config := args.get('audio_config')) is not None:
			app_config.audio_config = AudioConfiguration.parse_arg(audio_config)

<<<<<<< HEAD
		if args and (power_management_config := args.get('power_management_config')) is not None:
			app_config.power_management_config = PowerManagementConfiguration.parse_arg(power_management_config)
=======
		if args and (print_service_config := args.get('print_service_config')) is not None:
			app_config.print_service_config = PrintServiceConfiguration.parse_arg(print_service_config)
>>>>>>> 5fcea379

		return app_config

	def json(self) -> ApplicationSerialization:
		config: ApplicationSerialization = {}

		if self.bluetooth_config:
			config['bluetooth_config'] = self.bluetooth_config.json()

		if self.audio_config:
			config['audio_config'] = self.audio_config.json()

<<<<<<< HEAD
		if self.power_management_config:
			config['power_management_config'] = self.power_management_config.json()
=======
		if self.print_service_config:
			config['print_service_config'] = self.print_service_config.json()
>>>>>>> 5fcea379

		return config<|MERGE_RESOLUTION|>--- conflicted
+++ resolved
@@ -34,11 +34,8 @@
 class ApplicationSerialization(TypedDict):
 	bluetooth_config: NotRequired[BluetoothConfigSerialization]
 	audio_config: NotRequired[AudioConfigSerialization]
-<<<<<<< HEAD
 	power_management_config: NotRequired[PowerManagementConfigSerialization]
-=======
 	print_service_config: NotRequired[PrintServiceConfigSerialization]
->>>>>>> 5fcea379
 
 
 @dataclass
@@ -70,7 +67,6 @@
 
 
 @dataclass
-<<<<<<< HEAD
 class PowerManagementConfiguration:
 	power_management: PowerManagement
 
@@ -84,7 +80,8 @@
 		return PowerManagementConfiguration(
 			PowerManagement(arg['power_management']),
 		)
-=======
+
+
 class PrintServiceConfiguration:
 	enabled: bool
 
@@ -94,18 +91,14 @@
 	@staticmethod
 	def parse_arg(arg: dict[str, Any]) -> 'PrintServiceConfiguration':
 		return PrintServiceConfiguration(arg['enabled'])
->>>>>>> 5fcea379
 
 
 @dataclass
 class ApplicationConfiguration:
 	bluetooth_config: BluetoothConfiguration | None = None
 	audio_config: AudioConfiguration | None = None
-<<<<<<< HEAD
 	power_management_config: PowerManagementConfiguration | None = None
-=======
 	print_service_config: PrintServiceConfiguration | None = None
->>>>>>> 5fcea379
 
 	@staticmethod
 	def parse_arg(
@@ -124,13 +117,11 @@
 		if args and (audio_config := args.get('audio_config')) is not None:
 			app_config.audio_config = AudioConfiguration.parse_arg(audio_config)
 
-<<<<<<< HEAD
 		if args and (power_management_config := args.get('power_management_config')) is not None:
 			app_config.power_management_config = PowerManagementConfiguration.parse_arg(power_management_config)
-=======
+
 		if args and (print_service_config := args.get('print_service_config')) is not None:
 			app_config.print_service_config = PrintServiceConfiguration.parse_arg(print_service_config)
->>>>>>> 5fcea379
 
 		return app_config
 
@@ -143,12 +134,10 @@
 		if self.audio_config:
 			config['audio_config'] = self.audio_config.json()
 
-<<<<<<< HEAD
 		if self.power_management_config:
 			config['power_management_config'] = self.power_management_config.json()
-=======
+
 		if self.print_service_config:
 			config['print_service_config'] = self.print_service_config.json()
->>>>>>> 5fcea379
 
 		return config