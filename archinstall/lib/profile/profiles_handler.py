--- conflicted
+++ resolved
@@ -278,10 +278,7 @@
 		for k, v in module.__dict__.items():
 			if isinstance(v, type) and v.__module__ == module.__name__:
 				bases = inspect.getmro(v)
-<<<<<<< HEAD
-=======
-
->>>>>>> 4f9e8d23
+
 				if Profile in bases:
 					try:
 						cls_ = v()
