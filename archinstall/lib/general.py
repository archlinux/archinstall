from __future__ import annotations
import hashlib
import json
import logging
import os
import secrets
import shlex
import subprocess
import string
import sys
import time
from datetime import datetime, date
from typing import Callable, Optional, Dict, Any, List, Union, Iterator, TYPE_CHECKING
# https://stackoverflow.com/a/39757388/929999
if TYPE_CHECKING:
	from .installer import Installer

if sys.platform == 'linux':
	from select import epoll, EPOLLIN, EPOLLHUP
else:
	import select
	EPOLLIN = 0
	EPOLLHUP = 0

	class epoll():
		""" #!if windows
		Create a epoll() implementation that simulates the epoll() behavior.
		This so that the rest of the code doesn't need to worry weither we're using select() or epoll().
		"""
		def __init__(self) -> None:
			self.sockets: Dict[str, Any] = {}
			self.monitoring: Dict[int, Any] = {}

		def unregister(self, fileno :int, *args :List[Any], **kwargs :Dict[str, Any]) -> None:
			try:
				del(self.monitoring[fileno])
			except:
				pass

		def register(self, fileno :int, *args :int, **kwargs :Dict[str, Any]) -> None:
			self.monitoring[fileno] = True

		def poll(self, timeout: float = 0.05, *args :str, **kwargs :Dict[str, Any]) -> List[Any]:
			try:
				return [[fileno, 1] for fileno in select.select(list(self.monitoring.keys()), [], [], timeout)[0]]
			except OSError:
				return []

from .exceptions import RequirementError, SysCallError
from .output import log
from .storage import storage

def gen_uid(entropy_length :int = 256) -> str:
	return hashlib.sha512(os.urandom(entropy_length)).hexdigest()

def generate_password(length :int = 64) -> str:
	haystack = string.printable # digits, ascii_letters, punctiation (!"#$[] etc) and whitespace
	return ''.join(secrets.choice(haystack) for i in range(length))

def multisplit(s :str, splitters :List[str]) -> str:
	s = [s, ]
	for key in splitters:
		ns = []
		for obj in s:
			x = obj.split(key)
			for index, part in enumerate(x):
				if len(part):
					ns.append(part)
				if index < len(x) - 1:
					ns.append(key)
		s = ns
	return s

def locate_binary(name :str) -> str:
	for PATH in os.environ['PATH'].split(':'):
		for root, folders, files in os.walk(PATH):
			for file in files:
				if file == name:
					return os.path.join(root, file)
			break # Don't recurse

	raise RequirementError(f"Binary {name} does not exist.")

def json_dumps(*args :str, **kwargs :str) -> str:
	return json.dumps(*args, **{**kwargs, 'cls': JSON})

class JsonEncoder:
	@staticmethod
	def _encode(obj :Any) -> Any:
		"""
		This JSON encoder function will try it's best to convert
		any archinstall data structures, instances or variables into
		something that's understandable by the json.parse()/json.loads() lib.

		_encode() will skip any dictionary key starting with an exclamation mark (!)
		"""
		if isinstance(obj, dict):
			# We'll need to iterate not just the value that default() usually gets passed
			# But also iterate manually over each key: value pair in order to trap the keys.

			copy = {}
			for key, val in list(obj.items()):
				if isinstance(val, dict):
					# This, is a EXTREMELY ugly hack.. but it's the only quick way I can think of to trigger a encoding of sub-dictionaries.
					val = json.loads(json.dumps(val, cls=JSON))
				else:
					val = JsonEncoder._encode(val)

				if type(key) == str and key[0] == '!':
					pass
				else:
					copy[JsonEncoder._encode(key)] = val
			return copy
		elif hasattr(obj, 'json'):
			return obj.json()
		elif hasattr(obj, '__dump__'):
			return obj.__dump__()
		elif isinstance(obj, (datetime, date)):
			return obj.isoformat()
		elif isinstance(obj, (list, set, tuple)):
			return [json.loads(json.dumps(item, cls=JSON)) for item in obj]
		else:
			return obj

	@staticmethod
	def _unsafe_encode(obj :Any) -> Any:
		"""
		Same as _encode() but it keeps dictionary keys starting with !
		"""
		if isinstance(obj, dict):
			copy = {}
			for key, val in list(obj.items()):
				if isinstance(val, dict):
					# This, is a EXTREMELY ugly hack.. but it's the only quick way I can think of to trigger a encoding of sub-dictionaries.
					val = json.loads(json.dumps(val, cls=UNSAFE_JSON))
				else:
					val = JsonEncoder._unsafe_encode(val)

				copy[JsonEncoder._unsafe_encode(key)] = val
			return copy
		else:
			return JsonEncoder._encode(obj)

class JSON(json.JSONEncoder, json.JSONDecoder):
	"""
	A safe JSON encoder that will omit private information in dicts (starting with !)
	"""
	def _encode(self, obj :Any) -> Any:
		return JsonEncoder._encode(obj)

	def encode(self, obj :Any) -> Any:
		return super(JSON, self).encode(self._encode(obj))

class UNSAFE_JSON(json.JSONEncoder, json.JSONDecoder):
	"""
	UNSAFE_JSON will call/encode and keep private information in dicts (starting with !)
	"""
	def _encode(self, obj :Any) -> Any:
		return JsonEncoder._unsafe_encode(obj)

	def encode(self, obj :Any) -> Any:
		return super(UNSAFE_JSON, self).encode(self._encode(obj))

class SysCommandWorker:
	def __init__(self,
		cmd :Union[str, List[str]],
		callbacks :Optional[Dict[str, Any]] = None,
		peak_output :Optional[bool] = False,
		environment_vars :Optional[Dict[str, Any]] = None,
		logfile :Optional[None] = None,
		working_directory :Optional[str] = './'):

		if not callbacks:
			callbacks = {}
		if not environment_vars:
			environment_vars = {}

		if type(cmd) is str:
			cmd = shlex.split(cmd)

		cmd = list(cmd) # This is to please mypy
		if cmd[0][0] != '/' and cmd[0][:2] != './':
			# "which" doesn't work as it's a builtin to bash.
			# It used to work, but for whatever reason it doesn't anymore.
			# We there for fall back on manual lookup in os.PATH
			cmd[0] = locate_binary(cmd[0])

		self.cmd = cmd
		self.callbacks = callbacks
		self.peak_output = peak_output
		# define the standard locale for command outputs. For now the C ascii one. Can be overriden
<<<<<<< HEAD
		# self.environment_vars = {'LC_ALL':'C' , **environment_vars}
		self.environment_vars = environment_vars
=======
		self.environment_vars = {'LC_ALL':'C' , **environment_vars}
>>>>>>> b63cf7cb
		self.logfile = logfile
		self.working_directory = working_directory

		self.exit_code :Optional[int] = None
		self._trace_log = b''
		self._trace_log_pos = 0
		self.poll_object = epoll()
		self.child_fd :Optional[int] = None
		self.started :Optional[float] = None
		self.ended :Optional[float] = None

	def __contains__(self, key: bytes) -> bool:
		"""
		Contains will also move the current buffert position forward.
		This is to avoid re-checking the same data when looking for output.
		"""
		assert type(key) == bytes

		if (contains := key in self._trace_log[self._trace_log_pos:]):
			self._trace_log_pos += self._trace_log[self._trace_log_pos:].find(key) + len(key)

		return contains

	def __iter__(self, *args :str, **kwargs :Dict[str, Any]) -> Iterator[bytes]:
		for line in self._trace_log[self._trace_log_pos:self._trace_log.rfind(b'\n')].split(b'\n'):
			if line:
				yield line + b'\n'

		self._trace_log_pos = self._trace_log.rfind(b'\n')

	def __repr__(self) -> str:
		self.make_sure_we_are_executing()
		return str(self._trace_log)

	def __enter__(self) -> 'SysCommandWorker':
		return self

	def __exit__(self, *args :str) -> None:
		# b''.join(sys_command('sync')) # No need to, since the underlying fs() object will call sync.
		# TODO: https://stackoverflow.com/questions/28157929/how-to-safely-handle-an-exception-inside-a-context-manager

		if self.child_fd:
			try:
				os.close(self.child_fd)
			except:
				pass

		if self.peak_output:
			# To make sure any peaked output didn't leave us hanging
			# on the same line we were on.
			sys.stdout.write("\n")
			sys.stdout.flush()

		if len(args) >= 2 and args[1]:
			log(args[1], level=logging.ERROR, fg='red')

		if self.exit_code != 0:
			raise SysCallError(f"{self.cmd} exited with abnormal exit code: {self.exit_code}", self.exit_code)

	def is_alive(self) -> bool:
		self.poll()

		if self.started and self.ended is None:
			return True

		return False

	def write(self, data: bytes, line_ending :bool = True) -> int:
		assert type(data) == bytes  # TODO: Maybe we can support str as well and encode it

		self.make_sure_we_are_executing()

		if self.child_fd:
			return os.write(self.child_fd, data + (b'\n' if line_ending else b''))

		return 0

	def make_sure_we_are_executing(self) -> bool:
		if not self.started:
			return self.execute()
		return True

	def tell(self) -> int:
		self.make_sure_we_are_executing()
		return self._trace_log_pos

	def seek(self, pos :int) -> None:
		self.make_sure_we_are_executing()
		# Safety check to ensure 0 < pos < len(tracelog)
		self._trace_log_pos = min(max(0, pos), len(self._trace_log))

	def peak(self, output: Union[str, bytes]) -> bool:
		if self.peak_output:
			if type(output) == bytes:
				try:
					output = output.decode('UTF-8')
				except UnicodeDecodeError:
					return False

			with open(f"{storage['LOG_PATH']}/cmd_output.txt", "a") as peak_output_log:
				peak_output_log.write(output)

			sys.stdout.write(str(output))
			sys.stdout.flush()

		return True

	def poll(self) -> None:
		self.make_sure_we_are_executing()

		if self.child_fd:
			got_output = False
			for fileno, event in self.poll_object.poll(0.1):
				try:
					output = os.read(self.child_fd, 8192)
					got_output = True
					self.peak(output)
					self._trace_log += output
				except OSError:
					self.ended = time.time()
					break

			if self.ended or (got_output is False and pid_exists(self.pid) is False):
				self.ended = time.time()
				try:
					self.exit_code = os.waitpid(self.pid, 0)[1]
				except ChildProcessError:
					try:
						self.exit_code = os.waitpid(self.child_fd, 0)[1]
					except ChildProcessError:
						self.exit_code = 1

	def execute(self) -> bool:
		import pty

		if (old_dir := os.getcwd()) != self.working_directory:
			os.chdir(str(self.working_directory))

		# Note: If for any reason, we get a Python exception between here
		#   and until os.close(), the traceback will get locked inside
		#   stdout of the child_fd object. `os.read(self.child_fd, 8192)` is the
		#   only way to get the traceback without loosing it.
		self.pid, self.child_fd = pty.fork()
		os.chdir(old_dir)

		if not self.pid:
			try:
				try:
					with open(f"{storage['LOG_PATH']}/cmd_history.txt", "a") as cmd_log:
						cmd_log.write(f"{' '.join(self.cmd)}\n")
				except PermissionError:
					pass

				os.execve(self.cmd[0], list(self.cmd), {**os.environ, **self.environment_vars})
				if storage['arguments'].get('debug'):
					log(f"Executing: {self.cmd}", level=logging.DEBUG)

			except FileNotFoundError:
				log(f"{self.cmd[0]} does not exist.", level=logging.ERROR, fg="red")
				self.exit_code = 1
				return False

		self.started = time.time()
		self.poll_object.register(self.child_fd, EPOLLIN | EPOLLHUP)

		return True

	def decode(self, encoding :str = 'UTF-8') -> str:
		return self._trace_log.decode(encoding)


class SysCommand:
	def __init__(self,
		cmd :Union[str, List[str]],
		callbacks :Optional[Dict[str, Callable[[Any], Any]]] = None,
		start_callback :Optional[Callable[[Any], Any]] = None,
		peak_output :Optional[bool] = False,
		environment_vars :Optional[Dict[str, Any]] = None,
		working_directory :Optional[str] = './'):

		_callbacks = {}
		if callbacks:
			for hook, func in callbacks.items():
				_callbacks[hook] = func
		if start_callback:
			_callbacks['on_start'] = start_callback

		self.cmd = cmd
		self._callbacks = _callbacks
		self.peak_output = peak_output
		self.environment_vars = environment_vars
		self.working_directory = working_directory

		self.session :Optional[SysCommandWorker] = None
		self.create_session()

	def __enter__(self) -> Optional[SysCommandWorker]:
		return self.session

	def __exit__(self, *args :str, **kwargs :Dict[str, Any]) -> None:
		# b''.join(sys_command('sync')) # No need to, since the underlying fs() object will call sync.
		# TODO: https://stackoverflow.com/questions/28157929/how-to-safely-handle-an-exception-inside-a-context-manager

		if len(args) >= 2 and args[1]:
			log(args[1], level=logging.ERROR, fg='red')

	def __iter__(self, *args :List[Any], **kwargs :Dict[str, Any]) -> Iterator[bytes]:
		if self.session:
			for line in self.session:
				yield line

	def __getitem__(self, key :slice) -> Optional[bytes]:
		if not self.session:
			raise KeyError(f"SysCommand() does not have an active session.")
		elif type(key) is slice:
			start = key.start if key.start else 0
			end = key.stop if key.stop else len(self.session._trace_log)

			return self.session._trace_log[start:end]
		else:
			raise ValueError("SysCommand() doesn't have key & value pairs, only slices, SysCommand('ls')[:10] as an example.")

	def __repr__(self, *args :List[Any], **kwargs :Dict[str, Any]) -> str:
		if self.session:
			return self.session._trace_log.decode('UTF-8')
		return ''

	def __json__(self) -> Dict[str, Union[str, bool, List[str], Dict[str, Any], Optional[bool], Optional[Dict[str, Any]]]]:
		return {
			'cmd': self.cmd,
			'callbacks': self._callbacks,
			'peak': self.peak_output,
			'environment_vars': self.environment_vars,
			'session': True if self.session else False
		}

	def create_session(self) -> bool:
		if self.session:
			return True

		self.session = SysCommandWorker(self.cmd, callbacks=self._callbacks, peak_output=self.peak_output, environment_vars=self.environment_vars)

		while self.session.ended is None:
			self.session.poll()

		if self.peak_output:
			sys.stdout.write('\n')
			sys.stdout.flush()

		return True

	def decode(self, fmt :str = 'UTF-8') -> Optional[str]:
		if self.session:
			return self.session._trace_log.decode(fmt)
		return None

	@property
	def exit_code(self) -> Optional[int]:
		if self.session:
			return self.session.exit_code
		else:
			return None

	@property
	def trace_log(self) -> Optional[bytes]:
		if self.session:
			return self.session._trace_log
		return None


def prerequisite_check() -> bool:
	"""
	This function is used as a safety check before
	continuing with an installation.

	Could be anything from checking that /boot is big enough
	to check if nvidia hardware exists when nvidia driver was chosen.
	"""

	return True

def reboot():
	SysCommand("/usr/bin/reboot")


def pid_exists(pid: int) -> bool:
	try:
		return any(subprocess.check_output(['/usr/bin/ps', '--no-headers', '-o', 'pid', '-p', str(pid)]).strip())
	except subprocess.CalledProcessError:
		return False


def run_custom_user_commands(commands :List[str], installation :Installer) -> None:
	for index, command in enumerate(commands):
		log(f'Executing custom command "{command}" ...', level=logging.INFO)
		
		with open(f"{installation.target}/var/tmp/user-command.{index}.sh", "w") as temp_script:
			temp_script.write(command)
		
		execution_output = SysCommand(f"arch-chroot {installation.target} bash /var/tmp/user-command.{index}.sh")

		log(execution_output)
		os.unlink(f"{installation.target}/var/tmp/user-command.{index}.sh")

def json_stream_to_structure(id : str, stream :str, target :dict) -> bool :
	""" Function to load a stream (file (as name) or valid JSON string into an existing dictionary
	Returns true if it could be done
	Return  false if operation could not be executed
	+id is just a parameter to get meaningful, but not so long messages
	"""
	from pathlib import Path
	if Path(stream).exists():
		try:
			with open(Path(stream)) as fh:
				target.update(json.load(fh))
		except Exception as e:
			log(f"{id} = {stream} does not contain a valid JSON format: {e}",level=logging.ERROR)
			return False
	else:
		log(f"{id} = {stream} does not exists in the filesystem. Trying as JSON stream",level=logging.DEBUG)
		# NOTE: failure of this check doesn't make stream 'real' invalid JSON, just it first level entry is not an object (i.e. dict), so it is not a format we handle.
		if stream.strip().startswith('{') and stream.strip().endswith('}'):
			try:
				target.update(json.loads(stream))
			except Exception as e:
				log(f" {id} Contains an invalid JSON format : {e}",level=logging.ERROR)
				return False
		else:
			log(f" {id} is neither a file nor is a JSON string:",level=logging.ERROR)
			return False
	return True<|MERGE_RESOLUTION|>--- conflicted
+++ resolved
@@ -189,12 +189,7 @@
 		self.callbacks = callbacks
 		self.peak_output = peak_output
 		# define the standard locale for command outputs. For now the C ascii one. Can be overriden
-<<<<<<< HEAD
-		# self.environment_vars = {'LC_ALL':'C' , **environment_vars}
-		self.environment_vars = environment_vars
-=======
 		self.environment_vars = {'LC_ALL':'C' , **environment_vars}
->>>>>>> b63cf7cb
 		self.logfile = logfile
 		self.working_directory = working_directory
 
@@ -490,10 +485,10 @@
 def run_custom_user_commands(commands :List[str], installation :Installer) -> None:
 	for index, command in enumerate(commands):
 		log(f'Executing custom command "{command}" ...', level=logging.INFO)
-		
+
 		with open(f"{installation.target}/var/tmp/user-command.{index}.sh", "w") as temp_script:
 			temp_script.write(command)
-		
+
 		execution_output = SysCommand(f"arch-chroot {installation.target} bash /var/tmp/user-command.{index}.sh")
 
 		log(execution_output)
