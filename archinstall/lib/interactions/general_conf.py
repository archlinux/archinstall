from __future__ import annotations

import pathlib
from typing import List, Any, Optional, TYPE_CHECKING

from ..locale import list_timezones
from ..menu import MenuSelectionType, Menu, TextInput
from ..output import warn
from ..packages.packages import validate_package_list
from ..storage import storage
from ..translationhandler import Language

if TYPE_CHECKING:
	_: Any


def ask_ntp(preset: bool = True) -> bool:
	prompt = str(_('Would you like to use automatic time synchronization (NTP) with the default time servers?\n'))
	prompt += str(_('Hardware time and other post-configuration steps might be required in order for NTP to work.\nFor more information, please check the Arch wiki'))
	if preset:
		preset_val = Menu.yes()
	else:
		preset_val = Menu.no()
	choice = Menu(prompt, Menu.yes_no(), skip=False, preset_values=preset_val, default_option=Menu.yes()).run()

	return False if choice.value == Menu.no() else True


def ask_hostname(preset: str = '') -> str:
	while True:
		hostname = TextInput(
			str(_('Desired hostname for the installation: ')),
			preset
		).run().strip()

		if hostname:
			return hostname


def ask_for_a_timezone(preset: Optional[str] = None) -> Optional[str]:
	timezones = list_timezones()
	default = 'UTC'

	choice = Menu(
		_('Select a timezone'),
		list(timezones),
		preset_values=preset,
		default_option=default
	).run()

	match choice.type_:
		case MenuSelectionType.Skip: return preset
		case MenuSelectionType.Selection: return choice.single_value

	return None


def ask_for_audio_selection(desktop: bool = True, preset: Optional[str] = None) -> Optional[str]:
	no_audio = str(_('No audio server'))
	choices = ['pipewire', 'pulseaudio'] if desktop else ['pipewire', 'pulseaudio', no_audio]
	default = 'pipewire' if desktop else no_audio

	choice = Menu(_('Choose an audio server'), choices, preset_values=preset, default_option=default).run()

	match choice.type_:
		case MenuSelectionType.Skip: return preset
		case MenuSelectionType.Selection: return choice.single_value

	return None


<<<<<<< HEAD
def select_mirror_regions(preset_values: Dict[str, Any] = {}) -> Dict[str, Any]:
	"""
	Asks the user to select a mirror or region
	Usually this is combined with :ref:`archinstall.list_mirrors`.

	:return: The dictionary information about a mirror/region.
	:rtype: dict
	"""
	if preset_values is None:
		preselected = None
	else:
		preselected = list(preset_values.keys())

	mirrors = list_mirrors()

	choice = Menu(
		_('Select one of the regions to download packages from'),
		list(mirrors.keys()),
		preset_values=preselected,
		multi=True,
		allow_reset=True
	).run()

	match choice.type_:
		case MenuSelectionType.Reset:
			return {}
		case MenuSelectionType.Skip:
			return preset_values
		case MenuSelectionType.Selection:
			return {selected: mirrors[selected] for selected in choice.multi_value}

	return {}
=======
def select_language(preset: Optional[str] = None) -> Optional[str]:
	"""
	Asks the user to select a language
	Usually this is combined with :ref:`archinstall.list_keyboard_languages`.

	:return: The language/dictionary key of the selected language
	:rtype: str
	"""
	kb_lang = list_keyboard_languages()
	# sort alphabetically and then by length
	sorted_kb_lang = sorted(sorted(list(kb_lang)), key=len)

	choice = Menu(
		_('Select keyboard layout'),
		sorted_kb_lang,
		preset_values=preset,
		sort=False
	).run()

	match choice.type_:
		case MenuSelectionType.Skip: return preset
		case MenuSelectionType.Selection: return choice.single_value

	return None
>>>>>>> 5276d953


def select_archinstall_language(languages: List[Language], preset: Language) -> Language:
	# these are the displayed language names which can either be
	# the english name of a language or, if present, the
	# name of the language in its own language
	options = {lang.display_name: lang for lang in languages}

	title = 'NOTE: If a language can not displayed properly, a proper font must be set manually in the console.\n'
	title += 'All available fonts can be found in "/usr/share/kbd/consolefonts"\n'
	title += 'e.g. setfont LatGrkCyr-8x16 (to display latin/greek/cyrillic characters)\n'

	choice = Menu(
		title,
		list(options.keys()),
		default_option=preset.display_name,
		preview_size=0.5
	).run()

	match choice.type_:
		case MenuSelectionType.Skip: return preset
		case MenuSelectionType.Selection: return options[choice.single_value]

	raise ValueError('Language selection not handled')


def ask_additional_packages_to_install(preset: List[str] = []) -> List[str]:
	# Additional packages (with some light weight error handling for invalid package names)
	print(_('Only packages such as base, base-devel, linux, linux-firmware, efibootmgr and optional profile packages are installed.'))
	print(_('If you desire a web browser, such as firefox or chromium, you may specify it in the following prompt.'))

	def read_packages(p: List = []) -> list:
		display = ' '.join(p)
		input_packages = TextInput(_('Write additional packages to install (space separated, leave blank to skip): '), display).run().strip()
		return input_packages.split() if input_packages else []

	preset = preset if preset else []
	packages = read_packages(preset)

	if not storage['arguments']['offline'] and not storage['arguments']['no_pkg_lookups']:
		while True:
			if len(packages):
				# Verify packages that were given
				print(_("Verifying that additional packages exist (this might take a few seconds)"))
				valid, invalid = validate_package_list(packages)

				if invalid:
					warn(f"Some packages could not be found in the repository: {invalid}")
					packages = read_packages(valid)
					continue
			break

	return packages


def add_number_of_parrallel_downloads(input_number :Optional[int] = None) -> Optional[int]:
	max_downloads = 5
	print(_(f"This option enables the number of parallel downloads that can occur during installation"))
	print(_(f"Enter the number of parallel downloads to be enabled.\n (Enter a value between 1 to {max_downloads})\nNote:"))
	print(_(f" - Maximum value   : {max_downloads} ( Allows {max_downloads} parallel downloads, allows {max_downloads+1} downloads at a time )"))
	print(_(f" - Minimum value   : 1 ( Allows 1 parallel download, allows 2 downloads at a time )"))
	print(_(f" - Disable/Default : 0 ( Disables parallel downloading, allows only 1 download at a time )"))

	while True:
		try:
			input_number = int(TextInput(_("[Default value: 0] > ")).run().strip() or 0)
			if input_number <= 0:
				input_number = 0
			elif input_number > max_downloads:
				input_number = max_downloads
			break
		except:
			print(_(f"Invalid input! Try again with a valid input [1 to {max_downloads}, or 0 to disable]"))

	pacman_conf_path = pathlib.Path("/etc/pacman.conf")
	with pacman_conf_path.open() as f:
		pacman_conf = f.read().split("\n")

	with pacman_conf_path.open("w") as fwrite:
		for line in pacman_conf:
			if "ParallelDownloads" in line:
				fwrite.write(f"ParallelDownloads = {input_number+1}\n") if not input_number == 0 else fwrite.write("#ParallelDownloads = 0\n")
			else:
				fwrite.write(f"{line}\n")

	return input_number


def select_additional_repositories(preset: List[str]) -> List[str]:
	"""
	Allows the user to select additional repositories (multilib, and testing) if desired.

	:return: The string as a selected repository
	:rtype: string
	"""

	repositories = ["multilib", "testing"]

	choice = Menu(
		_('Choose which optional additional repositories to enable'),
		repositories,
		sort=False,
		multi=True,
		preset_values=preset,
		allow_reset=True
	).run()

	match choice.type_:
		case MenuSelectionType.Skip: return preset
		case MenuSelectionType.Reset: return []
		case MenuSelectionType.Selection: return choice.single_value

	return []<|MERGE_RESOLUTION|>--- conflicted
+++ resolved
@@ -3,7 +3,7 @@
 import pathlib
 from typing import List, Any, Optional, TYPE_CHECKING
 
-from ..locale import list_timezones
+from ..locale import list_timezones, list_keyboard_languages
 from ..menu import MenuSelectionType, Menu, TextInput
 from ..output import warn
 from ..packages.packages import validate_package_list
@@ -69,40 +69,6 @@
 	return None
 
 
-<<<<<<< HEAD
-def select_mirror_regions(preset_values: Dict[str, Any] = {}) -> Dict[str, Any]:
-	"""
-	Asks the user to select a mirror or region
-	Usually this is combined with :ref:`archinstall.list_mirrors`.
-
-	:return: The dictionary information about a mirror/region.
-	:rtype: dict
-	"""
-	if preset_values is None:
-		preselected = None
-	else:
-		preselected = list(preset_values.keys())
-
-	mirrors = list_mirrors()
-
-	choice = Menu(
-		_('Select one of the regions to download packages from'),
-		list(mirrors.keys()),
-		preset_values=preselected,
-		multi=True,
-		allow_reset=True
-	).run()
-
-	match choice.type_:
-		case MenuSelectionType.Reset:
-			return {}
-		case MenuSelectionType.Skip:
-			return preset_values
-		case MenuSelectionType.Selection:
-			return {selected: mirrors[selected] for selected in choice.multi_value}
-
-	return {}
-=======
 def select_language(preset: Optional[str] = None) -> Optional[str]:
 	"""
 	Asks the user to select a language
@@ -127,7 +93,6 @@
 		case MenuSelectionType.Selection: return choice.single_value
 
 	return None
->>>>>>> 5276d953
 
 
 def select_archinstall_language(languages: List[Language], preset: Language) -> Language:
