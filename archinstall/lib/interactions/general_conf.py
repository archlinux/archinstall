--- conflicted
+++ resolved
@@ -87,21 +87,8 @@
 
 
 def select_language(preset: Optional[str] = None) -> Optional[str]:
-<<<<<<< HEAD
 	from ..locale.locale_menu import select_kb_layout
 	from ..exceptions import Deprecated
-=======
-	"""
-	Asks the user to select a language
-	Usually this is combined with :ref:`archinstall.list_keyboard_languages`.
-
-	:return: The language/dictionary key of the selected language
-	:rtype: str
-	"""
-	kb_lang = list_keyboard_languages()
-	# sort alphabetically and then by length
-	sorted_kb_lang = sorted(kb_lang, key=lambda x: (len(x), x))
->>>>>>> 3c2ed1c1
 
 	# We'll raise an exception in an upcoming version.
 	# raise Deprecated("select_language() has been deprecated, use select_kb_layout() instead.")
