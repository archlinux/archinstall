--- conflicted
+++ resolved
@@ -892,55 +892,11 @@
 		:param string: A raw string passed to /usr/bin/parted -s <string>
 		:type string: str
 		"""
-<<<<<<< HEAD
 		return self.raw_parted(string).exit_code == 0
 
 	def use_entire_disk(self, root_filesystem_type='ext4') -> Partition:
 		# TODO: Implement this with declarative profiles instead.
 		raise ValueError("Installation().use_entire_disk() has to be re-worked.")
-=======
-		return self.raw_parted(string).exit_code
-
-	def use_entire_disk(self, root_filesystem_type='ext4'):
-		log(f"Using and formatting the entire {self.blockdevice}.", level=logging.DEBUG)
-		if has_uefi():
-			self.add_partition('primary', start='1MiB', end='513MiB', partition_format='fat32')
-			self.set_name(0, 'EFI')
-			self.set(0, 'boot on')
-			# TODO: Probably redundant because in GPT mode 'esp on' is an alias for "boot on"?
-			# https://www.gnu.org/software/parted/manual/html_node/set.html
-			self.set(0, 'esp on')
-			self.add_partition('primary', start='513MiB', end='100%')
-
-			self.blockdevice.partition[0].filesystem = 'vfat'
-			self.blockdevice.partition[1].filesystem = root_filesystem_type
-			log(f"Set the root partition {self.blockdevice.partition[1]} to use filesystem {root_filesystem_type}.", level=logging.DEBUG)
-
-			self.blockdevice.partition[0].target_mountpoint = '/boot'
-			self.blockdevice.partition[1].target_mountpoint = '/'
-
-			self.blockdevice.partition[0].allow_formatting = True
-			self.blockdevice.partition[1].allow_formatting = True
-		else:
-			if not self.parted_mklabel(self.blockdevice.device, "msdos"):
-				raise KeyError(f"Could not create a MSDOS label on {self}")
-
-			self.add_partition('primary', start='1MiB', end='513MiB', partition_format='ext4')
-			self.set(0, 'boot on')
-			self.add_partition('primary', start='513MiB', end='100%')
-
-			self.blockdevice.partition[0].filesystem = 'ext4' # TODO: Up for debate weither or not this should be user-supplied: https://github.com/archlinux/archinstall/pull/595/files
-			self.blockdevice.partition[1].filesystem = root_filesystem_type
-
-			log(f"Set the boot partition {self.blockdevice.partition[0]} to use filesystem {'ext4'}.", level=logging.DEBUG)
-			log(f"Set the root partition {self.blockdevice.partition[1]} to use filesystem {root_filesystem_type}.", level=logging.DEBUG)
-
-			self.blockdevice.partition[0].target_mountpoint = '/boot'
-			self.blockdevice.partition[1].target_mountpoint = '/'
-
-			self.blockdevice.partition[0].allow_formatting = True
-			self.blockdevice.partition[1].allow_formatting = True
->>>>>>> 81f3ccad
 
 	def add_partition(self, partition_type, start, end, partition_format=None):
 		log(f'Adding partition to {self.blockdevice}, {start}->{end}', level=logging.INFO)
@@ -949,12 +905,8 @@
 
 		if self.mode == MBR:
 			if len(self.blockdevice.partitions) > 3:
-<<<<<<< HEAD
 				DiskError("Too many partitions on disk, MBR disks can only have 3 parimary partitions")
 
-=======
-				DiskError("Too many partitions on disk, MBR disks can only have 3 primary partitions")
->>>>>>> 81f3ccad
 		if partition_format:
 			parted_string = f'{self.blockdevice.device} mkpart {partition_type} {partition_format} {start} {end}'
 		else:
@@ -962,7 +914,7 @@
 
 		if self.parted(parted_string):
 			start_wait = time.time()
-<<<<<<< HEAD
+
 			while previous_partition_uuids == {partition.uuid for partition in self.blockdevice.partitions.values()}:
 				if time.time() - start_wait > 10:
 					raise DiskError(f"New partition never showed up after adding new partition on {self} (timeout 10 seconds).")
@@ -971,13 +923,6 @@
 
 			time.sleep(0.5) # Let the kernel catch up with quick block devices (nvme for instance)
 			return self.blockdevice.get_partition(uuid=(previous_partition_uuids ^ {partition.uuid for partition in self.blockdevice.partitions.values()}).pop())
-
-=======
-			time.sleep(0.025)  # Let the new partition come up in the kernel
-			if time.time() - start_wait > 20:
-				raise DiskError(f"New partition never showed up after adding new partition on {self} (timeout 10 seconds).")
-			return True
->>>>>>> 81f3ccad
 
 	def set_name(self, partition: int, name: str):
 		return self.parted(f'{self.blockdevice.device} name {partition + 1} "{name}"') == 0
