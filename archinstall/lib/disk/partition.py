import glob
import pathlib
import time
import logging
import json
import os
import hashlib
from typing import Optional
from .blockdevice import BlockDevice
from .helpers import get_mount_info, get_filesystem_type, convert_size_to_gb, split_bind_name
from ..storage import storage
from ..exceptions import DiskError, SysCallError, UnknownFilesystemFormat
from ..output import log
from ..general import SysCommand


class Partition:
	def __init__(self, path: str, block_device: BlockDevice, part_id=None, filesystem=None, mountpoint=None, encrypted=False, autodetect_filesystem=True):
		if not part_id:
			part_id = os.path.basename(path)

		self.block_device = block_device
		self.path = path
		self.part_id = part_id
		self.mountpoint = mountpoint
		self.target_mountpoint = mountpoint
		self.filesystem = filesystem
		self._encrypted = None
		self.encrypted = encrypted
		self.allow_formatting = False

		if mountpoint:
			self.mount(mountpoint)

		try:
			mount_information = get_mount_info(self.path)
		except DiskError:
			mount_information = {}

		if self.mountpoint != mount_information.get('target', None) and mountpoint:
			raise DiskError(f"{self} was given a mountpoint but the actual mountpoint differs: {mount_information.get('target', None)}")

		if target := mount_information.get('target', None):
			self.mountpoint = target

		if not self.filesystem and autodetect_filesystem:
			if fstype := mount_information.get('fstype', get_filesystem_type(path)):
				self.filesystem = fstype

		if self.filesystem == 'crypto_LUKS':
			self.encrypted = True

	def __lt__(self, left_comparitor):
		if type(left_comparitor) == Partition:
			left_comparitor = left_comparitor.path
		else:
			left_comparitor = str(left_comparitor)
		return self.path < left_comparitor  # Not quite sure the order here is correct. But /dev/nvme0n1p1 comes before /dev/nvme0n1p5 so seems correct.

	def __repr__(self, *args, **kwargs):
		mount_repr = ''
		if self.mountpoint:
			mount_repr = f", mounted={self.mountpoint}"
		elif self.target_mountpoint:
			mount_repr = f", rel_mountpoint={self.target_mountpoint}"

		if self._encrypted:
			return f'Partition(path={self.path}, size={self.size}, PARTUUID={self._safe_uuid}, parent={self.real_device}, fs={self.filesystem}{mount_repr})'
		else:
			return f'Partition(path={self.path}, size={self.size}, PARTUUID={self._safe_uuid}, fs={self.filesystem}{mount_repr})'

	def __dump__(self):
		return {
			'type': 'primary',
			'PARTUUID': self._safe_uuid,
			'wipe': self.allow_formatting,
			'boot': self.boot,
			'ESP': self.boot,
			'mountpoint': self.target_mountpoint,
			'encrypted': self._encrypted,
			'start': self.start,
			'size': self.end,
			'filesystem': {
				'format': get_filesystem_type(self.path)
			}
		}

	@property
	def sector_size(self):
		output = json.loads(SysCommand(f"lsblk --json -o+LOG-SEC {self.device_path}").decode('UTF-8'))

		for device in output['blockdevices']:
			return device.get('log-sec', None)

	@property
	def start(self):
		output = json.loads(SysCommand(f"sfdisk --json {self.block_device.path}").decode('UTF-8'))

		for partition in output.get('partitiontable', {}).get('partitions', []):
			if partition['node'] == self.path:
				return partition['start']  # * self.sector_size

	@property
	def end(self):
		# TODO: Verify that the logic holds up, that 'size' is the size without 'start' added to it.
		output = json.loads(SysCommand(f"sfdisk --json {self.block_device.path}").decode('UTF-8'))

		for partition in output.get('partitiontable', {}).get('partitions', []):
			if partition['node'] == self.path:
				return partition['size']  # * self.sector_size

	@property
	def size(self):
		for i in range(storage['DISK_RETRY_ATTEMPTS']):
			self.partprobe()

			if (handle := SysCommand(f"lsblk --json -b -o+SIZE {self.device_path}")).exit_code == 0:
				lsblk = json.loads(handle.decode('UTF-8'))

				for device in lsblk['blockdevices']:
					return convert_size_to_gb(device['size'])

			time.sleep(storage['DISK_TIMEOUTS'])

	@property
	def boot(self):
		output = json.loads(SysCommand(f"sfdisk --json {self.block_device.path}").decode('UTF-8'))

		# Get the bootable flag from the sfdisk output:
		# {
		#    "partitiontable": {
		#       "device":"/dev/loop0",
		#       "partitions": [
		#          {"node":"/dev/loop0p1", "start":2048, "size":10483712, "type":"83", "bootable":true}
		#       ]
		#    }
		# }

		for partition in output.get('partitiontable', {}).get('partitions', []):
			if partition['node'] == self.path:
				return partition.get('bootable', False)

		return False

	@property
	def partition_type(self):
		lsblk = json.loads(SysCommand(f"lsblk --json -o+PTTYPE {self.device_path}").decode('UTF-8'))

		for device in lsblk['blockdevices']:
			return device['pttype']

	@property
	def uuid(self) -> Optional[str]:
		"""
		Returns the PARTUUID as returned by lsblk.
		This is more reliable than relying on /dev/disk/by-partuuid as
		it doesn't seam to be able to detect md raid partitions.
		For bind mounts all the subvolumes share the same uuid
		"""
		for i in range(storage['DISK_RETRY_ATTEMPTS']):
			self.partprobe()

<<<<<<< HEAD
			partuuid_struct = SysCommand(f'lsblk -J -o+PARTUUID {self.device_path}')
			if partuuid_struct.exit_code == 0:
				if partition_information := next(iter(json.loads(partuuid_struct.decode('UTF-8'))['blockdevices']), None):
					if partuuid := partition_information.get('partuuid', None):
						return partuuid
=======
			partuuid = self._safe_uuid
			if partuuid:
				return partuuid
>>>>>>> c6b499cf

			time.sleep(storage['DISK_TIMEOUTS'])

		raise DiskError(f"Could not get PARTUUID for {self.path} using 'blkid -s PARTUUID -o value {self.path}'")

	@property
	def _safe_uuid(self) -> Optional[str]:
		"""
		A near copy of self.uuid but without any delays.
		This function should only be used where uuid is not crucial.
		For instance when you want to get a __repr__ of the class.
		"""
		self.partprobe()
<<<<<<< HEAD
		partuuid_struct = SysCommand(f'lsblk -J -o+PARTUUID {self.device_path}')
		if partuuid_struct.exit_code == 0:
			if partition_information := next(iter(json.loads(partuuid_struct.decode('UTF-8'))['blockdevices']), None):
				if partuuid := partition_information.get('partuuid', None):
					return partuuid
=======

		return SysCommand(f'blkid -s PARTUUID -o value {self.path}').decode('UTF-8').strip()
>>>>>>> c6b499cf

	@property
	def encrypted(self):
		return self._encrypted

	@encrypted.setter
	def encrypted(self, value: bool):
		self._encrypted = value

	@property
	def parent(self):
		return self.real_device

	@property
	def real_device(self):
		for blockdevice in json.loads(SysCommand('lsblk -J').decode('UTF-8'))['blockdevices']:
			if parent := self.find_parent_of(blockdevice, os.path.basename(self.path)):
				return f"/dev/{parent}"
		# 	raise DiskError(f'Could not find appropriate parent for encrypted partition {self}')
		return self.path

	@property
	def device_path(self):
		""" for bind mounts returns the phisical path of the partition
		"""
		device_path, bind_name = split_bind_name(self.path)
		return device_path

	@property
	def bind_name(self):
		""" for bind mounts returns the bind name (subvolume path).
		Returns none if this property does not exist
		"""
		device_path, bind_name = split_bind_name(self.path)
		return bind_name

	def partprobe(self):
		SysCommand(f'bash -c "partprobe"')
		time.sleep(1)

	def detect_inner_filesystem(self, password):
		log(f'Trying to detect inner filesystem format on {self} (This might take a while)', level=logging.INFO)
		from ..luks import luks2

		try:
			with luks2(self, storage.get('ENC_IDENTIFIER', 'ai') + 'loop', password, auto_unmount=True) as unlocked_device:
				return unlocked_device.filesystem
		except SysCallError:
			return None

	def has_content(self):
		fs_type = get_filesystem_type(self.path)
		if not fs_type or "swap" in fs_type:
			return False

		temporary_mountpoint = '/tmp/' + hashlib.md5(bytes(f"{time.time()}", 'UTF-8') + os.urandom(12)).hexdigest()
		temporary_path = pathlib.Path(temporary_mountpoint)

		temporary_path.mkdir(parents=True, exist_ok=True)
		if (handle := SysCommand(f'/usr/bin/mount {self.path} {temporary_mountpoint}')).exit_code != 0:
			raise DiskError(f'Could not mount and check for content on {self.path} because: {b"".join(handle)}')

		files = len(glob.glob(f"{temporary_mountpoint}/*"))
		iterations = 0
		while SysCommand(f"/usr/bin/umount -R {temporary_mountpoint}").exit_code != 0 and (iterations := iterations + 1) < 10:
			time.sleep(1)

		temporary_path.rmdir()

		return True if files > 0 else False

	def encrypt(self, *args, **kwargs):
		"""
		A wrapper function for luks2() instances and the .encrypt() method of that instance.
		"""
		from ..luks import luks2

		handle = luks2(self, None, None)
		return handle.encrypt(self, *args, **kwargs)

	def format(self, filesystem=None, path=None, log_formatting=True, options=[]):
		"""
		Format can be given an overriding path, for instance /dev/null to test
		the formatting functionality and in essence the support for the given filesystem.
		"""
		if filesystem is None:
			filesystem = self.filesystem

		if path is None:
			path = self.path

		# To avoid "unable to open /dev/x: No such file or directory"
		start_wait = time.time()
		while pathlib.Path(path).exists() is False and time.time() - start_wait < 10:
			time.sleep(0.025)

		if log_formatting:
			log(f'Formatting {path} -> {filesystem}', level=logging.INFO)

		if filesystem == 'btrfs':
			options = ['-f'] + options

			if 'UUID:' not in (mkfs := SysCommand(f"/usr/bin/mkfs.btrfs {' '.join(options)} {path}").decode('UTF-8')):
				raise DiskError(f'Could not format {path} with {filesystem} because: {mkfs}')
			self.filesystem = filesystem

		elif filesystem == 'fat32':
			options = ['-F32'] + options

			mkfs = SysCommand(f"/usr/bin/mkfs.vfat {' '.join(options)} {path}").decode('UTF-8')
			if ('mkfs.fat' not in mkfs and 'mkfs.vfat' not in mkfs) or 'command not found' in mkfs:
				raise DiskError(f"Could not format {path} with {filesystem} because: {mkfs}")
			self.filesystem = filesystem

		elif filesystem == 'ext4':
			options = ['-F'] + options

			if (handle := SysCommand(f"/usr/bin/mkfs.ext4 {' '.join(options)} {path}")).exit_code != 0:
				raise DiskError(f"Could not format {path} with {filesystem} because: {handle.decode('UTF-8')}")
			self.filesystem = filesystem

		elif filesystem == 'ext2':
			options = ['-F'] + options

			if (handle := SysCommand(f"/usr/bin/mkfs.ext2 {' '.join(options)} {path}")).exit_code != 0:
				raise DiskError(f'Could not format {path} with {filesystem} because: {b"".join(handle)}')
			self.filesystem = 'ext2'

		elif filesystem == 'xfs':
			options = ['-f'] + options

			if (handle := SysCommand(f"/usr/bin/mkfs.xfs {' '.join(options)} {path}")).exit_code != 0:
				raise DiskError(f"Could not format {path} with {filesystem} because: {handle.decode('UTF-8')}")
			self.filesystem = filesystem

		elif filesystem == 'f2fs':
			options = ['-f'] + options

			if (handle := SysCommand(f"/usr/bin/mkfs.f2fs {' '.join(options)} {path}")).exit_code != 0:
				raise DiskError(f"Could not format {path} with {filesystem} because: {handle.decode('UTF-8')}")
			self.filesystem = filesystem

		elif filesystem == 'ntfs':
			options = ['-f'] + options

			if (handle := SysCommand(f"/usr/bin/mkfs.ntfs -Q {' '.join(options)} {path}")).exit_code != 0:
				raise DiskError(f"Could not format {path} with {filesystem} because: {handle.decode('UTF-8')}")
			self.filesystem = filesystem

		elif filesystem == 'crypto_LUKS':
			# 	from ..luks import luks2
			# 	encrypted_partition = luks2(self, None, None)
			# 	encrypted_partition.format(path)
			self.filesystem = filesystem

		else:
			raise UnknownFilesystemFormat(f"Fileformat '{filesystem}' is not yet implemented.")

		if get_filesystem_type(path) == 'crypto_LUKS' or get_filesystem_type(self.real_device) == 'crypto_LUKS':
			self.encrypted = True
		else:
			self.encrypted = False

		return True

	def find_parent_of(self, data, name, parent=None):
		if data['name'] == name:
			return parent
		elif 'children' in data:
			for child in data['children']:
				if parent := self.find_parent_of(child, name, parent=data['name']):
					return parent

	def mount(self, target, fs=None, options=''):
		if not self.mountpoint:
			log(f'Mounting {self} to {target}', level=logging.INFO)
			if not fs:
				if not self.filesystem:
					raise DiskError(f'Need to format (or define) the filesystem on {self} before mounting.')
				fs = self.filesystem

			fs_type = get_mount_fs_type(fs)

			pathlib.Path(target).mkdir(parents=True, exist_ok=True)

			if self.bind_name:
				device_path = self.device_path
				# TODO options should be better be a list than a string
				if options:
					options = f"{options},subvol={self.bind_name}"
				else:
					options = f"subvol={self.bind_name}"
			else:
				device_path = self.path
			try:
				if options:
					mnt_handle = SysCommand(f"/usr/bin/mount -t {fs_type} -o {options} {device_path} {target}")
				else:
					mnt_handle = SysCommand(f"/usr/bin/mount -t {fs_type} {device_path} {target}")

				# TODO: Should be redundant to check for exit_code
				if mnt_handle.exit_code != 0:
					raise DiskError(f"Could not mount {self.path} to {target} using options {options}")
			except SysCallError as err:
				raise err

			self.mountpoint = target
			return True

	def unmount(self):
		try:
			SysCommand(f"/usr/bin/umount {self.path}")
		except SysCallError as err:
			exit_code = err.exit_code

			# Without to much research, it seams that low error codes are errors.
			# And above 8k is indicators such as "/dev/x not mounted.".
			# So anything in between 0 and 8k are errors (?).
			if 0 < exit_code < 8000:
				raise err

		self.mountpoint = None
		return True

	def umount(self):
		return self.unmount()

	def filesystem_supported(self):
		"""
		The support for a filesystem (this partition) is tested by calling
		partition.format() with a path set to '/dev/null' which returns two exceptions:
			1. SysCallError saying that /dev/null is not formattable - but the filesystem is supported
			2. UnknownFilesystemFormat that indicates that we don't support the given filesystem type
		"""
		try:
			self.format(self.filesystem, '/dev/null', log_formatting=False, allow_formatting=True)
		except (SysCallError, DiskError):
			pass  # We supported it, but /dev/null is not formattable as expected so the mkfs call exited with an error code
		except UnknownFilesystemFormat as err:
			raise err
		return True


def get_mount_fs_type(fs):
	if fs == 'ntfs':
		return 'ntfs3'  # Needed to use the Paragon R/W NTFS driver
	elif fs == 'fat32':
		return 'vfat'  # This is the actual type used for fat32 mounting
	return fs<|MERGE_RESOLUTION|>--- conflicted
+++ resolved
@@ -160,17 +160,9 @@
 		for i in range(storage['DISK_RETRY_ATTEMPTS']):
 			self.partprobe()
 
-<<<<<<< HEAD
-			partuuid_struct = SysCommand(f'lsblk -J -o+PARTUUID {self.device_path}')
-			if partuuid_struct.exit_code == 0:
-				if partition_information := next(iter(json.loads(partuuid_struct.decode('UTF-8'))['blockdevices']), None):
-					if partuuid := partition_information.get('partuuid', None):
-						return partuuid
-=======
 			partuuid = self._safe_uuid
 			if partuuid:
 				return partuuid
->>>>>>> c6b499cf
 
 			time.sleep(storage['DISK_TIMEOUTS'])
 
@@ -184,16 +176,7 @@
 		For instance when you want to get a __repr__ of the class.
 		"""
 		self.partprobe()
-<<<<<<< HEAD
-		partuuid_struct = SysCommand(f'lsblk -J -o+PARTUUID {self.device_path}')
-		if partuuid_struct.exit_code == 0:
-			if partition_information := next(iter(json.loads(partuuid_struct.decode('UTF-8'))['blockdevices']), None):
-				if partuuid := partition_information.get('partuuid', None):
-					return partuuid
-=======
-
-		return SysCommand(f'blkid -s PARTUUID -o value {self.path}').decode('UTF-8').strip()
->>>>>>> c6b499cf
+		return SysCommand(f'blkid -s PARTUUID -o value {self.device_path}').decode('UTF-8').strip()
 
 	@property
 	def encrypted(self):
