--- conflicted
+++ resolved
@@ -237,18 +237,9 @@
 	def partition_type(self) -> Optional[str]:
 		return self._partition_info.pttype
 
-<<<<<<< HEAD
-		try:
-			return SysCommand(f'blkid -s PARTUUID -o value {self.device_path}').decode('UTF-8').strip()
-		except SysCallError as error:
-			if self.block_device.partition_type == 'iso9660':
-				# Parent device is a Optical Disk (.iso dd'ed onto a device for instance)
-				return None
-=======
 	@property
 	def part_uuid(self) -> str:
 		return self._partition_info.partuuid
->>>>>>> 9194f6d8
 
 	@property
 	def uuid(self) -> Optional[str]:
