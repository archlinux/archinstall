import json
import logging
import os
import pathlib
import re
import time
from typing import Union
from .blockdevice import BlockDevice
from ..exceptions import SysCallError, DiskError
from ..general import SysCommand
from ..output import log
from ..storage import storage

ROOT_DIR_PATTERN = re.compile('^.*?/devices')
GIGA = 2 ** 30

def convert_size_to_gb(size):
	return round(size / GIGA,1)

def sort_block_devices_based_on_performance(block_devices):
	result = {device: 0 for device in block_devices}

	for device, weight in result.items():
		if device.spinning:
			weight -= 10
		else:
			weight += 5

		if device.bus_type == 'nvme':
			weight += 20
		elif device.bus_type == 'sata':
			weight += 10

		result[device] = weight

	return result

def filter_disks_below_size_in_gb(devices, gigabytes):
	for disk in devices:
		if disk.size >= gigabytes:
			yield disk

def select_largest_device(devices, gigabytes, filter_out=None):
	if not filter_out:
		filter_out = []

	copy_devices = [*devices]
	for filter_device in filter_out:
		if filter_device in copy_devices:
			copy_devices.pop(copy_devices.index(filter_device))

	copy_devices = list(filter_disks_below_size_in_gb(copy_devices, gigabytes))

	if not len(copy_devices):
		return None

	return max(copy_devices, key=(lambda device : device.size))

def select_disk_larger_than_or_close_to(devices, gigabytes, filter_out=None):
	if not filter_out:
		filter_out = []

	copy_devices = [*devices]
	for filter_device in filter_out:
		if filter_device in copy_devices:
			copy_devices.pop(copy_devices.index(filter_device))

	if not len(copy_devices):
		return None

	return min(copy_devices, key=(lambda device : abs(device.size - gigabytes)))

def convert_to_gigabytes(string):
	unit = string.strip()[-1]
	size = float(string.strip()[:-1])

	if unit == 'M':
		size = size / 1024
	elif unit == 'T':
		size = size * 1024

	return size

def device_state(name, *args, **kwargs):
	# Based out of: https://askubuntu.com/questions/528690/how-to-get-list-of-all-non-removable-disk-device-names-ssd-hdd-and-sata-ide-onl/528709#528709
	if os.path.isfile('/sys/block/{}/device/block/{}/removable'.format(name, name)):
		with open('/sys/block/{}/device/block/{}/removable'.format(name, name)) as f:
			if f.read(1) == '1':
				return

	path = ROOT_DIR_PATTERN.sub('', os.readlink('/sys/block/{}'.format(name)))
	hotplug_buses = ("usb", "ieee1394", "mmc", "pcmcia", "firewire")
	for bus in hotplug_buses:
		if os.path.exists('/sys/bus/{}'.format(bus)):
			for device_bus in os.listdir('/sys/bus/{}/devices'.format(bus)):
				device_link = ROOT_DIR_PATTERN.sub('', os.readlink('/sys/bus/{}/devices/{}'.format(bus, device_bus)))
				if re.search(device_link, path):
					return
	return True

# lsblk --json -l -n -o path
def all_disks(*args, **kwargs):
	kwargs.setdefault("partitions", False)
	drives = {}

	lsblk = json.loads(SysCommand('lsblk --json -l -n -o path,size,type,mountpoint,label,pkname,model').decode('UTF_8'))
	for drive in lsblk['blockdevices']:
		if not kwargs['partitions'] and drive['type'] == 'part':
			continue

		drives[drive['path']] = BlockDevice(drive['path'], drive)

	return drives


def harddrive(size=None, model=None, fuzzy=False):
	collection = all_disks()
	for drive in collection:
		if size and convert_to_gigabytes(collection[drive]['size']) != size:
			continue
		if model and (collection[drive]['model'] is None or collection[drive]['model'].lower() != model.lower()):
			continue

		return collection[drive]

def split_bind_name(path :Union[pathlib.Path, str]) -> list:
	# we check for the bind notation. if exist we'll only use the "true" device path
	if '[' in str(path) :  # is a bind path (btrfs subvolume path)
		device_path, bind_path = str(path).split('[')
		bind_path = bind_path[:-1].strip() # remove the ]
	else:
		device_path = path
		bind_path = None
	return device_path,bind_path

def get_mount_info(path :Union[pathlib.Path, str], traverse=False, return_real_path=False) -> dict:
	device_path,bind_path = split_bind_name(path)
	for traversal in list(map(str, [str(device_path)] + list(pathlib.Path(str(device_path)).parents))):
		try:
			log(f"Getting mount information for device path {traversal}", level=logging.INFO)
			output = SysCommand(f'/usr/bin/findmnt --json {traversal}').decode('UTF-8')
			if output:
				break
		except SysCallError:
			pass

		if not traverse:
			break

	if not output:
		raise DiskError(f"Could not get mount information for device path {path}")

	output = json.loads(output)
	# for btrfs partitions we redice the filesystem list to the one with the source equals to the parameter
	# i.e. the subvolume filesystem we're searching for
	if 'filesystems' in output and len(output['filesystems']) > 1 and bind_path is not None:
		output['filesystems'] = [entry for entry in output['filesystems'] if entry['source'] == str(path)]
	if 'filesystems' in output:
		if len(output['filesystems']) > 1:
			raise DiskError(f"Path '{path}' contains multiple mountpoints: {output['filesystems']}")

		if return_real_path:
			return output['filesystems'][0], traversal
		else:
			return output['filesystems'][0]

	if return_real_path:
		return {}, traversal
	else:
		return {}


def get_partitions_in_use(mountpoint) -> list:
	from .partition import Partition

	try:
		output = SysCommand(f"/usr/bin/findmnt --json -R {mountpoint}").decode('UTF-8')
	except SysCallError:
		return []

	mounts = []

	if not output:
		return []

	output = json.loads(output)
	for target in output.get('filesystems', []):
		mounts.append(Partition(target['source'], None, filesystem=target.get('fstype', None), mountpoint=target['target']))

		for child in target.get('children', []):
			mounts.append(Partition(child['source'], None, filesystem=child.get('fstype', None), mountpoint=child['target']))

	return mounts


def get_filesystem_type(path):
	try:
		return SysCommand(f"blkid -o value -s TYPE {path}").decode('UTF-8').strip()
	except SysCallError:
		return None


def disk_layouts():
	try:
		if (handle := SysCommand("lsblk -f -o+TYPE,SIZE -J")).exit_code == 0:
			return json.loads(handle.decode('UTF-8'))
		else:
			log(f"Could not return disk layouts: {handle}", level=logging.WARNING, fg="yellow")
			return None
	except SysCallError as err:
		log(f"Could not return disk layouts: {err}", level=logging.WARNING, fg="yellow")
		return None
	except json.decoder.JSONDecodeError as err:
		log(f"Could not return disk layouts: {err}", level=logging.WARNING, fg="yellow")
		return None


def encrypted_partitions(blockdevices :dict) -> bool:
	for partition in blockdevices.values():
		if partition.get('encrypted', False):
			yield partition

def find_partition_by_mountpoint(block_devices, relative_mountpoint :str):
	for device in block_devices:
		for partition in block_devices[device]['partitions']:
			if partition.get('mountpoint', None) == relative_mountpoint:
				return partition

def partprobe():
	SysCommand(f'bash -c "partprobe"')
	time.sleep(5)

def convert_device_to_uuid(path :str) -> str:
	device_name, bind_name = split_bind_name(path)
	for i in range(storage['DISK_RETRY_ATTEMPTS']):
		partprobe()
<<<<<<< HEAD
		output = json.loads(SysCommand(f"lsblk --json -o+UUID {device_name}").decode('UTF-8'))
=======
		
		# TODO: Convert lsblk to blkid
		# (lsblk supports BlockDev and Partition UUID grabbing, blkid requires you to pick PTUUID and PARTUUID)
		output = json.loads(SysCommand(f"lsblk --json -o+UUID {path}").decode('UTF-8'))
>>>>>>> c6b499cf

		for device in output['blockdevices']:
			if (dev_uuid := device.get('uuid', None)):
				return dev_uuid

		time.sleep(storage['DISK_TIMEOUTS'])

	raise DiskError(f"Could not retrieve the UUID of {path} within a timely manner.")<|MERGE_RESOLUTION|>--- conflicted
+++ resolved
@@ -234,14 +234,10 @@
 	device_name, bind_name = split_bind_name(path)
 	for i in range(storage['DISK_RETRY_ATTEMPTS']):
 		partprobe()
-<<<<<<< HEAD
-		output = json.loads(SysCommand(f"lsblk --json -o+UUID {device_name}").decode('UTF-8'))
-=======
-		
+
 		# TODO: Convert lsblk to blkid
 		# (lsblk supports BlockDev and Partition UUID grabbing, blkid requires you to pick PTUUID and PARTUUID)
-		output = json.loads(SysCommand(f"lsblk --json -o+UUID {path}").decode('UTF-8'))
->>>>>>> c6b499cf
+		output = json.loads(SysCommand(f"lsblk --json -o+UUID {device_name}").decode('UTF-8'))
 
 		for device in output['blockdevices']:
 			if (dev_uuid := device.get('uuid', None)):
