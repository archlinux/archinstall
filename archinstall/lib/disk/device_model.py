--- conflicted
+++ resolved
@@ -26,8 +26,6 @@
 	_: Any
 
 
-<<<<<<< HEAD
-=======
 class DiskLayoutType(Enum):
 	Default = 'default_layout'
 	Manual = 'manual_partitioning'
@@ -35,15 +33,20 @@
 
 	def display_msg(self) -> str:
 		match self:
-			case DiskLayoutType.Default: return str(_('Use a best-effort default partition layout'))
-			case DiskLayoutType.Manual: return str(_('Manual Partitioning'))
-			case DiskLayoutType.Pre_mount: return str(_('Pre-mounted configuration'))
+			case DiskLayoutType.Default:
+				return str(_('Use a best-effort default partition layout'))
+			case DiskLayoutType.Manual:
+				return str(_('Manual Partitioning'))
+			case DiskLayoutType.Pre_mount:
+				return str(_('Pre-mounted configuration'))
 
 
 @dataclass
 class DiskLayoutConfiguration:
 	config_type: DiskLayoutType
 	device_modifications: List[DeviceModification] = field(default_factory=list)
+	lvm_config: Optional[LvmConfiguration] = None
+
 	# used for pre-mounted config
 	mountpoint: Optional[Path] = None
 
@@ -54,13 +57,18 @@
 				'mountpoint': str(self.mountpoint)
 			}
 		else:
-			return {
+			config: Dict[str, Any] = {
 				'config_type': self.config_type.value,
-				'device_modifications': [mod.json() for mod in self.device_modifications]
+				'device_modifications': [mod.json() for mod in self.device_modifications],
 			}
 
-	@classmethod
-	def parse_arg(cls, disk_config: Dict[str, List[Dict[str, Any]]]) -> Optional[DiskLayoutConfiguration]:
+			if self.lvm_config:
+				config['lvm_config'] = self.lvm_config.json()
+
+			return config
+
+	@classmethod
+	def parse_arg(cls, disk_config: Dict[str, Dict[str, Any]]) -> Optional[DiskLayoutConfiguration]:
 		from .device_handler import device_handler
 
 		device_modifications: List[DeviceModification] = []
@@ -127,10 +135,13 @@
 			device_modification.partitions = device_partitions
 			device_modifications.append(device_modification)
 
+		# Parse LVM configuration from settings
+		if lvm_arg := disk_config.get('lvm_config', None):
+			config.lvm_config = LvmConfiguration.parse_arg(lvm_arg, config)
+
 		return config
 
 
->>>>>>> e6344f93
 class PartitionTable(Enum):
 	GPT = 'gpt'
 	MBR = 'msdos'
@@ -455,97 +466,6 @@
 			read_only=device.readOnly,
 			dirty=device.dirty
 		)
-
-
-class DiskLayoutType(Enum):
-	Default = 'default_layout'
-	Manual = 'manual_partitioning'
-	Pre_mount = 'pre_mounted_config'
-
-	def display_msg(self) -> str:
-		match self:
-			case DiskLayoutType.Default:
-				return str(_('Use a best-effort default partition layout'))
-			case DiskLayoutType.Manual:
-				return str(_('Manual Partitioning'))
-			case DiskLayoutType.Pre_mount:
-				return str(_('Pre-mounted configuration'))
-
-
-@dataclass
-class DiskLayoutConfiguration:
-	config_type: DiskLayoutType
-	device_modifications: List[DeviceModification] = field(default_factory=list)
-	lvm_config: Optional[LvmConfiguration] = None
-
-	def json(self) -> Dict[str, Any]:
-		config: Dict[str, Any] = {
-			'config_type': self.config_type.value,
-			'device_modifications': [mod.json() for mod in self.device_modifications],
-		}
-
-		if self.lvm_config:
-			config['lvm_config'] = self.lvm_config.json()
-
-		return config
-
-	@classmethod
-	def parse_arg(cls, arg: Dict[str, Any]) -> Optional[DiskLayoutConfiguration]:
-		from .device_handler import device_handler
-
-		device_modifications: List[DeviceModification] = []
-		config_type = arg.get('config_type', None)
-
-		if not config_type:
-			raise ValueError('Missing disk layout configuration: config_type')
-
-		config = DiskLayoutConfiguration(
-			config_type=DiskLayoutType(config_type),
-			device_modifications=device_modifications
-		)
-
-		for entry in arg.get('device_modifications', []):
-			device_path = Path(entry.get('device', None)) if entry.get('device', None) else None
-
-			if not device_path:
-				continue
-
-			device = device_handler.get_device(device_path)
-
-			if not device:
-				continue
-
-			device_modification = DeviceModification(
-				wipe=entry.get('wipe', False),
-				device=device
-			)
-
-			device_partitions: List[PartitionModification] = []
-
-			for partition in entry.get('partitions', []):
-				device_partition = PartitionModification(
-					status=ModificationStatus(partition['status']),
-					fs_type=FilesystemType(partition['fs_type']),
-					start=Size.parse_args(partition['start']),
-					length=Size.parse_args(partition['size']),
-					mount_options=partition['mount_options'],
-					mountpoint=Path(partition['mountpoint']) if partition['mountpoint'] else None,
-					type=PartitionType(partition['type']),
-					flags=[PartitionFlag[f] for f in partition.get('flags', [])],
-					btrfs_subvols=SubvolumeModification.parse_args(partition.get('btrfs', [])),
-				)
-				# special 'invisible attr to internally identify the part mod
-				setattr(device_partition, '_obj_id', partition['obj_id'])
-				device_partitions.append(device_partition)
-
-			device_modification.partitions = device_partitions
-			device_modifications.append(device_modification)
-
-		# Parse LVM configuration from settings
-		if lvm_arg := arg.get('lvm_config', None):
-			config.lvm_config = LvmConfiguration.parse_arg(lvm_arg, config)
-
-		return config
 
 
 @dataclass
