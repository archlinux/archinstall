import os
from functools import partial
from pathlib import Path
from typing import Iterator, Optional, Union

from .general import SysCommand
from .networking import list_interfaces, enrich_iface_types
<<<<<<< HEAD
from .exceptions import SysCallError
=======
from .output import log
>>>>>>> 6830a805

__packages__ = [
	"mesa",
	"xf86-video-amdgpu",
	"xf86-video-ati",
	"xf86-video-nouveau",
	"xf86-video-vmware",
	"libva-mesa-driver",
	"libva-intel-driver",
	"intel-media-driver",
	"vulkan-radeon",
	"vulkan-intel",
	"nvidia",
]

AVAILABLE_GFX_DRIVERS = {
	# Sub-dicts are layer-2 options to be selected
	# and lists are a list of packages to be installed
	"All open-source (default)": [
		"mesa",
		"xf86-video-amdgpu",
		"xf86-video-ati",
		"xf86-video-nouveau",
		"xf86-video-vmware",
		"libva-mesa-driver",
		"libva-intel-driver",
		"intel-media-driver",
		"vulkan-radeon",
		"vulkan-intel",
	],
	"AMD / ATI (open-source)": [
		"mesa",
		"xf86-video-amdgpu",
		"xf86-video-ati",
		"libva-mesa-driver",
		"vulkan-radeon",
	],
	"Intel (open-source)": [
		"mesa",
		"libva-intel-driver",
		"intel-media-driver",
		"vulkan-intel",
	],
	"Nvidia (open-source)": [
		"mesa",
		"xf86-video-nouveau",
		"libva-mesa-driver"
	],
	"Nvidia (proprietary)": ["nvidia"],
	"VMware / VirtualBox (open-source)": ["mesa", "xf86-video-vmware"],
}

CPUINFO = Path("/proc/cpuinfo")
MEMINFO = Path("/proc/meminfo")


def cpuinfo() -> Iterator[dict[str, str]]:
	"""Yields information about the CPUs of the system."""
	cpu = {}

	with CPUINFO.open() as file:
		for line in file:
			if not (line := line.strip()):
				yield cpu
				cpu = {}
				continue

			key, value = line.split(":", maxsplit=1)
			cpu[key.strip()] = value.strip()


def meminfo(key: Optional[str] = None) -> Union[dict[str, int], Optional[int]]:
	"""Returns a dict with memory info if called with no args
	or the value of the given key of said dict.
	"""
	with MEMINFO.open() as file:
		mem_info = {
			(columns := line.strip().split())[0].rstrip(':'): int(columns[1])
			for line in file
		}

	if key is None:
		return mem_info

	return mem_info.get(key)


def has_wifi() -> bool:
	return 'WIRELESS' in enrich_iface_types(list_interfaces().values()).values()


def has_cpu_vendor(vendor_id: str) -> bool:
	return any(cpu.get("vendor_id") == vendor_id for cpu in cpuinfo())


has_amd_cpu = partial(has_cpu_vendor, "AuthenticAMD")


has_intel_cpu = partial(has_cpu_vendor, "GenuineIntel")


def has_uefi() -> bool:
	return os.path.isdir('/sys/firmware/efi')


def graphics_devices() -> dict:
	cards = {}
	for line in SysCommand("lspci"):
		if b' VGA ' in line or b' 3D ' in line:
			_, identifier = line.split(b': ', 1)
			cards[identifier.strip().decode('UTF-8')] = line
	return cards


def has_nvidia_graphics() -> bool:
	return any('nvidia' in x.lower() for x in graphics_devices())


def has_amd_graphics() -> bool:
	return any('amd' in x.lower() for x in graphics_devices())


def has_intel_graphics() -> bool:
	return any('intel' in x.lower() for x in graphics_devices())


def cpu_vendor() -> Optional[str]:
	for cpu in cpuinfo():
		return cpu.get("vendor_id")

	return None


def cpu_model() -> Optional[str]:
	for cpu in cpuinfo():
		return cpu.get("model name")

	return None


def sys_vendor() -> Optional[str]:
	with open(f"/sys/devices/virtual/dmi/id/sys_vendor") as vendor:
		return vendor.read().strip()


def product_name() -> Optional[str]:
	with open(f"/sys/devices/virtual/dmi/id/product_name") as product:
		return product.read().strip()


def mem_available() -> Optional[int]:
	return meminfo('MemAvailable')


def mem_free() -> Optional[int]:
	return meminfo('MemFree')


def mem_total() -> Optional[int]:
	return meminfo('MemTotal')


def virtualization() -> Optional[str]:
	try:
		return str(SysCommand("systemd-detect-virt")).strip('\r\n')
	except SysCallError as error:
		log(f"Could not detect virtual system: {error}", level=logging.DEBUG)

	return None


def is_vm() -> bool:
	try:
		return b"none" not in b"".join(SysCommand("systemd-detect-virt")).lower()
	except SysCallError as error:
		log(f"System is not running in a VM: {error}", level=logging.DEBUG)
	return None

# TODO: Add more identifiers<|MERGE_RESOLUTION|>--- conflicted
+++ resolved
@@ -5,11 +5,8 @@
 
 from .general import SysCommand
 from .networking import list_interfaces, enrich_iface_types
-<<<<<<< HEAD
 from .exceptions import SysCallError
-=======
 from .output import log
->>>>>>> 6830a805
 
 __packages__ = [
 	"mesa",
