--- conflicted
+++ resolved
@@ -1,15 +1,11 @@
 import os
 from functools import cached_property
 from pathlib import Path
-<<<<<<< HEAD
-from typing import Optional, Dict
-=======
 from typing import Optional, Dict, List
->>>>>>> d6535989
 
+from .exceptions import SysCallError
 from .general import SysCommand
 from .networking import list_interfaces, enrich_iface_types
-from .exceptions import SysCallError
 from .output import debug
 
 AVAILABLE_GFX_DRIVERS = {
@@ -90,8 +86,6 @@
 	def mem_info_by_key(self, key: str) -> int:
 		return self.mem_info[key]
 
-<<<<<<< HEAD
-=======
 	@cached_property
 	def loaded_modules(self) -> List[str]:
 		"""
@@ -107,7 +101,6 @@
 
 		return modules
 
->>>>>>> d6535989
 
 _sys_info = _SysInfo()
 
@@ -190,9 +183,6 @@
 		except SysCallError as err:
 			debug(f"System is not running in a VM: {err}")
 
-<<<<<<< HEAD
-		return False
-=======
 		return False
 
 	@staticmethod
@@ -201,5 +191,4 @@
 
 	@staticmethod
 	def requires_alsa_fw() -> bool:
-		return 'snd_emu10k1' in _sys_info.loaded_modules
->>>>>>> d6535989
+		return 'snd_emu10k1' in _sys_info.loaded_modules