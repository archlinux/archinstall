import logging
from typing import Iterator

from .exceptions import ServiceException
from .general import SysCommand
from .output import log


def list_keyboard_languages() -> Iterator[str]:
	for line in SysCommand("localectl --no-pager list-keymaps", environment_vars={'SYSTEMD_COLORS': '0'}):
		yield line.decode('UTF-8').strip()


<<<<<<< HEAD
def list_locales():
	with open('/etc/locale.gen', 'r') as fp:
		locales = []
		# before the list of locales begins there's an empty line with a '#' in front
		# so we'll collect the localels from bottom up and halt when we're donw
		entries = fp.readlines()
		entries.reverse()

		for entry in entries:
			text = entry[1:].strip()
			if text == '':
				break
			locales.append(text)

		locales.reverse()
		return locales


def list_x11_keyboard_languages():
=======
def list_x11_keyboard_languages() -> Iterator[str]:
>>>>>>> 2190321e
	for line in SysCommand("localectl --no-pager list-x11-keymap-layouts", environment_vars={'SYSTEMD_COLORS': '0'}):
		yield line.decode('UTF-8').strip()


def verify_keyboard_layout(layout :str) -> bool:
	for language in list_keyboard_languages():
		if layout.lower() == language.lower():
			return True
	return False


def verify_x11_keyboard_layout(layout :str) -> bool:
	for language in list_x11_keyboard_languages():
		if layout.lower() == language.lower():
			return True
	return False


def search_keyboard_layout(layout :str) -> Iterator[str]:
	for language in list_keyboard_languages():
		if layout.lower() in language.lower():
			yield language


def set_keyboard_language(locale :str) -> bool:
	if len(locale.strip()):
		if not verify_keyboard_layout(locale):
			log(f"Invalid keyboard locale specified: {locale}", fg="red", level=logging.ERROR)
			return False

		if (output := SysCommand(f'localectl set-keymap {locale}')).exit_code != 0:
			raise ServiceException(f"Unable to set locale '{locale}' for console: {output}")

		return True

	return False


def list_timezones() -> Iterator[str]:
	for line in SysCommand("timedatectl --no-pager list-timezones", environment_vars={'SYSTEMD_COLORS': '0'}):
		yield line.decode('UTF-8').strip()<|MERGE_RESOLUTION|>--- conflicted
+++ resolved
@@ -1,5 +1,5 @@
 import logging
-from typing import Iterator
+from typing import Iterator, List
 
 from .exceptions import ServiceException
 from .general import SysCommand
@@ -11,8 +11,7 @@
 		yield line.decode('UTF-8').strip()
 
 
-<<<<<<< HEAD
-def list_locales():
+def list_locales() -> List[str]:
 	with open('/etc/locale.gen', 'r') as fp:
 		locales = []
 		# before the list of locales begins there's an empty line with a '#' in front
@@ -30,10 +29,7 @@
 		return locales
 
 
-def list_x11_keyboard_languages():
-=======
 def list_x11_keyboard_languages() -> Iterator[str]:
->>>>>>> 2190321e
 	for line in SysCommand("localectl --no-pager list-x11-keymap-layouts", environment_vars={'SYSTEMD_COLORS': '0'}):
 		yield line.decode('UTF-8').strip()
 
