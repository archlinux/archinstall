--- conflicted
+++ resolved
@@ -39,12 +39,7 @@
 	:type hostname: str, optional
 
 	"""
-<<<<<<< HEAD
-	def __init__(self, target, *, base_packages='base base-devel linux-firmware', kernels='linux', plugins=[]):
-		kernels = kernels.split(",")
-=======
 	def __init__(self, target, *, base_packages=__packages__[:3], kernels=['linux']):
->>>>>>> da0af229
 		self.target = target
 		self.init_time = time.strftime('%Y-%m-%d_%H-%M-%S')
 		self.milliseconds = int(str(time.time()).split('.')[1])
