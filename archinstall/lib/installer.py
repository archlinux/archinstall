import glob
import os
import re
import shlex
import shutil
import subprocess
import time
from pathlib import Path
from typing import Any, List, Optional, TYPE_CHECKING, Union, Dict, Callable

from . import disk
from .exceptions import DiskError, ServiceException, RequirementError, HardwareIncompatibilityError, SysCallError
from .general import SysCommand
from .hardware import SysInfo
from .locale import LocaleConfiguration
from .locale import verify_keyboard_layout, verify_x11_keyboard_layout
from .luks import Luks2
from .mirrors import use_mirrors, MirrorConfiguration, add_custom_mirrors
from .models.bootloader import Bootloader
from .models.network_configuration import NetworkConfiguration
from .models.users import User
from .output import log, error, info, warn, debug
from . import pacman
from .pacman import Pacman
from .plugins import plugins
from .storage import storage

if TYPE_CHECKING:
	_: Any


# Any package that the Installer() is responsible for (optional and the default ones)
__packages__ = ["base", "base-devel", "linux-firmware", "linux", "linux-lts", "linux-zen", "linux-hardened"]

# Additional packages that are installed if the user is running the Live ISO with accessibility tools enabled
__accessibility_packages__ = ["brltty", "espeakup", "alsa-utils"]


def accessibility_tools_in_use() -> bool:
	return os.system('systemctl is-active --quiet espeakup.service') == 0


class Installer:
	def __init__(
		self,
		target: Path,
		disk_config: disk.DiskLayoutConfiguration,
		disk_encryption: Optional[disk.DiskEncryption] = None,
		base_packages: List[str] = [],
		kernels: Optional[List[str]] = None
	):
		"""
		`Installer()` is the wrapper for most basic installation steps.
		It also wraps :py:func:`~archinstall.Installer.pacstrap` among other things.
		"""
		self.base_packages = base_packages or __packages__[:3]
		self.kernels = kernels or ['linux']
		self._disk_config = disk_config

		self._disk_encryption = disk_encryption or disk.DiskEncryption(disk.EncryptionType.NoEncryption)
		self.target: Path = target

		self.init_time = time.strftime('%Y-%m-%d_%H-%M-%S')
		self.milliseconds = int(str(time.time()).split('.')[1])
		self.helper_flags: Dict[str, Any] = {'base': False, 'bootloader': None}

		for kernel in self.kernels:
			self.base_packages.append(kernel)

		# If using accessibility tools in the live environment, append those to the packages list
		if accessibility_tools_in_use():
			self.base_packages.extend(__accessibility_packages__)

		self.post_base_install: List[Callable] = []

		# TODO: Figure out which one of these two we'll use.. But currently we're mixing them..
		storage['session'] = self
		storage['installation_session'] = self

		self.modules: List[str] = []
		self._binaries: List[str] = []
		self._files: List[str] = []

		# systemd, sd-vconsole and sd-encrypt will be replaced by udev, keymap and encrypt
		# if HSM is not used to encrypt the root volume. Check mkinitcpio() function for that override.
		self._hooks: List[str] = [
			"base", "systemd", "autodetect", "keyboard",
			"sd-vconsole", "modconf", "block", "filesystems", "fsck"
		]
		self._kernel_params: List[str] = []
		self._fstab_entries: List[str] = []

		self._zram_enabled = False
		self.pacman = Pacman(self.target, storage['arguments'].get('silent', False))

	def __enter__(self) -> 'Installer':
		return self

	def __exit__(self, exc_type, exc_val, exc_tb):
		if exc_type is not None:
			error(exc_val)

			self.sync_log_to_install_medium()

			# We avoid printing /mnt/<log path> because that might confuse people if they note it down
			# and then reboot, and a identical log file will be found in the ISO medium anyway.
			print(_("[!] A log file has been created here: {}").format(os.path.join(storage['LOG_PATH'], storage['LOG_FILE'])))
			print(_("    Please submit this issue (and file) to https://github.com/archlinux/archinstall/issues"))
			raise exc_val

		if not (missing_steps := self.post_install_check()):
			log('Installation completed without any errors. You may now reboot.', fg='green')
			self.sync_log_to_install_medium()
			return True
		else:
			warn('Some required steps were not successfully installed/configured before leaving the installer:')

			for step in missing_steps:
				warn(f' - {step}')

			warn(f"Detailed error logs can be found at: {storage['LOG_PATH']}")
			warn("Submit this zip file as an issue to https://github.com/archlinux/archinstall/issues")

			self.sync_log_to_install_medium()
			return False

	def _verify_service_stop(self):
		"""
		Certain services might be running that affects the system during installation.
		One such service is "reflector.service" which updates /etc/pacman.d/mirrorlist
		We need to wait for it before we continue since we opted in to use a custom mirror/region.
		"""
		info('Waiting for time sync (systemd-timesyncd.service) to complete.')
		while SysCommand('timedatectl show --property=NTPSynchronized --value').decode().rstrip() != 'yes':
			time.sleep(1)

		info('Waiting for automatic mirror selection (reflector) to complete.')
		while self._service_state('reflector') not in ('dead', 'failed', 'exited'):
			time.sleep(1)

		# info('Waiting for pacman-init.service to complete.')
		# while self._service_state('pacman-init') not in ('dead', 'failed', 'exited'):
		# 	time.sleep(1)

		info('Waiting for Arch Linux keyring sync (archlinux-keyring-wkd-sync) to complete.')
		# Wait for the timer to kick in
		while self._service_started('archlinux-keyring-wkd-sync.timer') is None:
			time.sleep(1)

		# Wait for the service to enter a finished state
		while self._service_state('archlinux-keyring-wkd-sync.service') not in ('dead', 'failed', 'exited'):
			time.sleep(1)

	def _verify_boot_part(self):
		"""
		Check that mounted /boot device has at minimum size for installation
		The reason this check is here is to catch pre-mounted device configuration and potentially
		configured one that has not gone through any previous checks (e.g. --silence mode)

		NOTE: this function should be run AFTER running the mount_ordered_layout function
		"""
		boot_mount = self.target / 'boot'
		lsblk_info = disk.get_lsblk_by_mountpoint(boot_mount)

		if len(lsblk_info) > 0:
			if lsblk_info[0].size < disk.Size(200, disk.Unit.MiB):
				raise DiskError(
					f'The boot partition mounted at {boot_mount} is not large enough to install a boot loader. '
					f'Please resize it to at least 200MiB and re-run the installation.'
				)

	def sanity_check(self):
		self._verify_boot_part()
		self._verify_service_stop()

	def mount_ordered_layout(self):
		info('Mounting partitions in order')

		for mod in self._disk_config.device_modifications:
			# partitions have to mounted in the right order on btrfs the mountpoint will
			# be empty as the actual subvolumes are getting mounted instead so we'll use
			# '/' just for sorting
			sorted_part_mods = sorted(mod.partitions, key=lambda x: x.mountpoint or Path('/'))

			enc_partitions = []
			if self._disk_encryption.encryption_type is not disk.EncryptionType.NoEncryption:
				enc_partitions = list(set(sorted_part_mods) & set(self._disk_encryption.partitions))

			# attempt to decrypt all luks partitions
			luks_handlers = self._prepare_luks_partitions(enc_partitions)

			for part_mod in sorted_part_mods:
				if luks_handler := luks_handlers.get(part_mod):
					# mount encrypted partition
					self._mount_luks_partiton(part_mod, luks_handler)
				else:
					# partition is not encrypted
					self._mount_partition(part_mod)

	def _prepare_luks_partitions(self, partitions: List[disk.PartitionModification]) -> Dict[disk.PartitionModification, Luks2]:
		return {
			part_mod: disk.device_handler.unlock_luks2_dev(
				part_mod.dev_path,
				part_mod.mapper_name,
				self._disk_encryption.encryption_password
			)
			for part_mod in partitions
			if part_mod.mapper_name and part_mod.dev_path
		}

	def _mount_partition(self, part_mod: disk.PartitionModification):
		# it would be none if it's btrfs as the subvolumes will have the mountpoints defined
		if part_mod.mountpoint and part_mod.dev_path:
			target = self.target / part_mod.relative_mountpoint
			disk.device_handler.mount(part_mod.dev_path, target, options=part_mod.mount_options)

		if part_mod.fs_type == disk.FilesystemType.Btrfs and part_mod.dev_path:
			self._mount_btrfs_subvol(part_mod.dev_path, part_mod.btrfs_subvols)

	def _mount_luks_partiton(self, part_mod: disk.PartitionModification, luks_handler: Luks2):
		# it would be none if it's btrfs as the subvolumes will have the mountpoints defined
		if part_mod.mountpoint and luks_handler.mapper_dev:
			target = self.target / part_mod.relative_mountpoint
			disk.device_handler.mount(luks_handler.mapper_dev, target, options=part_mod.mount_options)

		if part_mod.fs_type == disk.FilesystemType.Btrfs and luks_handler.mapper_dev:
			self._mount_btrfs_subvol(luks_handler.mapper_dev, part_mod.btrfs_subvols)

	def _mount_btrfs_subvol(self, dev_path: Path, subvolumes: List[disk.SubvolumeModification]):
		for subvol in subvolumes:
			mountpoint = self.target / subvol.relative_mountpoint
			mount_options = subvol.mount_options + [f'subvol={subvol.name}']
			disk.device_handler.mount(dev_path, mountpoint, options=mount_options)

	def generate_key_files(self):
		for part_mod in self._disk_encryption.partitions:
			gen_enc_file = self._disk_encryption.should_generate_encryption_file(part_mod)

			luks_handler = Luks2(
				part_mod.dev_path,
				mapper_name=part_mod.mapper_name,
				password=self._disk_encryption.encryption_password
			)

			if gen_enc_file and not part_mod.is_root():
				info(f'Creating key-file: {part_mod.dev_path}')
				luks_handler.create_keyfile(self.target)

			if part_mod.is_root() and not gen_enc_file:
				if self._disk_encryption.hsm_device:
					disk.Fido2.fido2_enroll(
						self._disk_encryption.hsm_device,
						part_mod,
						self._disk_encryption.encryption_password
					)

	def sync_log_to_install_medium(self) -> bool:
		# Copy over the install log (if there is one) to the install medium if
		# at least the base has been strapped in, otherwise we won't have a filesystem/structure to copy to.
		if self.helper_flags.get('base-strapped', False) is True:
			if filename := storage.get('LOG_FILE', None):
				absolute_logfile = os.path.join(storage.get('LOG_PATH', './'), filename)

				if not os.path.isdir(f"{self.target}/{os.path.dirname(absolute_logfile)}"):
					os.makedirs(f"{self.target}/{os.path.dirname(absolute_logfile)}")

				shutil.copy2(absolute_logfile, f"{self.target}/{absolute_logfile}")

		return True

	def add_swapfile(self, size='4G', enable_resume=True, file='/swapfile'):
		if file[:1] != '/':
			file = f"/{file}"
		if len(file.strip()) <= 0 or file == '/':
			raise ValueError(f"The filename for the swap file has to be a valid path, not: {self.target}{file}")

		SysCommand(f'dd if=/dev/zero of={self.target}{file} bs={size} count=1')
		SysCommand(f'chmod 0600 {self.target}{file}')
		SysCommand(f'mkswap {self.target}{file}')

		self._fstab_entries.append(f'{file} none swap defaults 0 0')

		if enable_resume:
			resume_uuid = SysCommand(f'findmnt -no UUID -T {self.target}{file}').decode('UTF-8').strip()
			resume_offset = SysCommand(f'/usr/bin/filefrag -v {self.target}{file}').decode('UTF-8').split('0:', 1)[1].split(":", 1)[1].split("..", 1)[0].strip()

			self._hooks.append('resume')
			self._kernel_params.append(f'resume=UUID={resume_uuid}')
			self._kernel_params.append(f'resume_offset={resume_offset}')

	def post_install_check(self, *args :str, **kwargs :str) -> List[str]:
		return [step for step, flag in self.helper_flags.items() if flag is False]

	def set_mirrors(self, mirror_config: MirrorConfiguration):
		for plugin in plugins.values():
			if hasattr(plugin, 'on_mirrors'):
				if result := plugin.on_mirrors(mirror_config):
					mirror_config = result

		destination = f'{self.target}/etc/pacman.d/mirrorlist'
		if mirror_config.mirror_regions:
			use_mirrors(mirror_config.mirror_regions, destination)
		if mirror_config.custom_mirrors:
			add_custom_mirrors(mirror_config.custom_mirrors)

	def genfstab(self, flags :str = '-pU'):
		fstab_path = self.target / "etc" / "fstab"
		info(f"Updating {fstab_path}")

		try:
			gen_fstab = SysCommand(f'/usr/bin/genfstab {flags} {self.target}').decode()
		except SysCallError as err:
			raise RequirementError(f'Could not generate fstab, strapping in packages most likely failed (disk out of space?)\n Error: {err}')

		if not gen_fstab:
			raise RequirementError(f'Genrating fstab returned empty value')

		with open(fstab_path, 'a') as fp:
			fp.write(gen_fstab)

		if not fstab_path.is_file():
			raise RequirementError(f'Could not create fstab file')

		for plugin in plugins.values():
			if hasattr(plugin, 'on_genfstab'):
				if plugin.on_genfstab(self) is True:
					break

		with open(fstab_path, 'a') as fp:
			for entry in self._fstab_entries:
				fp.write(f'{entry}\n')

		for mod in self._disk_config.device_modifications:
			for part_mod in mod.partitions:
				if part_mod.fs_type != disk.FilesystemType.Btrfs:
					continue

				with fstab_path.open('r') as fp:
					fstab = fp.readlines()

				# Replace the {installation}/etc/fstab with entries
				# using the compress=zstd where the mountpoint has compression set.
				for index, line in enumerate(fstab):
					# So first we grab the mount options by using subvol=.*? as a locator.
					# And we also grab the mountpoint for the entry, for instance /var/log
					subvoldef = re.findall(',.*?subvol=.*?[\t ]', line)
					mountpoint = re.findall('[\t ]/.*?[\t ]', line)

					if not subvoldef or not mountpoint:
						continue

					for sub_vol in part_mod.btrfs_subvols:
						# We then locate the correct subvolume and check if it's compressed,
						# and skip entries where compression is already defined
						# We then sneak in the compress=zstd option if it doesn't already exist:
						if sub_vol.compress and str(sub_vol.mountpoint) == Path(mountpoint[0].strip()) and ',compress=zstd,' not in line:
							fstab[index] = line.replace(subvoldef[0], f',compress=zstd{subvoldef[0]}')
							break

				with fstab_path.open('w') as fp:
					fp.writelines(fstab)

	def set_hostname(self, hostname: str, *args :str, **kwargs :str) -> None:
		with open(f'{self.target}/etc/hostname', 'w') as fh:
			fh.write(hostname + '\n')

	def set_locale(self, locale_config: LocaleConfiguration):
		modifier = ''
		lang = locale_config.sys_lang
		encoding = locale_config.sys_enc

		# This is a temporary patch to fix #1200
		if '.' in locale_config.sys_lang:
			lang, potential_encoding = locale_config.sys_lang.split('.', 1)

			# Override encoding if encoding is set to the default parameter
			# and the "found" encoding differs.
			if locale_config.sys_enc == 'UTF-8' and locale_config.sys_enc != potential_encoding:
				encoding = potential_encoding

		# Make sure we extract the modifier, that way we can put it in if needed.
		if '@' in locale_config.sys_lang:
			lang, modifier = locale_config.sys_lang.split('@', 1)
			modifier = f"@{modifier}"
		# - End patch

		with open(f'{self.target}/etc/locale.gen', 'a') as fh:
			fh.write(f'{lang}.{encoding}{modifier} {encoding}\n')

		(self.target / "etc" / "locale.conf").write_text(f'LANG={lang}.{encoding}{modifier}\n')

		try:
			SysCommand(f'/usr/bin/arch-chroot {self.target} locale-gen')
		except SysCallError as e:
			error(f'Failed to run locale-gen on target: {e}')

	def set_timezone(self, zone :str, *args :str, **kwargs :str) -> bool:
		if not zone:
			return True
		if not len(zone):
			return True  # Redundant

		for plugin in plugins.values():
			if hasattr(plugin, 'on_timezone'):
				if result := plugin.on_timezone(zone):
					zone = result

		if (Path("/usr") / "share" / "zoneinfo" / zone).exists():
			(Path(self.target) / "etc" / "localtime").unlink(missing_ok=True)
			SysCommand(f'/usr/bin/arch-chroot {self.target} ln -s /usr/share/zoneinfo/{zone} /etc/localtime')
			return True

		else:
			warn(f'Time zone {zone} does not exist, continuing with system default')

		return False

	def activate_time_syncronization(self) -> None:
		info('Activating systemd-timesyncd for time synchronization using Arch Linux and ntp.org NTP servers')
		self.enable_service('systemd-timesyncd')

	def enable_espeakup(self) -> None:
		info('Enabling espeakup.service for speech synthesis (accessibility)')
		self.enable_service('espeakup')

	def enable_periodic_trim(self) -> None:
		info("Enabling periodic TRIM")
		# fstrim is owned by util-linux, a dependency of both base and systemd.
		self.enable_service("fstrim.timer")

	def enable_service(self, services: Union[str, List[str]]) -> None:
		if isinstance(services, str):
			services = [services]

		for service in services:
			info(f'Enabling service {service}')

			try:
				self.arch_chroot(f'systemctl enable {service}')
			except SysCallError as err:
				raise ServiceException(f"Unable to start service {service}: {err}")

			for plugin in plugins.values():
				if hasattr(plugin, 'on_service'):
					plugin.on_service(service)

	def run_command(self, cmd :str, *args :str, **kwargs :str) -> SysCommand:
		return SysCommand(f'/usr/bin/arch-chroot {self.target} {cmd}')

	def arch_chroot(self, cmd :str, run_as :Optional[str] = None) -> SysCommand:
		if run_as:
			cmd = f"su - {run_as} -c {shlex.quote(cmd)}"

		return self.run_command(cmd)

	def drop_to_shell(self) -> None:
		subprocess.check_call(f"/usr/bin/arch-chroot {self.target}", shell=True)

	def configure_nic(self, network_config: NetworkConfiguration) -> None:
		conf = network_config.as_systemd_config()

		for plugin in plugins.values():
			if hasattr(plugin, 'on_configure_nic'):
				conf = plugin.on_configure_nic(
					network_config.iface,
					network_config.dhcp,
					network_config.ip,
					network_config.gateway,
					network_config.dns
				) or conf

		with open(f"{self.target}/etc/systemd/network/10-{network_config.iface}.network", "a") as netconf:
			netconf.write(str(conf))

	def copy_iso_network_config(self, enable_services :bool = False) -> bool:
		# Copy (if any) iwd password and config files
		if os.path.isdir('/var/lib/iwd/'):
			if psk_files := glob.glob('/var/lib/iwd/*.psk'):
				if not os.path.isdir(f"{self.target}/var/lib/iwd"):
					os.makedirs(f"{self.target}/var/lib/iwd")

				if enable_services:
					# If we haven't installed the base yet (function called pre-maturely)
					if self.helper_flags.get('base', False) is False:
						self.base_packages.append('iwd')

						# This function will be called after minimal_installation()
						# as a hook for post-installs. This hook is only needed if
						# base is not installed yet.
						def post_install_enable_iwd_service(*args :str, **kwargs :str):
							self.enable_service('iwd')

						self.post_base_install.append(post_install_enable_iwd_service)
					# Otherwise, we can go ahead and add the required package
					# and enable it's service:
					else:
						self.pacman.strap('iwd')
						self.enable_service('iwd')

				for psk in psk_files:
					shutil.copy2(psk, f"{self.target}/var/lib/iwd/{os.path.basename(psk)}")

		# Copy (if any) systemd-networkd config files
		if netconfigurations := glob.glob('/etc/systemd/network/*'):
			if not os.path.isdir(f"{self.target}/etc/systemd/network/"):
				os.makedirs(f"{self.target}/etc/systemd/network/")

			for netconf_file in netconfigurations:
				shutil.copy2(netconf_file, f"{self.target}/etc/systemd/network/{os.path.basename(netconf_file)}")

			if enable_services:
				# If we haven't installed the base yet (function called pre-maturely)
				if self.helper_flags.get('base', False) is False:

					def post_install_enable_networkd_resolved(*args :str, **kwargs :str):
						self.enable_service(['systemd-networkd', 'systemd-resolved'])

					self.post_base_install.append(post_install_enable_networkd_resolved)
				# Otherwise, we can go ahead and enable the services
				else:
					self.enable_service(['systemd-networkd', 'systemd-resolved'])

		return True

	def mkinitcpio(self, flags: List[str], locale_config: LocaleConfiguration) -> bool:
		for plugin in plugins.values():
			if hasattr(plugin, 'on_mkinitcpio'):
				# Allow plugins to override the usage of mkinitcpio altogether.
				if plugin.on_mkinitcpio(self):
					return True

		# mkinitcpio will error out if there's no vconsole.
		if (vconsole := Path(f"{self.target}/etc/vconsole.conf")).exists() is False:
			with vconsole.open('w') as fh:
				fh.write(f"KEYMAP={locale_config.kb_layout}\n")

		with open(f'{self.target}/etc/mkinitcpio.conf', 'w') as mkinit:
			mkinit.write(f"MODULES=({' '.join(self.modules)})\n")
			mkinit.write(f"BINARIES=({' '.join(self._binaries)})\n")
			mkinit.write(f"FILES=({' '.join(self._files)})\n")

			if not self._disk_encryption.hsm_device:
				# For now, if we don't use HSM we revert to the old
				# way of setting up encryption hooks for mkinitcpio.
				# This is purely for stability reasons, we're going away from this.
				# * systemd -> udev
				# * sd-vconsole -> keymap
				self._hooks = [hook.replace('systemd', 'udev').replace('sd-vconsole', 'keymap') for hook in self._hooks]

			mkinit.write(f"HOOKS=({' '.join(self._hooks)})\n")

		try:
			SysCommand(f'/usr/bin/arch-chroot {self.target} mkinitcpio {" ".join(flags)}')
			return True
		except SysCallError:
			return False

	def minimal_installation(
		self,
		testing: bool = False,
		multilib: bool = False,
		hostname: str = 'archinstall',
		locale_config: LocaleConfiguration = LocaleConfiguration.default()
	):
		for mod in self._disk_config.device_modifications:
			for part in mod.partitions:
<<<<<<< HEAD
				if (pkg := part.fs_type.installation_pkg) is not None:
					self.base_packages.append(pkg)
				if (module := part.fs_type.installation_module) is not None:
					self.modules.append(module)
				if (binary := part.fs_type.installation_binary) is not None:
					self._binaries.append(binary)

				# There is not yet an fsck tool for NTFS. If it's being used for the root filesystem, the hook should be removed.
				if part.fs_type.fs_type_mount == 'ntfs3' and part.mountpoint == self.target:
					if 'fsck' in self._hooks:
						self._hooks.remove('fsck')

				if part in self._disk_encryption.partitions:
					if self._disk_encryption.hsm_device:
						# Required bby mkinitcpio to add support for fido2-device options
						self.pacman.strap('libfido2')

						if 'sd-encrypt' not in self._hooks:
							self._hooks.insert(self._hooks.index('filesystems'), 'sd-encrypt')
					else:
						if 'encrypt' not in self._hooks:
							self._hooks.insert(self._hooks.index('filesystems'), 'encrypt')
=======
				if part.fs_type is not None:
					if (pkg := part.fs_type.installation_pkg) is not None:
						self.base_packages.append(pkg)
					if (module := part.fs_type.installation_module) is not None:
						self.modules.append(module)
					if (binary := part.fs_type.installation_binary) is not None:
						self._binaries.append(binary)

					# There is not yet an fsck tool for NTFS. If it's being used for the root filesystem, the hook should be removed.
					if part.fs_type.fs_type_mount == 'ntfs3' and part.mountpoint == self.target:
						if 'fsck' in self._hooks:
							self._hooks.remove('fsck')

					if part in self._disk_encryption.partitions:
						if self._disk_encryption.hsm_device:
							# Required bby mkinitcpio to add support for fido2-device options
							self._pacstrap('libfido2')

							if 'sd-encrypt' not in self._hooks:
								self._hooks.insert(self._hooks.index('filesystems'), 'sd-encrypt')
						else:
							if 'encrypt' not in self._hooks:
								self._hooks.insert(self._hooks.index('filesystems'), 'encrypt')
>>>>>>> 57ebc42f

		if not SysInfo.has_uefi():
			self.base_packages.append('grub')

		if not SysInfo.is_vm():
			vendor = SysInfo.cpu_vendor()
			if vendor == "AuthenticAMD":
				self.base_packages.append("amd-ucode")
				if (ucode := Path(f"{self.target}/boot/amd-ucode.img")).exists():
					ucode.unlink()
			elif vendor == "GenuineIntel":
				self.base_packages.append("intel-ucode")
				if (ucode := Path(f"{self.target}/boot/intel-ucode.img")).exists():
					ucode.unlink()
			else:
				debug(f"Unknown CPU vendor '{vendor}' detected. Archinstall won't install any ucode")

		# Determine whether to enable multilib/testing repositories before running pacstrap if testing flag is set.
		# This action takes place on the host system as pacstrap copies over package repository lists.
		pacman_conf = pacman.Config(self.target)
		if multilib:
			info("The multilib flag is set. This system will be installed with the multilib repository enabled.")
			pacman_conf.enable(pacman.Repo.Multilib)
		else:
			info("The multilib flag is not set. This system will be installed without multilib repositories enabled.")

		if testing:
			info("The testing flag is set. This system will be installed with testing repositories enabled.")
			pacman_conf.enable(pacman.Repo.Testing)
			if multilib:
				pacman_conf.enable(pacman.Repo.MultilibTesting)
		else:
			info("The testing flag is not set. This system will be installed without testing repositories enabled.")

		pacman_conf.apply()

		self.pacman.strap(self.base_packages)
		self.helper_flags['base-strapped'] = True

		pacman_conf.persist()

		# Periodic TRIM may improve the performance and longevity of SSDs whilst
		# having no adverse effect on other devices. Most distributions enable
		# periodic TRIM by default.
		#
		# https://github.com/archlinux/archinstall/issues/880
		self.enable_periodic_trim()

		# TODO: Support locale and timezone
		# os.remove(f'{self.target}/etc/localtime')
		# sys_command(f'/usr/bin/arch-chroot {self.target} ln -s /usr/share/zoneinfo/{localtime} /etc/localtime')
		# sys_command('/usr/bin/arch-chroot /mnt hwclock --hctosys --localtime')
		self.set_hostname(hostname)
		self.set_locale(locale_config)

		# TODO: Use python functions for this
		SysCommand(f'/usr/bin/arch-chroot {self.target} chmod 700 /root')

		self.mkinitcpio(['-P'], locale_config)

		self.helper_flags['base'] = True

		# Run registered post-install hooks
		for function in self.post_base_install:
			info(f"Running post-installation hook: {function}")
			function(self)

		for plugin in plugins.values():
			if hasattr(plugin, 'on_install'):
				plugin.on_install(self)

	def setup_swap(self, kind :str = 'zram'):
		if kind == 'zram':
			info(f"Setting up swap on zram")
			self.pacman.strap('zram-generator')

			# We could use the default example below, but maybe not the best idea: https://github.com/archlinux/archinstall/pull/678#issuecomment-962124813
			# zram_example_location = '/usr/share/doc/zram-generator/zram-generator.conf.example'
			# shutil.copy2(f"{self.target}{zram_example_location}", f"{self.target}/usr/lib/systemd/zram-generator.conf")
			with open(f"{self.target}/etc/systemd/zram-generator.conf", "w") as zram_conf:
				zram_conf.write("[zram0]\n")

			self.enable_service('systemd-zram-setup@zram0.service')

			self._zram_enabled = True
		else:
			raise ValueError(f"Archinstall currently only supports setting up swap on zram")

	def _get_boot_partition(self) -> Optional[disk.PartitionModification]:
		for layout in self._disk_config.device_modifications:
			if boot := layout.get_boot_partition():
				return boot
		return None

	def _get_root_partition(self) -> Optional[disk.PartitionModification]:
		for mod in self._disk_config.device_modifications:
			if root := mod.get_root_partition(self._disk_config.relative_mountpoint):
				return root
		return None

	def _add_systemd_bootloader(self, root_partition: disk.PartitionModification):
		self.pacman.strap('efibootmgr')

		if not SysInfo.has_uefi():
			raise HardwareIncompatibilityError

		# TODO: Ideally we would want to check if another config
		# points towards the same disk and/or partition.
		# And in which case we should do some clean up.

		# Install the boot loader
		try:
			SysCommand(f'/usr/bin/arch-chroot {self.target} bootctl --esp-path=/boot install')
		except SysCallError:
			# Fallback, try creating the boot loader without touching the EFI variables
			SysCommand(f'/usr/bin/arch-chroot {self.target} bootctl --no-variables --esp-path=/boot install')

		# Ensure that the /boot/loader directory exists before we try to create files in it
		loader_dir = self.target / 'boot/loader'
		loader_dir.mkdir(parents=True, exist_ok=True)

		# Modify or create a loader.conf
		loader_conf = loader_dir / 'loader.conf'

		try:
			with loader_conf.open() as loader:
				loader_data = loader.read().split('\n')
		except FileNotFoundError:
			loader_data = [
				f"default {self.init_time}",
				"timeout 15"
			]

		with loader_conf.open('w') as loader:
			for line in loader_data:
				if line[:8] == 'default ':
					loader.write(f'default {self.init_time}_{self.kernels[0]}\n')
				elif line[:8] == '#timeout' and 'timeout 15' not in loader_data:
					# We add in the default timeout to support dual-boot
					loader.write(f"{line[1:]}\n")
				else:
					loader.write(f"{line}\n")

		# Ensure that the /boot/loader/entries directory exists before we try to create files in it
		entries_dir = loader_dir / 'entries'
		entries_dir.mkdir(parents=True, exist_ok=True)

		for kernel in self.kernels:
			for variant in ("", "-fallback"):
				# Setup the loader entry
				with open(entries_dir / f'{self.init_time}_{kernel}{variant}.conf', 'w') as entry:
					entry.write('# Created by: archinstall\n')
					entry.write(f'# Created on: {self.init_time}\n')
					entry.write(f'title Arch Linux ({kernel}{variant})\n')
					entry.write(f"linux /vmlinuz-{kernel}\n")
					if not SysInfo.is_vm():
						vendor = SysInfo.cpu_vendor()
						if vendor == "AuthenticAMD":
							entry.write("initrd /amd-ucode.img\n")
						elif vendor == "GenuineIntel":
							entry.write("initrd /intel-ucode.img\n")
						else:
							debug(
								f"Unknown CPU vendor '{vendor}' detected.",
								"Archinstall won't add any ucode to systemd-boot config.",
							)

					entry.write(f"initrd /initramfs-{kernel}{variant}.img\n")
					# blkid doesn't trigger on loopback devices really well,
					# so we'll use the old manual method until we get that sorted out.

					options_entry = f'rw rootfstype={root_partition.safe_fs_type.fs_type_mount} {" ".join(self._kernel_params)}\n'

					for sub_vol in root_partition.btrfs_subvols:
						if sub_vol.is_root():
							options_entry = f"rootflags=subvol={sub_vol.name} " + options_entry

					# Zswap should be disabled when using zram.
					# https://github.com/archlinux/archinstall/issues/881
					if self._zram_enabled:
						options_entry = "zswap.enabled=0 " + options_entry

					if root_partition.safe_fs_type.is_crypto():
						# TODO: We need to detect if the encrypted device is a whole disk encryption,
						#       or simply a partition encryption. Right now we assume it's a partition (and we always have)
						debug('Root partition is an encrypted device, identifying by PARTUUID: {root_partition.partuuid}')

						kernel_options = f"options"

						if self._disk_encryption and self._disk_encryption.hsm_device:
							# Note: lsblk UUID must be used, not PARTUUID for sd-encrypt to work
							kernel_options += f' rd.luks.name={root_partition.uuid}=luksdev'
							# Note: tpm2-device and fido2-device don't play along very well:
							# https://github.com/archlinux/archinstall/pull/1196#issuecomment-1129715645
							kernel_options += f' rd.luks.options=fido2-device=auto,password-echo=no'
						else:
							kernel_options += f' cryptdevice=PARTUUID={root_partition.partuuid}:luksdev'

						entry.write(f'{kernel_options} root=/dev/mapper/luksdev {options_entry}')
					else:
						debug(f'Identifying root partition by PARTUUID: {root_partition.partuuid}')
						entry.write(f'options root=PARTUUID={root_partition.partuuid} {options_entry}')

		self.helper_flags['bootloader'] = 'systemd'

	def _add_grub_bootloader(
		self,
		boot_partition: disk.PartitionModification,
		root_partition: disk.PartitionModification
	):
		self.pacman.strap('grub')  # no need?

		_file = "/etc/default/grub"

		if root_partition.safe_fs_type.is_crypto():
			debug(f"Using UUID {root_partition.uuid} as encrypted root identifier")

			cmd_line_linux = f"sed -i 's/GRUB_CMDLINE_LINUX=\"\"/GRUB_CMDLINE_LINUX=\"cryptdevice=UUID={root_partition.uuid}:cryptlvm rootfstype={root_partition.safe_fs_type.value}\"/'"
			enable_cryptdisk = "sed -i 's/#GRUB_ENABLE_CRYPTODISK=y/GRUB_ENABLE_CRYPTODISK=y/'"

			SysCommand(f"/usr/bin/arch-chroot {self.target} {enable_cryptdisk} {_file}")
		else:
			cmd_line_linux = f"sed -i 's/GRUB_CMDLINE_LINUX=\"\"/GRUB_CMDLINE_LINUX=\"rootfstype={root_partition.safe_fs_type.value}\"/'"

		SysCommand(f"/usr/bin/arch-chroot {self.target} {cmd_line_linux} {_file}")

		info(f"GRUB boot partition: {boot_partition.dev_path}")

		if SysInfo.has_uefi():
			self.pacman.strap('efibootmgr') # TODO: Do we need? Yes, but remove from minimal_installation() instead?

			try:
				SysCommand(f'/usr/bin/arch-chroot {self.target} grub-install --debug --target=x86_64-efi --efi-directory=/boot --bootloader-id=GRUB --removable', peek_output=True)
			except SysCallError:
				try:
					SysCommand(f'/usr/bin/arch-chroot {self.target} grub-install --debug --target=x86_64-efi --efi-directory=/boot --bootloader-id=GRUB --removable', peek_output=True)
				except SysCallError as err:
					raise DiskError(f"Could not install GRUB to {self.target}/boot: {err}")
		else:
			device = disk.device_handler.get_device_by_partition_path(boot_partition.safe_dev_path)

			if not device:
				raise ValueError(f'Can not find block device: {boot_partition.safe_dev_path}')

			try:
				cmd = f'/usr/bin/arch-chroot' \
					f' {self.target}' \
					f' grub-install' \
					f' --debug' \
					f' --target=i386-pc' \
					f' --recheck {device.device_info.path}'

				SysCommand(cmd, peek_output=True)
			except SysCallError as err:
				raise DiskError(f"Failed to install GRUB boot on {boot_partition.dev_path}: {err}")

		try:
			SysCommand(f'/usr/bin/arch-chroot {self.target} grub-mkconfig -o /boot/grub/grub.cfg')
		except SysCallError as err:
			raise DiskError(f"Could not configure GRUB: {err}")

		self.helper_flags['bootloader'] = "grub"

	def _add_efistub_bootloader(
		self,
		boot_partition: disk.PartitionModification,
		root_partition: disk.PartitionModification
	):
		self.pacman.strap('efibootmgr')

		if not SysInfo.has_uefi():
			raise HardwareIncompatibilityError

		# TODO: Ideally we would want to check if another config
		# points towards the same disk and/or partition.
		# And in which case we should do some clean up.

		for kernel in self.kernels:
			# Setup the firmware entry
			label = f'Arch Linux ({kernel})'
			loader = f"/vmlinuz-{kernel}"

			kernel_parameters = []

			if not SysInfo.is_vm():
				vendor = SysInfo.cpu_vendor()
				if vendor == "AuthenticAMD":
					kernel_parameters.append("initrd=\\amd-ucode.img")
				elif vendor == "GenuineIntel":
					kernel_parameters.append("initrd=\\intel-ucode.img")
				else:
					debug(f"Unknown CPU vendor '{vendor}' detected. Archinstall won't add any ucode to firmware boot entry.")

			kernel_parameters.append(f"initrd=\\initramfs-{kernel}.img")

			# blkid doesn't trigger on loopback devices really well,
			# so we'll use the old manual method until we get that sorted out.

			if root_partition.safe_fs_type.is_crypto():
				# TODO: We need to detect if the encrypted device is a whole disk encryption,
				#       or simply a partition encryption. Right now we assume it's a partition (and we always have)
				debug(f'Identifying root partition by PARTUUID: {root_partition.partuuid}')
				kernel_parameters.append(f'cryptdevice=PARTUUID={root_partition.partuuid}:luksdev root=/dev/mapper/luksdev rw rootfstype={root_partition.safe_fs_type.value} {" ".join(self._kernel_params)}')
			else:
				debug(f'Root partition is an encrypted device identifying by PARTUUID: {root_partition.partuuid}')
				kernel_parameters.append(f'root=PARTUUID={root_partition.partuuid} rw rootfstype={root_partition.safe_fs_type.value} {" ".join(self._kernel_params)}')

			device = disk.device_handler.get_device_by_partition_path(boot_partition.safe_dev_path)

			if not device:
				raise ValueError(f'Unable to find block device: {boot_partition.safe_dev_path}')

			cmd = f'efibootmgr ' \
				f'--disk {device.device_info.path} ' \
				f'--part {boot_partition.safe_dev_path} ' \
				f'--create ' \
				f'--label "{label}" ' \
				f'--loader {loader} ' \
				f'--unicode \'{" ".join(kernel_parameters)}\' ' \
				f'--verbose'

			SysCommand(cmd)

		self.helper_flags['bootloader'] = "efistub"

	def add_bootloader(self, bootloader: Bootloader):
		"""
		Adds a bootloader to the installation instance.
		Archinstall supports one of three types:
		* systemd-bootctl
		* grub
		* efistub (beta)

		:param bootloader: Type of bootloader to be added
		"""

		for plugin in plugins.values():
			if hasattr(plugin, 'on_add_bootloader'):
				# Allow plugins to override the boot-loader handling.
				# This allows for bot configuring and installing bootloaders.
				if plugin.on_add_bootloader(self):
					return True

		boot_partition = self._get_boot_partition()
		root_partition = self._get_root_partition()

		if boot_partition is None:
			raise ValueError(f'Could not detect boot at mountpoint {self.target}')

		if root_partition is None:
			raise ValueError(f'Could not detect root at mountpoint {self.target}')

		info(f'Adding bootloader {bootloader.value} to {boot_partition.dev_path}')

		match bootloader:
			case Bootloader.Systemd:
				self._add_systemd_bootloader(root_partition)
			case Bootloader.Grub:
				self._add_grub_bootloader(boot_partition, root_partition)
			case Bootloader.Efistub:
				self._add_efistub_bootloader(boot_partition, root_partition)

	def add_additional_packages(self, packages: Union[str, List[str]]) -> bool:
		return self.pacman.strap(packages)

	def _enable_users(self, service: str, users: List[User]):
		for user in users:
			self.arch_chroot(f'systemctl enable --user {service}', run_as=user.username)

	def enable_sudo(self, entity: str, group :bool = False):
		info(f'Enabling sudo permissions for {entity}')

		sudoers_dir = f"{self.target}/etc/sudoers.d"

		# Creates directory if not exists
		if not (sudoers_path := Path(sudoers_dir)).exists():
			sudoers_path.mkdir(parents=True)
			# Guarantees sudoer confs directory recommended perms
			os.chmod(sudoers_dir, 0o440)
			# Appends a reference to the sudoers file, because if we are here sudoers.d did not exist yet
			with open(f'{self.target}/etc/sudoers', 'a') as sudoers:
				sudoers.write('@includedir /etc/sudoers.d\n')

		# We count how many files are there already so we know which number to prefix the file with
		num_of_rules_already = len(os.listdir(sudoers_dir))
		file_num_str = "{:02d}".format(num_of_rules_already) # We want 00_user1, 01_user2, etc

		# Guarantees that entity str does not contain invalid characters for a linux file name:
		# \ / : * ? " < > |
		safe_entity_file_name = re.sub(r'(\\|\/|:|\*|\?|"|<|>|\|)', '', entity)

		rule_file_name = f"{sudoers_dir}/{file_num_str}_{safe_entity_file_name}"

		with open(rule_file_name, 'a') as sudoers:
			sudoers.write(f'{"%" if group else ""}{entity} ALL=(ALL) ALL\n')

		# Guarantees sudoer conf file recommended perms
		os.chmod(Path(rule_file_name), 0o440)

	def create_users(self, users: Union[User, List[User]]):
		if not isinstance(users, list):
			users = [users]

		for user in users:
			self.user_create(user.username, user.password, user.groups, user.sudo)

	def user_create(self, user :str, password :Optional[str] = None, groups :Optional[List[str]] = None, sudo :bool = False) -> None:
		if groups is None:
			groups = []

		# This plugin hook allows for the plugin to handle the creation of the user.
		# Password and Group management is still handled by user_create()
		handled_by_plugin = False
		for plugin in plugins.values():
			if hasattr(plugin, 'on_user_create'):
				if result := plugin.on_user_create(self, user):
					handled_by_plugin = result

		if not handled_by_plugin:
			info(f'Creating user {user}')
			try:
				SysCommand(f'/usr/bin/arch-chroot {self.target} useradd -m -G wheel {user}')
			except SysCallError as err:
				raise SystemError(f"Could not create user inside installation: {err}")

		for plugin in plugins.values():
			if hasattr(plugin, 'on_user_created'):
				if result := plugin.on_user_created(self, user):
					handled_by_plugin = result

		if password:
			self.user_set_pw(user, password)

		if groups:
			for group in groups:
				SysCommand(f'/usr/bin/arch-chroot {self.target} gpasswd -a {user} {group}')

		if sudo and self.enable_sudo(user):
			self.helper_flags['user'] = True

	def user_set_pw(self, user :str, password :str) -> bool:
		info(f'Setting password for {user}')

		if user == 'root':
			# This means the root account isn't locked/disabled with * in /etc/passwd
			self.helper_flags['user'] = True

		combo = f'{user}:{password}'
		echo = shlex.join(['echo', combo])
		sh = shlex.join(['sh', '-c', echo])

		try:
			SysCommand(f"/usr/bin/arch-chroot {self.target} " + sh[:-1] + " | chpasswd'")
			return True
		except SysCallError:
			return False

	def user_set_shell(self, user :str, shell :str) -> bool:
		info(f'Setting shell for {user} to {shell}')

		try:
			SysCommand(f"/usr/bin/arch-chroot {self.target} sh -c \"chsh -s {shell} {user}\"")
			return True
		except SysCallError:
			return False

	def chown(self, owner :str, path :str, options :List[str] = []) -> bool:
		cleaned_path = path.replace('\'', '\\\'')
		try:
			SysCommand(f"/usr/bin/arch-chroot {self.target} sh -c 'chown {' '.join(options)} {owner} {cleaned_path}'")
			return True
		except SysCallError:
			return False

	def set_keyboard_language(self, language: str) -> bool:
		info(f"Setting keyboard language to {language}")

		if len(language.strip()):
			if not verify_keyboard_layout(language):
				error(f"Invalid keyboard language specified: {language}")
				return False

			# In accordance with https://github.com/archlinux/archinstall/issues/107#issuecomment-841701968
			# Setting an empty keymap first, allows the subsequent call to set layout for both console and x11.
			from .boot import Boot
			with Boot(self) as session:
				os.system('/usr/bin/systemd-run --machine=archinstall --pty localectl set-keymap ""')

				try:
					session.SysCommand(["localectl", "set-keymap", language])
				except SysCallError as err:
					raise ServiceException(f"Unable to set locale '{language}' for console: {err}")

				info(f"Keyboard language for this installation is now set to: {language}")
		else:
			info('Keyboard language was not changed from default (no language specified)')

		return True

	def set_x11_keyboard_language(self, language: str) -> bool:
		"""
		A fallback function to set x11 layout specifically and separately from console layout.
		This isn't strictly necessary since .set_keyboard_language() does this as well.
		"""
		info(f"Setting x11 keyboard language to {language}")

		if len(language.strip()):
			if not verify_x11_keyboard_layout(language):
				error(f"Invalid x11-keyboard language specified: {language}")
				return False

			from .boot import Boot
			with Boot(self) as session:
				session.SysCommand(["localectl", "set-x11-keymap", '""'])

				try:
					session.SysCommand(["localectl", "set-x11-keymap", language])
				except SysCallError as err:
					raise ServiceException(f"Unable to set locale '{language}' for X11: {err}")
		else:
			info(f'X11-Keyboard language was not changed from default (no language specified)')

		return True

	def _service_started(self, service_name: str) -> Optional[str]:
		if os.path.splitext(service_name)[1] not in ('.service', '.target', '.timer'):
			service_name += '.service'  # Just to be safe

		last_execution_time = b''.join(SysCommand(f"systemctl show --property=ActiveEnterTimestamp --no-pager {service_name}", environment_vars={'SYSTEMD_COLORS': '0'}))
		last_execution_time = last_execution_time.lstrip(b'ActiveEnterTimestamp=').strip()
		if not last_execution_time:
			return None

		return last_execution_time.decode('UTF-8')

	def _service_state(self, service_name: str) -> str:
		if os.path.splitext(service_name)[1] not in ('.service', '.target', '.timer'):
			service_name += '.service'  # Just to be safe

		state = b''.join(SysCommand(f'systemctl show --no-pager -p SubState --value {service_name}', environment_vars={'SYSTEMD_COLORS': '0'}))

		return state.strip().decode('UTF-8')<|MERGE_RESOLUTION|>--- conflicted
+++ resolved
@@ -564,30 +564,6 @@
 	):
 		for mod in self._disk_config.device_modifications:
 			for part in mod.partitions:
-<<<<<<< HEAD
-				if (pkg := part.fs_type.installation_pkg) is not None:
-					self.base_packages.append(pkg)
-				if (module := part.fs_type.installation_module) is not None:
-					self.modules.append(module)
-				if (binary := part.fs_type.installation_binary) is not None:
-					self._binaries.append(binary)
-
-				# There is not yet an fsck tool for NTFS. If it's being used for the root filesystem, the hook should be removed.
-				if part.fs_type.fs_type_mount == 'ntfs3' and part.mountpoint == self.target:
-					if 'fsck' in self._hooks:
-						self._hooks.remove('fsck')
-
-				if part in self._disk_encryption.partitions:
-					if self._disk_encryption.hsm_device:
-						# Required bby mkinitcpio to add support for fido2-device options
-						self.pacman.strap('libfido2')
-
-						if 'sd-encrypt' not in self._hooks:
-							self._hooks.insert(self._hooks.index('filesystems'), 'sd-encrypt')
-					else:
-						if 'encrypt' not in self._hooks:
-							self._hooks.insert(self._hooks.index('filesystems'), 'encrypt')
-=======
 				if part.fs_type is not None:
 					if (pkg := part.fs_type.installation_pkg) is not None:
 						self.base_packages.append(pkg)
@@ -604,14 +580,13 @@
 					if part in self._disk_encryption.partitions:
 						if self._disk_encryption.hsm_device:
 							# Required bby mkinitcpio to add support for fido2-device options
-							self._pacstrap('libfido2')
+							self.pacman.strap('libfido2')
 
 							if 'sd-encrypt' not in self._hooks:
 								self._hooks.insert(self._hooks.index('filesystems'), 'sd-encrypt')
 						else:
 							if 'encrypt' not in self._hooks:
 								self._hooks.insert(self._hooks.index('filesystems'), 'encrypt')
->>>>>>> 57ebc42f
 
 		if not SysInfo.has_uefi():
 			self.base_packages.append('grub')
