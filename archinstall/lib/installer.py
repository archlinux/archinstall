--- conflicted
+++ resolved
@@ -1,9 +1,4 @@
 import time
-<<<<<<< HEAD
-import shutil
-from .disk import *
-from .hardware import *
-=======
 import logging
 import os
 import shutil
@@ -14,7 +9,6 @@
 from .disk import get_partitions_in_use, Partition, find_partition
 from .general import SysCommand
 from .hardware import has_uefi, is_vm, cpu_vendor
->>>>>>> e411ff0a
 from .locale_helpers import verify_keyboard_layout, verify_x11_keyboard_layout
 from .disk.helpers import get_mount_info
 from .mirrors import use_mirrors
@@ -25,12 +19,7 @@
 from .output import log
 from .profiles import Profile
 from .disk.btrfs import create_subvolume, mount_subvolume
-<<<<<<< HEAD
-from .exceptions import DiskError, ServiceException
-from .output import log
-=======
 from .exceptions import DiskError, ServiceException, RequirementError, HardwareIncompatibilityError
->>>>>>> e411ff0a
 
 # Any package that the Installer() is responsible for (optional and the default ones)
 __packages__ = ["base", "base-devel", "linux-firmware", "linux", "linux-lts", "linux-zen", "linux-hardened"]
