--- conflicted
+++ resolved
@@ -1006,11 +1006,7 @@
 		else:
 			raise ValueError('Unsupported snapshot type')
 
-<<<<<<< HEAD
 		debug(f'Configuring grub-btrfsd service for {snapshot_type} at {snapshot_path}')
-=======
-		debug('Configuring grub-btrfsd service for {snapshot_type} at {snapshot_path}')
->>>>>>> 375d64a6
 
 		# Works for either snapper or ts just adpating default paths above
 		# https://www.freedesktop.org/software/systemd/man/latest/systemd.unit.html#id-1.14.3
