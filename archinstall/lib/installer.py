import glob
import logging
import os
import pathlib
import re
import shlex
import shutil
import subprocess
import time
from typing import Union, Dict, Any, List, Optional, Iterator, Mapping, TYPE_CHECKING

from archinstall.profiles.profiles import Profile
from .disk import get_partitions_in_use, Partition
from .disk.helpers import findmnt
from .disk.partition import get_mount_fs_type
from .exceptions import DiskError, ServiceException, RequirementError, HardwareIncompatibilityError, SysCallError
from .general import SysCommand, generate_password
from .hardware import has_uefi, is_vm, cpu_vendor
from .hsm import fido2_enroll
from .locale_helpers import verify_keyboard_layout, verify_x11_keyboard_layout
from .mirrors import use_mirrors
<<<<<<< HEAD
from .models.subvolume import Subvolume
from .models.users import User
from .output import log
from .plugins import plugins
from .storage import storage
=======
from .models.disk_encryption import DiskEncryption
from .plugins import plugins
from .storage import storage
from .output import log
from .profiles import Profile
from .disk.partition import get_mount_fs_type
from .exceptions import DiskError, ServiceException, RequirementError, HardwareIncompatibilityError, SysCallError
from .models.users import User
from .models.subvolume import Subvolume
from .hsm import Fido2
>>>>>>> 1539fbd3

if TYPE_CHECKING:
	_: Any


# Any package that the Installer() is responsible for (optional and the default ones)
__packages__ = ["base", "base-devel", "linux-firmware", "linux", "linux-lts", "linux-zen", "linux-hardened"]

# Additional packages that are installed if the user is running the Live ISO with accessibility tools enabled
__accessibility_packages__ = ["brltty", "espeakup", "alsa-utils"]

from .pacman import run_pacman
from .models.network_configuration import NetworkConfiguration


class InstallationFile:
	def __init__(self, installation :'Installer', filename :str, owner :str, mode :str = "w"):
		self.installation = installation
		self.filename = filename
		self.owner = owner
		self.mode = mode
		self.fh = None

	def __enter__(self) -> 'InstallationFile':
		self.fh = open(self.filename, self.mode)
		return self

	def __exit__(self, *args :str) -> None:
		self.fh.close()
		self.installation.chown(self.owner, self.filename)

	def write(self, data: Union[str, bytes]) -> int:
		return self.fh.write(data)

	def read(self, *args) -> Union[str, bytes]:
		return self.fh.read(*args)

# 	def poll(self, *args) -> bool:
# 		return self.fh.poll(*args)


def accessibility_tools_in_use() -> bool:
	return os.system('systemctl is-active --quiet espeakup.service') == 0


class Installer:
	"""
	`Installer()` is the wrapper for most basic installation steps.
	It also wraps :py:func:`~archinstall.Installer.pacstrap` among other things.

	:param partition: Requires a partition as the first argument, this is
		so that the installer can mount to `mountpoint` and strap packages there.
	:type partition: class:`archinstall.Partition`

	:param boot_partition: There's two reasons for needing a boot partition argument,
		The first being so that `mkinitcpio` can place the `vmlinuz` kernel at the right place
		during the `pacstrap` or `linux` and the base packages for a minimal installation.
		The second being when :py:func:`~archinstall.Installer.add_bootloader` is called,
		A `boot_partition` must be known to the installer before this is called.
	:type boot_partition: class:`archinstall.Partition`

	:param profile: A profile to install, this is optional and can be called later manually.
		This just simplifies the process by not having to call :py:func:`~archinstall.Installer.install_profile` later on.
	:type profile: str, optional

	:param hostname: The given /etc/hostname for the machine.
	:type hostname: str, optional

	"""

	def __init__(self, target :str, *, base_packages :Optional[List[str]] = None, kernels :Optional[List[str]] = None):
		if base_packages is None:
			base_packages = __packages__[:3]
		if kernels is None:
			self.kernels = ['linux']
		else:
			self.kernels = kernels
		self.target = target
		self.init_time = time.strftime('%Y-%m-%d_%H-%M-%S')
		self.milliseconds = int(str(time.time()).split('.')[1])

		self.helper_flags = {
			'base': False,
			'bootloader': False
		}

		self.base_packages = base_packages.split(' ') if type(base_packages) is str else base_packages
		for kernel in self.kernels:
			self.base_packages.append(kernel)

		# If using accessibility tools in the live environment, append those to the packages list
		if accessibility_tools_in_use():
			self.base_packages.extend(__accessibility_packages__)

		self.post_base_install = []

		# TODO: Figure out which one of these two we'll use.. But currently we're mixing them..
		storage['session'] = self
		storage['installation_session'] = self

		self.MODULES = []
		self.BINARIES = []
		self.FILES = []
		# systemd, sd-vconsole and sd-encrypt will be replaced by udev, keymap and encrypt
		# if HSM is not used to encrypt the root volume. Check mkinitcpio() function for that override.
		self.HOOKS = ["base", "systemd", "autodetect", "keyboard", "sd-vconsole", "modconf", "block", "filesystems", "fsck"]
		self.KERNEL_PARAMS = []

		self._zram_enabled = False

		self._disk_encryption: DiskEncryption = storage['arguments'].get('disk_encryption')

	def log(self, *args :str, level :int = logging.DEBUG, **kwargs :str):
		"""
		installer.log() wraps output.log() mainly to set a default log-level for this install session.
		Any manual override can be done per log() call.
		"""
		log(*args, level=level, **kwargs)

	def __enter__(self, *args :str, **kwargs :str) -> 'Installer':
		return self

	def __exit__(self, *args :str, **kwargs :str) -> None:
		# TODO: https://stackoverflow.com/questions/28157929/how-to-safely-handle-an-exception-inside-a-context-manager

		if len(args) >= 2 and args[1]:
			self.log(args[1], level=logging.ERROR, fg='red')

			self.sync_log_to_install_medium()

			# We avoid printing /mnt/<log path> because that might confuse people if they note it down
			# and then reboot, and a identical log file will be found in the ISO medium anyway.
			print(_("[!] A log file has been created here: {}").format(os.path.join(storage['LOG_PATH'], storage['LOG_FILE'])))
			print(_("    Please submit this issue (and file) to https://github.com/archlinux/archinstall/issues"))
			raise args[1]

		if not (missing_steps := self.post_install_check()):
			self.log('Installation completed without any errors. You may now reboot.', fg='green', level=logging.INFO)
			self.sync_log_to_install_medium()

			return True
		else:
			self.log('Some required steps were not successfully installed/configured before leaving the installer:', fg='red', level=logging.WARNING)
			for step in missing_steps:
				self.log(f' - {step}', fg='red', level=logging.WARNING)

			self.log(f"Detailed error logs can be found at: {storage['LOG_PATH']}", level=logging.WARNING)
			self.log("Submit this zip file as an issue to https://github.com/archlinux/archinstall/issues", level=logging.WARNING)

			self.sync_log_to_install_medium()
			return False

	@property
	def partitions(self) -> List[Partition]:
		return get_partitions_in_use(self.target).values()

	def sync_log_to_install_medium(self) -> bool:
		# Copy over the install log (if there is one) to the install medium if
		# at least the base has been strapped in, otherwise we won't have a filesystem/structure to copy to.
		if self.helper_flags.get('base-strapped', False) is True:
			if filename := storage.get('LOG_FILE', None):
				absolute_logfile = os.path.join(storage.get('LOG_PATH', './'), filename)

				if not os.path.isdir(f"{self.target}/{os.path.dirname(absolute_logfile)}"):
					os.makedirs(f"{self.target}/{os.path.dirname(absolute_logfile)}")

				shutil.copy2(absolute_logfile, f"{self.target}/{absolute_logfile}")

		return True

	def _create_keyfile(self,luks_handle , partition :dict, password :str):
		""" roiutine to create keyfiles, so it can be moved elsewhere
		"""
		if self._disk_encryption.generate_encryption_file(partition):
			if not (cryptkey_dir := pathlib.Path(f"{self.target}/etc/cryptsetup-keys.d")).exists():
				cryptkey_dir.mkdir(parents=True)
			# Once we store the key as ../xyzloop.key systemd-cryptsetup can automatically load this key
			# if we name the device to "xyzloop".
			if partition.get('mountpoint',None):
				encryption_key_path = f"/etc/cryptsetup-keys.d/{pathlib.Path(partition['mountpoint']).name}loop.key"
			else:
				encryption_key_path = f"/etc/cryptsetup-keys.d/{pathlib.Path(partition['device_instance'].path).name}.key"
			with open(f"{self.target}{encryption_key_path}", "w") as keyfile:
				keyfile.write(generate_password(length=512))

			os.chmod(f"{self.target}{encryption_key_path}", 0o400)

			luks_handle.add_key(pathlib.Path(f"{self.target}{encryption_key_path}"), password=password)
			luks_handle.crypttab(self, encryption_key_path, options=["luks", "key-slot=1"])

	def _has_root(self, partition :dict) -> bool:
		"""
		Determine if an encrypted partition contains root in it
		"""
		if partition.get("mountpoint") is None:
			if (sub_list := partition.get("btrfs",{}).get('subvolumes',{})):
				for mountpoint in [sub_list[subvolume].get("mountpoint") if isinstance(subvolume, dict) else subvolume.mountpoint for subvolume in sub_list]:
					if mountpoint == '/':
						return True
				return False
			else:
				return False
		elif partition.get("mountpoint") == '/':
			return True
		else:
			return False

	def mount_ordered_layout(self, layouts: Dict[str, Any]) -> None:
		from .luks import luks2
		from .disk.btrfs import setup_subvolumes, mount_subvolume

		# set the partitions as a list not part of a tree (which we don't need anymore (i think)
		list_part = []
		list_luks_handles = []
		for blockdevice in layouts:
			list_part.extend(layouts[blockdevice]['partitions'])

		# TODO: Implement a proper mount-queue system that does not depend on return values.
		mount_queue = {}

		# we manage the encrypted partititons
		for partition in self._disk_encryption.partitions:
			# open the luks device and all associate stuff
<<<<<<< HEAD
			if not (password := partition.get('!password', None)) and storage['arguments'].get('!encryption-password'):
				password = storage['arguments'].get('!encryption-password')
			elif not password:
				raise RequirementError(f"Missing partition encryption password in layout: {partition}")

=======
>>>>>>> 1539fbd3
			loopdev = f"{storage.get('ENC_IDENTIFIER', 'ai')}{pathlib.Path(partition['device_instance'].path).name}"

			# note that we DON'T auto_unmount (i.e. close the encrypted device so it can be used
			with (luks_handle := luks2(partition['device_instance'], loopdev, self._disk_encryption.encryption_password, auto_unmount=False)) as unlocked_device:
				if self._disk_encryption.generate_encryption_file(partition) and not self._has_root(partition):
					list_luks_handles.append([luks_handle, partition, self._disk_encryption.encryption_password])
				# this way all the requesrs will be to the dm_crypt device and not to the physical partition
				partition['device_instance'] = unlocked_device

			if self._has_root(partition) and self._disk_encryption.generate_encryption_file(partition) is False:
				if self._disk_encryption.hsm_device:
					Fido2.fido2_enroll(self._disk_encryption.hsm_device, partition['device_instance'], self._disk_encryption.encryption_password)

		btrfs_subvolumes = [entry for entry in list_part if entry.get('btrfs', {}).get('subvolumes', [])]

		for partition in btrfs_subvolumes:
			device_instance = partition['device_instance']
			mount_options = partition.get('filesystem', {}).get('mount_options', [])
			self.mount(device_instance, "/", options=','.join(mount_options))
			setup_subvolumes(installation=self, partition_dict=partition)
			device_instance.unmount()

		# We then handle any special cases, such as btrfs
		for partition in btrfs_subvolumes:
			subvolumes: List[Subvolume] = partition['btrfs']['subvolumes']
			for subvolume in sorted(subvolumes, key=lambda item: item.mountpoint):
				# We cache the mount call for later
				mount_queue[subvolume.mountpoint] = lambda sub_vol=subvolume, device=partition['device_instance']: mount_subvolume(
						installation=self,
						device=device,
						subvolume=sub_vol
					)

		# We mount ordinary partitions, and we sort them by the mountpoint
		for partition in sorted([entry for entry in list_part if entry.get('mountpoint', False)], key=lambda part: part['mountpoint']):
			mountpoint = partition['mountpoint']
			log(f"Mounting {mountpoint} to {self.target}{mountpoint} using {partition['device_instance']}", level=logging.INFO)

			if partition.get('filesystem',{}).get('mount_options',[]):
				mount_options = ','.join(partition['filesystem']['mount_options'])
				mount_queue[mountpoint] = lambda instance=partition['device_instance'], target=f"{self.target}{mountpoint}", options=mount_options: instance.mount(target, options=options)
			else:
				mount_queue[mountpoint] = lambda instance=partition['device_instance'], target=f"{self.target}{mountpoint}": instance.mount(target)

		log(f"Using mount order: {list(sorted(mount_queue.items(), key=lambda item: item[0]))}", level=logging.INFO, fg="white")

		# We mount everything by sorting on the mountpoint itself.
		for mountpoint, frozen_func in sorted(mount_queue.items(), key=lambda item: item[0]):
			frozen_func()

			time.sleep(1)

			try:
				findmnt(pathlib.Path(f"{self.target}{mountpoint}"), traverse=False)
			except DiskError:
				raise DiskError(f"Target {self.target}{mountpoint} never got mounted properly (unable to get mount information using findmnt).")

		# once everything is mounted, we generate the key files in the correct place
		for handle in list_luks_handles:
			ppath = handle[1]['device_instance'].path
			log(f"creating key-file for {ppath}",level=logging.INFO)
			self._create_keyfile(handle[0],handle[1],handle[2])

	def mount(self, partition :Partition, mountpoint :str, create_mountpoint :bool = True, options='') -> None:
		if create_mountpoint and not os.path.isdir(f'{self.target}{mountpoint}'):
			os.makedirs(f'{self.target}{mountpoint}')

		partition.mount(f'{self.target}{mountpoint}', options=options)

	def post_install_check(self, *args :str, **kwargs :str) -> List[str]:
		return [step for step, flag in self.helper_flags.items() if flag is False]

	def enable_multilib_repository(self):
		# Set up a regular expression pattern of a commented line containing 'multilib' within []
		pattern = re.compile(r"^#\s*\[multilib\]$")

		# This is used to track if the previous line is a match, so we end up uncommenting the line after the block.
		matched = False

		# Read in the lines from the original file
		with open("/etc/pacman.conf", "r") as pacman_conf:
			lines = pacman_conf.readlines()

		# Open the file again in write mode, to replace the contents
		with open("/etc/pacman.conf", "w") as pacman_conf:
			for line in lines:
				if pattern.match(line):
					# If this is the [] block containing 'multilib', uncomment it and set the matched tracking boolean.
					pacman_conf.write(line.lstrip('#'))
					matched = True
				elif matched:
					# The previous line was a match for [.*multilib.*].
					# This means we're on a line that looks like '#Include = /etc/pacman.d/mirrorlist'
					pacman_conf.write(line.lstrip('#'))
					matched = False # Reset the state of matched to False.
				else:
					pacman_conf.write(line)

	def enable_testing_repositories(self, enable_multilib_testing=False):
		# Set up a regular expression pattern of a commented line containing 'testing' within []
		pattern = re.compile("^#\\[.*testing.*\\]$")

		# This is used to track if the previous line is a match, so we end up uncommenting the line after the block.
		matched = False

		# Read in the lines from the original file
		with open("/etc/pacman.conf", "r") as pacman_conf:
			lines = pacman_conf.readlines()

		# Open the file again in write mode, to replace the contents
		with open("/etc/pacman.conf", "w") as pacman_conf:
			for line in lines:
				if pattern.match(line) and (enable_multilib_testing or 'multilib' not in line):
					# If this is the [] block containing 'testing', uncomment it and set the matched tracking boolean.
					pacman_conf.write(line.lstrip('#'))
					matched = True
				elif matched:
					# The previous line was a match for [.*testing.*].
					# This means we're on a line that looks like '#Include = /etc/pacman.d/mirrorlist'
					pacman_conf.write(line.lstrip('#'))
					matched = False # Reset the state of matched to False.
				else:
					pacman_conf.write(line)

	def pacstrap(self, *packages: Union[str, List[str]], **kwargs :str) -> bool:
		if type(packages[0]) in (list, tuple):
			packages = packages[0]

		for plugin in plugins.values():
			if hasattr(plugin, 'on_pacstrap'):
				if (result := plugin.on_pacstrap(packages)):
					packages = result

		self.log(f'Installing packages: {packages}', level=logging.INFO)

		# TODO: We technically only need to run the -Syy once.
		try:
			run_pacman('-Syy', default_cmd='/usr/bin/pacman')
		except SysCallError as error:
			self.log(f'Could not sync a new package database: {error}', level=logging.ERROR, fg="red")

			if storage['arguments'].get('silent', False) is False:
				if input('Would you like to re-try this download? (Y/n): ').lower().strip() in ('', 'y'):
					return self.pacstrap(*packages, **kwargs)

			raise RequirementError(f'Could not sync mirrors: {error}', level=logging.ERROR, fg="red")

		try:
			return SysCommand(f'/usr/bin/pacstrap -C /etc/pacman.conf {self.target} {" ".join(packages)} --noconfirm', peak_output=True).exit_code == 0
		except SysCallError as error:
			self.log(f'Could not strap in packages: {error}', level=logging.ERROR, fg="red")

			if storage['arguments'].get('silent', False) is False:
				if input('Would you like to re-try this download? (Y/n): ').lower().strip() in ('', 'y'):
					return self.pacstrap(*packages, **kwargs)

			raise RequirementError("Pacstrap failed. See /var/log/archinstall/install.log or above message for error details.")

	def set_mirrors(self, mirrors :Mapping[str, Iterator[str]]) -> None:
		for plugin in plugins.values():
			if hasattr(plugin, 'on_mirrors'):
				if result := plugin.on_mirrors(mirrors):
					mirrors = result

		return use_mirrors(mirrors, destination=f'{self.target}/etc/pacman.d/mirrorlist')

	def genfstab(self, flags :str = '-pU') -> bool:
		self.log(f"Updating {self.target}/etc/fstab", level=logging.INFO)

		if not (fstab := SysCommand(f'/usr/bin/genfstab {flags} {self.target}')).exit_code == 0:
			raise RequirementError(f'Could not generate fstab, strapping in packages most likely failed (disk out of space?)\n Error: {fstab}')

		with open(f"{self.target}/etc/fstab", 'a') as fstab_fh:
			fstab_fh.write(fstab.decode())

		if not os.path.isfile(f'{self.target}/etc/fstab'):
			raise RequirementError(f'Could not generate fstab, strapping in packages most likely failed (disk out of space?)\n Error: {fstab}')

		for plugin in plugins.values():
			if hasattr(plugin, 'on_genfstab'):
				if plugin.on_genfstab(self) is True:
					break

		return True

	def set_hostname(self, hostname: str, *args :str, **kwargs :str) -> None:
		with open(f'{self.target}/etc/hostname', 'w') as fh:
			fh.write(hostname + '\n')

	def set_locale(self, locale :str, encoding :str = 'UTF-8', *args :str, **kwargs :str) -> bool:
		if not len(locale):
			return True

		modifier = ''

		# This is a temporary patch to fix #1200
		if '.' in locale:
			locale, potential_encoding = locale.split('.', 1)

			# Override encoding if encoding is set to the default parameter
			# and the "found" encoding differs.
			if encoding == 'UTF-8' and encoding != potential_encoding:
				encoding = potential_encoding

		# Make sure we extract the modifier, that way we can put it in if needed.
		if '@' in locale:
			locale, modifier = locale.split('@', 1)
			modifier = f"@{modifier}"
		# - End patch

		with open(f'{self.target}/etc/locale.gen', 'a') as fh:
			fh.write(f'{locale}.{encoding}{modifier} {encoding}\n')
		with open(f'{self.target}/etc/locale.conf', 'w') as fh:
			fh.write(f'LANG={locale}.{encoding}{modifier}\n')

		return True if SysCommand(f'/usr/bin/arch-chroot {self.target} locale-gen').exit_code == 0 else False

	def set_timezone(self, zone :str, *args :str, **kwargs :str) -> bool:
		if not zone:
			return True
		if not len(zone):
			return True  # Redundant

		for plugin in plugins.values():
			if hasattr(plugin, 'on_timezone'):
				if result := plugin.on_timezone(zone):
					zone = result

		if (pathlib.Path("/usr") / "share" / "zoneinfo" / zone).exists():
			(pathlib.Path(self.target) / "etc" / "localtime").unlink(missing_ok=True)
			SysCommand(f'/usr/bin/arch-chroot {self.target} ln -s /usr/share/zoneinfo/{zone} /etc/localtime')
			return True

		else:
			self.log(
				f"Time zone {zone} does not exist, continuing with system default.",
				level=logging.WARNING,
				fg='red'
			)

		return False

	def activate_ntp(self) -> None:
		log(f"activate_ntp() is deprecated, use activate_time_syncronization()", fg="yellow", level=logging.INFO)
		self.activate_time_syncronization()

	def activate_time_syncronization(self) -> None:
		self.log('Activating systemd-timesyncd for time synchronization using Arch Linux and ntp.org NTP servers.', level=logging.INFO)
		self.enable_service('systemd-timesyncd')

		with open(f"{self.target}/etc/systemd/timesyncd.conf", "w") as fh:
			fh.write("[Time]\n")
			fh.write("NTP=0.arch.pool.ntp.org 1.arch.pool.ntp.org 2.arch.pool.ntp.org 3.arch.pool.ntp.org\n")
			fh.write("FallbackNTP=0.pool.ntp.org 1.pool.ntp.org 0.fr.pool.ntp.org\n")

		from .systemd import Boot
		with Boot(self) as session:
			session.SysCommand(["timedatectl", "set-ntp", 'true'])

	def enable_espeakup(self) -> None:
		self.log('Enabling espeakup.service for speech synthesis (accessibility).', level=logging.INFO)
		self.enable_service('espeakup')

	def enable_periodic_trim(self) -> None:
		self.log("Enabling periodic TRIM")
		# fstrim is owned by util-linux, a dependency of both base and systemd.
		self.enable_service("fstrim.timer")

	def enable_service(self, *services: Union[str, List[str]]) -> None:
		if type(services[0]) in (list, tuple):
			services = services[0]

		for service in services:
			self.log(f'Enabling service {service}', level=logging.INFO)
			if (output := self.arch_chroot(f'systemctl enable {service}')).exit_code != 0:
				raise ServiceException(f"Unable to start service {service}: {output}")

			for plugin in plugins.values():
				if hasattr(plugin, 'on_service'):
					plugin.on_service(service)

	def run_command(self, cmd :str, *args :str, **kwargs :str) -> SysCommand:
		return SysCommand(f'/usr/bin/arch-chroot {self.target} {cmd}')

	def arch_chroot(self, cmd :str, run_as :Optional[str] = None) -> SysCommand:
		if run_as:
			cmd = f"su - {run_as} -c {shlex.quote(cmd)}"

		return self.run_command(cmd)

	def drop_to_shell(self) -> None:
		subprocess.check_call(f"/usr/bin/arch-chroot {self.target}", shell=True)

	def configure_nic(self, network_config: NetworkConfiguration) -> None:
		from .systemd import Networkd

		if network_config.dhcp:
			conf = Networkd(Match={"Name": network_config.iface}, Network={"DHCP": "yes"})
		else:
			network = {"Address": network_config.ip}
			if network_config.gateway:
				network["Gateway"] = network_config.gateway
			if network_config.dns:
				dns = network_config.dns
				network["DNS"] = dns if isinstance(dns, list) else [dns]

			conf = Networkd(Match={"Name": network_config.iface}, Network=network)

		for plugin in plugins.values():
			if hasattr(plugin, 'on_configure_nic'):
				new_conf = plugin.on_configure_nic(
					network_config.iface,
					network_config.dhcp,
					network_config.ip,
					network_config.gateway,
					network_config.dns
				)

				if new_conf:
					conf = new_conf

		with open(f"{self.target}/etc/systemd/network/10-{network_config.iface}.network", "a") as netconf:
			netconf.write(str(conf))

	def copy_iso_network_config(self, enable_services :bool = False) -> bool:
		# Copy (if any) iwd password and config files
		if os.path.isdir('/var/lib/iwd/'):
			if psk_files := glob.glob('/var/lib/iwd/*.psk'):
				if not os.path.isdir(f"{self.target}/var/lib/iwd"):
					os.makedirs(f"{self.target}/var/lib/iwd")

				if enable_services:
					# If we haven't installed the base yet (function called pre-maturely)
					if self.helper_flags.get('base', False) is False:
						self.base_packages.append('iwd')

						# This function will be called after minimal_installation()
						# as a hook for post-installs. This hook is only needed if
						# base is not installed yet.
						def post_install_enable_iwd_service(*args :str, **kwargs :str):
							self.enable_service('iwd')

						self.post_base_install.append(post_install_enable_iwd_service)
					# Otherwise, we can go ahead and add the required package
					# and enable it's service:
					else:
						self.pacstrap('iwd')
						self.enable_service('iwd')

				for psk in psk_files:
					shutil.copy2(psk, f"{self.target}/var/lib/iwd/{os.path.basename(psk)}")

		# Copy (if any) systemd-networkd config files
		if netconfigurations := glob.glob('/etc/systemd/network/*'):
			if not os.path.isdir(f"{self.target}/etc/systemd/network/"):
				os.makedirs(f"{self.target}/etc/systemd/network/")

			for netconf_file in netconfigurations:
				shutil.copy2(netconf_file, f"{self.target}/etc/systemd/network/{os.path.basename(netconf_file)}")

			if enable_services:
				# If we haven't installed the base yet (function called pre-maturely)
				if self.helper_flags.get('base', False) is False:

					def post_install_enable_networkd_resolved(*args :str, **kwargs :str):
						self.enable_service('systemd-networkd', 'systemd-resolved')

					self.post_base_install.append(post_install_enable_networkd_resolved)
				# Otherwise, we can go ahead and enable the services
				else:
					self.enable_service('systemd-networkd', 'systemd-resolved')

		return True

	def detect_encryption(self, partition :Partition) -> bool:
		from .disk.mapperdev import MapperDev
		from .disk.dmcryptdev import DMCryptDev
		from .disk.helpers import get_filesystem_type

		if type(partition) is MapperDev:
			# Returns MapperDev.partition
			return partition.partition
		elif type(partition) is DMCryptDev:
			return partition.MapperDev.partition
		elif get_filesystem_type(partition.path) == 'crypto_LUKS':
			return partition

		return False

	def mkinitcpio(self, *flags :str) -> bool:
		for plugin in plugins.values():
			if hasattr(plugin, 'on_mkinitcpio'):
				# Allow plugins to override the usage of mkinitcpio altogether.
				if plugin.on_mkinitcpio(self):
					return True

		with open(f'{self.target}/etc/mkinitcpio.conf', 'w') as mkinit:
			mkinit.write(f"MODULES=({' '.join(self.MODULES)})\n")
			mkinit.write(f"BINARIES=({' '.join(self.BINARIES)})\n")
			mkinit.write(f"FILES=({' '.join(self.FILES)})\n")

			if not self._disk_encryption.hsm_device:
				# For now, if we don't use HSM we revert to the old
				# way of setting up encryption hooks for mkinitcpio.
				# This is purely for stability reasons, we're going away from this.
				# * systemd -> udev
				# * sd-vconsole -> keymap
				self.HOOKS = [hook.replace('systemd', 'udev').replace('sd-vconsole', 'keymap') for hook in self.HOOKS]

			mkinit.write(f"HOOKS=({' '.join(self.HOOKS)})\n")

		return SysCommand(f'/usr/bin/arch-chroot {self.target} mkinitcpio {" ".join(flags)}').exit_code == 0

	def minimal_installation(
			self, testing: bool = False, multilib: bool = False,
			hostname: str = 'archinstall', locales: List[str] = ['en_US.UTF-8 UTF-8']) -> bool:
		# Add necessary packages if encrypting the drive
		# (encrypted partitions default to btrfs for now, so we need btrfs-progs)
		# TODO: Perhaps this should be living in the function which dictates
		#       the partitioning. Leaving here for now.

		for partition in self.partitions:
			if partition.filesystem == 'btrfs':
				# if partition.encrypted:
				if 'btrfs-progs' not in self.base_packages:
					self.base_packages.append('btrfs-progs')
			if partition.filesystem == 'xfs':
				if 'xfs' not in self.base_packages:
					self.base_packages.append('xfsprogs')
			if partition.filesystem == 'f2fs':
				if 'f2fs' not in self.base_packages:
					self.base_packages.append('f2fs-tools')

			# Configure mkinitcpio to handle some specific use cases.
			if partition.filesystem == 'btrfs':
				if 'btrfs' not in self.MODULES:
					self.MODULES.append('btrfs')
				if '/usr/bin/btrfs' not in self.BINARIES:
					self.BINARIES.append('/usr/bin/btrfs')
			# There is not yet an fsck tool for NTFS. If it's being used for the root filesystem, the hook should be removed.
			if partition.filesystem == 'ntfs3' and partition.mountpoint == self.target:
				if 'fsck' in self.HOOKS:
					self.HOOKS.remove('fsck')

			if self.detect_encryption(partition):
				if self._disk_encryption.hsm_device:
					# Required bby mkinitcpio to add support for fido2-device options
					self.pacstrap('libfido2')

					if 'sd-encrypt' not in self.HOOKS:
						self.HOOKS.insert(self.HOOKS.index('filesystems'), 'sd-encrypt')
				else:
					if 'encrypt' not in self.HOOKS:
						self.HOOKS.insert(self.HOOKS.index('filesystems'), 'encrypt')

		if not has_uefi():
			self.base_packages.append('grub')

		if not is_vm():
			vendor = cpu_vendor()
			if vendor == "AuthenticAMD":
				self.base_packages.append("amd-ucode")
				if (ucode := pathlib.Path(f"{self.target}/boot/amd-ucode.img")).exists():
					ucode.unlink()
			elif vendor == "GenuineIntel":
				self.base_packages.append("intel-ucode")
				if (ucode := pathlib.Path(f"{self.target}/boot/intel-ucode.img")).exists():
					ucode.unlink()
			else:
				self.log(f"Unknown CPU vendor '{vendor}' detected. Archinstall won't install any ucode.", level=logging.DEBUG)

		# Determine whether to enable multilib/testing repositories before running pacstrap if testing flag is set.
		# This action takes place on the host system as pacstrap copies over package repository lists.
		if multilib:
			self.log("The multilib flag is set. This system will be installed with the multilib repository enabled.")
			self.enable_multilib_repository()
		else:
			self.log("The multilib flag is not set. This system will be installed without multilib repositories enabled.")

		if testing:
			self.log("The testing flag is set. This system will be installed with testing repositories enabled.")
			self.enable_testing_repositories(multilib)
		else:
			self.log("The testing flag is not set. This system will be installed without testing repositories enabled.")

		self.pacstrap(self.base_packages)
		self.helper_flags['base-strapped'] = True

		# This handles making sure that the repositories we enabled persist on the installed system
		if multilib or testing:
			shutil.copy2("/etc/pacman.conf", f"{self.target}/etc/pacman.conf")

		# Periodic TRIM may improve the performance and longevity of SSDs whilst
		# having no adverse effect on other devices. Most distributions enable
		# periodic TRIM by default.
		#
		# https://github.com/archlinux/archinstall/issues/880
		self.enable_periodic_trim()

		# TODO: Support locale and timezone
		# os.remove(f'{self.target}/etc/localtime')
		# sys_command(f'/usr/bin/arch-chroot {self.target} ln -s /usr/share/zoneinfo/{localtime} /etc/localtime')
		# sys_command('/usr/bin/arch-chroot /mnt hwclock --hctosys --localtime')
		self.set_hostname(hostname)
		self.set_locale(*locales[0].split())

		# TODO: Use python functions for this
		SysCommand(f'/usr/bin/arch-chroot {self.target} chmod 700 /root')

		if self._disk_encryption.hsm_device:
			# TODO:
			# A bit of a hack, but we need to get vconsole.conf in there
			# before running `mkinitcpio` because it expects it in HSM mode.
			if (vconsole := pathlib.Path(f"{self.target}/etc/vconsole.conf")).exists() is False:
				with vconsole.open('w') as fh:
					fh.write(f"KEYMAP={storage['arguments']['keyboard-layout']}\n")

		self.mkinitcpio('-P')

		self.helper_flags['base'] = True

		# Run registered post-install hooks
		for function in self.post_base_install:
			self.log(f"Running post-installation hook: {function}", level=logging.INFO)
			function(self)

		for plugin in plugins.values():
			if hasattr(plugin, 'on_install'):
				plugin.on_install(self)

		return True

	def setup_swap(self, kind :str = 'zram') -> bool:
		if kind == 'zram':
			self.log(f"Setting up swap on zram")
			self.pacstrap('zram-generator')

			# We could use the default example below, but maybe not the best idea: https://github.com/archlinux/archinstall/pull/678#issuecomment-962124813
			# zram_example_location = '/usr/share/doc/zram-generator/zram-generator.conf.example'
			# shutil.copy2(f"{self.target}{zram_example_location}", f"{self.target}/usr/lib/systemd/zram-generator.conf")
			with open(f"{self.target}/etc/systemd/zram-generator.conf", "w") as zram_conf:
				zram_conf.write("[zram0]\n")

			self.enable_service('systemd-zram-setup@zram0.service')

			self._zram_enabled = True

			return True
		else:
			raise ValueError(f"Archinstall currently only supports setting up swap on zram")

	def add_systemd_bootloader(self, boot_partition :Partition, root_partition :Partition) -> bool:
		self.pacstrap('efibootmgr')

		if not has_uefi():
			raise HardwareIncompatibilityError
		# TODO: Ideally we would want to check if another config
		# points towards the same disk and/or partition.
		# And in which case we should do some clean up.

		# Install the boot loader
		try:
			SysCommand(f'/usr/bin/arch-chroot {self.target} bootctl --path=/boot install')
		except SysCallError:
			# Fallback, try creating the boot loader without touching the EFI variables
			SysCommand(f'/usr/bin/arch-chroot {self.target} bootctl --no-variables --path=/boot install')

		# Ensure that the /boot/loader directory exists before we try to create files in it
		if not os.path.exists(f'{self.target}/boot/loader'):
			os.makedirs(f'{self.target}/boot/loader')

		# Modify or create a loader.conf
		if os.path.isfile(f'{self.target}/boot/loader/loader.conf'):
			with open(f'{self.target}/boot/loader/loader.conf', 'r') as loader:
				loader_data = loader.read().split('\n')
		else:
			loader_data = [
				f"default {self.init_time}",
				"timeout 15"
			]

		with open(f'{self.target}/boot/loader/loader.conf', 'w') as loader:
			for line in loader_data:
				if line[:8] == 'default ':
					loader.write(f'default {self.init_time}_{self.kernels[0]}\n')
				elif line[:8] == '#timeout' and 'timeout 15' not in loader_data:
					# We add in the default timeout to support dual-boot
					loader.write(f"{line[1:]}\n")
				else:
					loader.write(f"{line}\n")

		# Ensure that the /boot/loader/entries directory exists before we try to create files in it
		if not os.path.exists(f'{self.target}/boot/loader/entries'):
			os.makedirs(f'{self.target}/boot/loader/entries')

		for kernel in self.kernels:
			# Setup the loader entry
			with open(f'{self.target}/boot/loader/entries/{self.init_time}_{kernel}.conf', 'w') as entry:
				entry.write('# Created by: archinstall\n')
				entry.write(f'# Created on: {self.init_time}\n')
				entry.write(f'title Arch Linux ({kernel})\n')
				entry.write(f"linux /vmlinuz-{kernel}\n")
				if not is_vm():
					vendor = cpu_vendor()
					if vendor == "AuthenticAMD":
						entry.write("initrd /amd-ucode.img\n")
					elif vendor == "GenuineIntel":
						entry.write("initrd /intel-ucode.img\n")
					else:
						self.log(f"Unknown CPU vendor '{vendor}' detected. Archinstall won't add any ucode to systemd-boot config.", level=logging.DEBUG)
				entry.write(f"initrd /initramfs-{kernel}.img\n")
				# blkid doesn't trigger on loopback devices really well,
				# so we'll use the old manual method until we get that sorted out.
				root_fs_type = get_mount_fs_type(root_partition.filesystem)

				if root_fs_type is not None:
					options_entry = f'rw intel_pstate=no_hwp rootfstype={root_fs_type} {" ".join(self.KERNEL_PARAMS)}\n'
				else:
					options_entry = f'rw intel_pstate=no_hwp {" ".join(self.KERNEL_PARAMS)}\n'

				for subvolume in root_partition.subvolumes:
					if subvolume.root is True and subvolume.name != '<FS_TREE>':
						options_entry = f"rootflags=subvol={subvolume.name} " + options_entry

				# Zswap should be disabled when using zram.
				#
				# https://github.com/archlinux/archinstall/issues/881
				if self._zram_enabled:
					options_entry = "zswap.enabled=0 " + options_entry

				if real_device := self.detect_encryption(root_partition):
					# TODO: We need to detect if the encrypted device is a whole disk encryption,
					#       or simply a partition encryption. Right now we assume it's a partition (and we always have)
					log(f"Identifying root partition by PART-UUID on {real_device}: '{real_device.uuid}/{real_device.part_uuid}'.", level=logging.DEBUG)

					kernel_options = f"options"

					if self._disk_encryption.hsm_device:
						# Note: lsblk UUID must be used, not PARTUUID for sd-encrypt to work
						kernel_options += f" rd.luks.name={real_device.uuid}=luksdev"
						# Note: tpm2-device and fido2-device don't play along very well:
						# https://github.com/archlinux/archinstall/pull/1196#issuecomment-1129715645
						kernel_options += f" rd.luks.options=fido2-device=auto,password-echo=no"
					else:
						kernel_options += f" cryptdevice=PARTUUID={real_device.part_uuid}:luksdev"

					entry.write(f'{kernel_options} root=/dev/mapper/luksdev {options_entry}')
				else:
					log(f"Identifying root partition by PARTUUID on {root_partition}, looking for '{root_partition.part_uuid}'.", level=logging.DEBUG)
					entry.write(f'options root=PARTUUID={root_partition.part_uuid} {options_entry}')

		self.helper_flags['bootloader'] = "systemd"

		return True

	def add_grub_bootloader(self, boot_partition :Partition, root_partition :Partition) -> bool:
		self.pacstrap('grub')  # no need?

		root_fs_type = get_mount_fs_type(root_partition.filesystem)

		if real_device := self.detect_encryption(root_partition):
			root_uuid = SysCommand(f"blkid -s UUID -o value {real_device.path}").decode().rstrip()
			_file = "/etc/default/grub"
			add_to_CMDLINE_LINUX = f"sed -i 's/GRUB_CMDLINE_LINUX=\"\"/GRUB_CMDLINE_LINUX=\"cryptdevice=UUID={root_uuid}:cryptlvm rootfstype={root_fs_type}\"/'"
			enable_CRYPTODISK = "sed -i 's/#GRUB_ENABLE_CRYPTODISK=y/GRUB_ENABLE_CRYPTODISK=y/'"

			log(f"Using UUID {root_uuid} of {real_device} as encrypted root identifier.", level=logging.INFO)
			SysCommand(f"/usr/bin/arch-chroot {self.target} {add_to_CMDLINE_LINUX} {_file}")
			SysCommand(f"/usr/bin/arch-chroot {self.target} {enable_CRYPTODISK} {_file}")
		else:
			_file = "/etc/default/grub"
			add_to_CMDLINE_LINUX = f"sed -i 's/GRUB_CMDLINE_LINUX=\"\"/GRUB_CMDLINE_LINUX=\"rootfstype={root_fs_type}\"/'"
			SysCommand(f"/usr/bin/arch-chroot {self.target} {add_to_CMDLINE_LINUX} {_file}")

		log(f"GRUB uses {boot_partition.path} as the boot partition.", level=logging.INFO)
		if has_uefi():
			self.pacstrap('efibootmgr') # TODO: Do we need? Yes, but remove from minimal_installation() instead?
			try:
				SysCommand(f'/usr/bin/arch-chroot {self.target} grub-install --debug --target=x86_64-efi --efi-directory=/boot --bootloader-id=GRUB --removable', peak_output=True)
			except SysCallError:
				try:
					SysCommand(f'/usr/bin/arch-chroot {self.target} grub-install --debug --target=x86_64-efi --efi-directory=/boot --bootloader-id=GRUB --removable', peak_output=True)
				except SysCallError as error:
					raise DiskError(f"Could not install GRUB to {self.target}/boot: {error}")
		else:
			try:
				SysCommand(f'/usr/bin/arch-chroot {self.target} grub-install --debug --target=i386-pc --recheck {boot_partition.parent}', peak_output=True)
			except SysCallError as error:
				raise DiskError(f"Could not install GRUB to {boot_partition.path}: {error}")

		try:
			SysCommand(f'/usr/bin/arch-chroot {self.target} grub-mkconfig -o /boot/grub/grub.cfg')
		except SysCallError as error:
			raise DiskError(f"Could not configure GRUB: {error}")

		self.helper_flags['bootloader'] = "grub"

		return True

	def add_efistub_bootloader(self, boot_partition :Partition, root_partition :Partition) -> bool:
		self.pacstrap('efibootmgr')

		if not has_uefi():
			raise HardwareIncompatibilityError
		# TODO: Ideally we would want to check if another config
		# points towards the same disk and/or partition.
		# And in which case we should do some clean up.

		root_fs_type = get_mount_fs_type(root_partition.filesystem)

		for kernel in self.kernels:
			# Setup the firmware entry

			label = f'Arch Linux ({kernel})'
			loader = f"/vmlinuz-{kernel}"

			kernel_parameters = []

			if not is_vm():
				vendor = cpu_vendor()
				if vendor == "AuthenticAMD":
					kernel_parameters.append("initrd=\\amd-ucode.img")
				elif vendor == "GenuineIntel":
					kernel_parameters.append("initrd=\\intel-ucode.img")
				else:
					self.log(f"Unknown CPU vendor '{vendor}' detected. Archinstall won't add any ucode to firmware boot entry.", level=logging.DEBUG)

			kernel_parameters.append(f"initrd=\\initramfs-{kernel}.img")

			# blkid doesn't trigger on loopback devices really well,
			# so we'll use the old manual method until we get that sorted out.
			if real_device := self.detect_encryption(root_partition):
				# TODO: We need to detect if the encrypted device is a whole disk encryption,
				#       or simply a partition encryption. Right now we assume it's a partition (and we always have)
				log(f"Identifying root partition by PART-UUID on {real_device}: '{real_device.part_uuid}'.", level=logging.DEBUG)
				kernel_parameters.append(f'cryptdevice=PARTUUID={real_device.part_uuid}:luksdev root=/dev/mapper/luksdev rw intel_pstate=no_hwp rootfstype={root_fs_type} {" ".join(self.KERNEL_PARAMS)}')
			else:
				log(f"Identifying root partition by PART-UUID on {root_partition}, looking for '{root_partition.part_uuid}'.", level=logging.DEBUG)
				kernel_parameters.append(f'root=PARTUUID={root_partition.part_uuid} rw intel_pstate=no_hwp rootfstype={root_fs_type} {" ".join(self.KERNEL_PARAMS)}')

			SysCommand(f'efibootmgr --disk {boot_partition.path[:-1]} --part {boot_partition.path[-1]} --create --label "{label}" --loader {loader} --unicode \'{" ".join(kernel_parameters)}\' --verbose')

		self.helper_flags['bootloader'] = "efistub"

		return True

	def add_bootloader(self, bootloader :str = 'systemd-bootctl') -> bool:
		"""
		Adds a bootloader to the installation instance.
		Archinstall supports one of three types:
		* systemd-bootctl
		* grub
		* efistub (beta)

		:param bootloader: Can be one of the three strings
			'systemd-bootctl', 'grub' or 'efistub' (beta)
		"""

		for plugin in plugins.values():
			if hasattr(plugin, 'on_add_bootloader'):
				# Allow plugins to override the boot-loader handling.
				# This allows for bot configuring and installing bootloaders.
				if plugin.on_add_bootloader(self):
					return True

		if type(self.target) == str:
			self.target = pathlib.Path(self.target)

		boot_partition = None
		root_partition = None
		for partition in self.partitions:
			if self.target / 'boot' in partition.mountpoints:
				boot_partition = partition
			elif self.target in partition.mountpoints:
				root_partition = partition

		if boot_partition is None or root_partition is None:
			raise ValueError(f"Could not detect root ({root_partition}) or boot ({boot_partition}) in {self.target} based on: {self.partitions}")

		self.log(f'Adding bootloader {bootloader} to {boot_partition if boot_partition else root_partition}', level=logging.INFO)

		if bootloader == 'systemd-bootctl':
			self.add_systemd_bootloader(boot_partition, root_partition)
		elif bootloader == "grub-install":
			self.add_grub_bootloader(boot_partition, root_partition)
		elif bootloader == 'efistub':
			self.add_efistub_bootloader(boot_partition, root_partition)
		else:
			raise RequirementError(f"Unknown (or not yet implemented) bootloader requested: {bootloader}")

		return True

	def add_additional_packages(self, *packages: Union[str, List[str]]) -> bool:
		return self.pacstrap(*packages)

	def install_profile(self, profile: Profile):
		"""
		Installs a archinstall profile

		:param profile: ProfileV2
		:return: Returns the imported script as a module, this way
			you can access any remaining functions exposed by the profile.
		:rtype: module
		"""
		absolute_name = profile.info().absolute_name
		self.log(f'Installing archinstall profile(s) {absolute_name}', level=logging.INFO)
		profile.install(self)

	def enable_sudo(self, entity: str, group :bool = False):
		self.log(f'Enabling sudo permissions for {entity}.', level=logging.INFO)

		sudoers_dir = f"{self.target}/etc/sudoers.d"

		# Creates directory if not exists
		if not (sudoers_path := pathlib.Path(sudoers_dir)).exists():
			sudoers_path.mkdir(parents=True)
			# Guarantees sudoer confs directory recommended perms
			os.chmod(sudoers_dir, 0o440)
			# Appends a reference to the sudoers file, because if we are here sudoers.d did not exist yet
			with open(f'{self.target}/etc/sudoers', 'a') as sudoers:
				sudoers.write('@includedir /etc/sudoers.d\n')

		# We count how many files are there already so we know which number to prefix the file with
		num_of_rules_already = len(os.listdir(sudoers_dir))
		file_num_str = "{:02d}".format(num_of_rules_already) # We want 00_user1, 01_user2, etc

		# Guarantees that entity str does not contain invalid characters for a linux file name:
		# \ / : * ? " < > |
		safe_entity_file_name = re.sub(r'(\\|\/|:|\*|\?|"|<|>|\|)', '', entity)

		rule_file_name = f"{sudoers_dir}/{file_num_str}_{safe_entity_file_name}"

		with open(rule_file_name, 'a') as sudoers:
			sudoers.write(f'{"%" if group else ""}{entity} ALL=(ALL) ALL\n')

		# Guarantees sudoer conf file recommended perms
		os.chmod(pathlib.Path(rule_file_name), 0o440)

	def create_users(self, users: Union[User, List[User]]):
		if not isinstance(users, list):
			users = [users]

		for user in users:
			self.user_create(user.username, user.password, user.groups, user.sudo)

	def user_create(self, user :str, password :Optional[str] = None, groups :Optional[List[str]] = None, sudo :bool = False) -> None:
		if groups is None:
			groups = []

		# This plugin hook allows for the plugin to handle the creation of the user.
		# Password and Group management is still handled by user_create()
		handled_by_plugin = False
		for plugin in plugins.values():
			if hasattr(plugin, 'on_user_create'):
				if result := plugin.on_user_create(self, user):
					handled_by_plugin = result

		if not handled_by_plugin:
			self.log(f'Creating user {user}', level=logging.INFO)
			if not (output := SysCommand(f'/usr/bin/arch-chroot {self.target} useradd -m -G wheel {user}')).exit_code == 0:
				raise SystemError(f"Could not create user inside installation: {output}")

		for plugin in plugins.values():
			if hasattr(plugin, 'on_user_created'):
				if result := plugin.on_user_created(self, user):
					handled_by_plugin = result

		if password:
			self.user_set_pw(user, password)

		if groups:
			for group in groups:
				SysCommand(f'/usr/bin/arch-chroot {self.target} gpasswd -a {user} {group}')

		if sudo and self.enable_sudo(user):
			self.helper_flags['user'] = True

	def user_set_pw(self, user :str, password :str) -> bool:
		self.log(f'Setting password for {user}', level=logging.INFO)

		if user == 'root':
			# This means the root account isn't locked/disabled with * in /etc/passwd
			self.helper_flags['user'] = True

		combo = f'{user}:{password}'
		echo = shlex.join(['echo', combo])
		sh = shlex.join(['sh', '-c', echo])

		result = SysCommand(f"/usr/bin/arch-chroot {self.target} " + sh[:-1] + " | chpasswd'")
		return result.exit_code == 0

	def user_set_shell(self, user :str, shell :str) -> bool:
		self.log(f'Setting shell for {user} to {shell}', level=logging.INFO)

		return SysCommand(f"/usr/bin/arch-chroot {self.target} sh -c \"chsh -s {shell} {user}\"").exit_code == 0

	def chown(self, owner :str, path :str, options :List[str] = []) -> bool:
		cleaned_path = path.replace('\'', '\\\'')
		return SysCommand(f"/usr/bin/arch-chroot {self.target} sh -c 'chown {' '.join(options)} {owner} {cleaned_path}'").exit_code == 0

	def create_file(self, filename :str, owner :Optional[str] = None) -> InstallationFile:
		return InstallationFile(self, filename, owner)

	def set_keyboard_language(self, language: str) -> bool:
		log(f"Setting keyboard language to {language}", level=logging.INFO)
		if len(language.strip()):
			if not verify_keyboard_layout(language):
				self.log(f"Invalid keyboard language specified: {language}", fg="red", level=logging.ERROR)
				return False

			# In accordance with https://github.com/archlinux/archinstall/issues/107#issuecomment-841701968
			# Setting an empty keymap first, allows the subsequent call to set layout for both console and x11.
			from .systemd import Boot
			with Boot(self) as session:
				os.system('/usr/bin/systemd-run --machine=archinstall --pty localectl set-keymap ""')

				if (output := session.SysCommand(["localectl", "set-keymap", language])).exit_code != 0:
					raise ServiceException(f"Unable to set locale '{language}' for console: {output}")

				self.log(f"Keyboard language for this installation is now set to: {language}")
		else:
			self.log('Keyboard language was not changed from default (no language specified).', fg="yellow", level=logging.INFO)

		return True

	def set_x11_keyboard_language(self, language: str) -> bool:
		log(f"Setting x11 keyboard language to {language}", level=logging.INFO)
		"""
		A fallback function to set x11 layout specifically and separately from console layout.
		This isn't strictly necessary since .set_keyboard_language() does this as well.
		"""
		if len(language.strip()):
			if not verify_x11_keyboard_layout(language):
				self.log(f"Invalid x11-keyboard language specified: {language}", fg="red", level=logging.ERROR)
				return False

			from .systemd import Boot
			with Boot(self) as session:
				session.SysCommand(["localectl", "set-x11-keymap", '""'])

				if (output := session.SysCommand(["localectl", "set-x11-keymap", language])).exit_code != 0:
					raise ServiceException(f"Unable to set locale '{language}' for X11: {output}")
		else:
			self.log(f'X11-Keyboard language was not changed from default (no language specified).', fg="yellow", level=logging.INFO)

		return True<|MERGE_RESOLUTION|>--- conflicted
+++ resolved
@@ -16,27 +16,15 @@
 from .exceptions import DiskError, ServiceException, RequirementError, HardwareIncompatibilityError, SysCallError
 from .general import SysCommand, generate_password
 from .hardware import has_uefi, is_vm, cpu_vendor
-from .hsm import fido2_enroll
+from .hsm import Fido2
 from .locale_helpers import verify_keyboard_layout, verify_x11_keyboard_layout
 from .mirrors import use_mirrors
-<<<<<<< HEAD
+from .models.disk_encryption import DiskEncryption
 from .models.subvolume import Subvolume
 from .models.users import User
 from .output import log
 from .plugins import plugins
 from .storage import storage
-=======
-from .models.disk_encryption import DiskEncryption
-from .plugins import plugins
-from .storage import storage
-from .output import log
-from .profiles import Profile
-from .disk.partition import get_mount_fs_type
-from .exceptions import DiskError, ServiceException, RequirementError, HardwareIncompatibilityError, SysCallError
-from .models.users import User
-from .models.subvolume import Subvolume
-from .hsm import Fido2
->>>>>>> 1539fbd3
 
 if TYPE_CHECKING:
 	_: Any
@@ -260,14 +248,6 @@
 		# we manage the encrypted partititons
 		for partition in self._disk_encryption.partitions:
 			# open the luks device and all associate stuff
-<<<<<<< HEAD
-			if not (password := partition.get('!password', None)) and storage['arguments'].get('!encryption-password'):
-				password = storage['arguments'].get('!encryption-password')
-			elif not password:
-				raise RequirementError(f"Missing partition encryption password in layout: {partition}")
-
-=======
->>>>>>> 1539fbd3
 			loopdev = f"{storage.get('ENC_IDENTIFIER', 'ai')}{pathlib.Path(partition['device_instance'].path).name}"
 
 			# note that we DON'T auto_unmount (i.e. close the encrypted device so it can be used
