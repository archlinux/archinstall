import glob
import os
import re
import shlex
import shutil
import subprocess
import time
from pathlib import Path
from typing import Any, List, Optional, TYPE_CHECKING, Union, Dict, Callable

from . import disk
from .exceptions import DiskError, ServiceException, RequirementError, HardwareIncompatibilityError, SysCallError
from .general import SysCommand
from .hardware import SysInfo
from .locale import LocaleConfiguration
from .locale import verify_keyboard_layout, verify_x11_keyboard_layout
from .luks import Luks2
from .mirrors import use_mirrors, MirrorConfiguration, add_custom_mirrors
from .models.bootloader import Bootloader
from .models.network_configuration import Nic
from .models.users import User
from .output import log, error, info, warn, debug
from . import pacman
from .pacman import Pacman
from .plugins import plugins
from .storage import storage

if TYPE_CHECKING:
	_: Any

# Any package that the Installer() is responsible for (optional and the default ones)
__packages__ = ["base", "base-devel", "linux-firmware", "linux", "linux-lts", "linux-zen", "linux-hardened"]

# Additional packages that are installed if the user is running the Live ISO with accessibility tools enabled
__accessibility_packages__ = ["brltty", "espeakup", "alsa-utils"]


def accessibility_tools_in_use() -> bool:
	return os.system('systemctl is-active --quiet espeakup.service') == 0


class Installer:
	def __init__(
		self,
		target: Path,
		disk_config: disk.DiskLayoutConfiguration,
		disk_encryption: Optional[disk.DiskEncryption] = None,
		base_packages: List[str] = [],
		kernels: Optional[List[str]] = None
	):
		"""
		`Installer()` is the wrapper for most basic installation steps.
		It also wraps :py:func:`~archinstall.Installer.pacstrap` among other things.
		"""
		self._base_packages = base_packages or __packages__[:3]
		self.kernels = kernels or ['linux']
		self._disk_config = disk_config

		self._disk_encryption = disk_encryption or disk.DiskEncryption(disk.EncryptionType.NoEncryption)
		self.target: Path = target

		self.init_time = time.strftime('%Y-%m-%d_%H-%M-%S')
		self.milliseconds = int(str(time.time()).split('.')[1])
		self.helper_flags: Dict[str, Any] = {'base': False, 'bootloader': None}

		for kernel in self.kernels:
			self._base_packages.append(kernel)

		# If using accessibility tools in the live environment, append those to the packages list
		if accessibility_tools_in_use():
			self._base_packages.extend(__accessibility_packages__)

		self.post_base_install: List[Callable] = []

		# TODO: Figure out which one of these two we'll use.. But currently we're mixing them..
		storage['session'] = self
		storage['installation_session'] = self

		self.modules: List[str] = []
		self._binaries: List[str] = []
		self._files: List[str] = []

		# systemd, sd-vconsole and sd-encrypt will be replaced by udev, keymap and encrypt
		# if HSM is not used to encrypt the root volume. Check mkinitcpio() function for that override.
		self._hooks: List[str] = [
			"base", "systemd", "autodetect", "keyboard",
			"sd-vconsole", "modconf", "block", "filesystems", "fsck"
		]
		self._kernel_params: List[str] = []
		self._fstab_entries: List[str] = []

		self._zram_enabled = False
		self._disable_fstrim = False

		self.pacman = Pacman(self.target, storage['arguments'].get('silent', False))

	def __enter__(self) -> 'Installer':
		return self

	def __exit__(self, exc_type, exc_val, exc_tb):
		if exc_type is not None:
			error(exc_val)

			self.sync_log_to_install_medium()

			# We avoid printing /mnt/<log path> because that might confuse people if they note it down
			# and then reboot, and a identical log file will be found in the ISO medium anyway.
			print(_("[!] A log file has been created here: {}").format(
				os.path.join(storage['LOG_PATH'], storage['LOG_FILE'])))
			print(_("    Please submit this issue (and file) to https://github.com/archlinux/archinstall/issues"))
			raise exc_val

		if not (missing_steps := self.post_install_check()):
			log('Installation completed without any errors. You may now reboot.', fg='green')
			self.sync_log_to_install_medium()
			return True
		else:
			warn('Some required steps were not successfully installed/configured before leaving the installer:')

			for step in missing_steps:
				warn(f' - {step}')

			warn(f"Detailed error logs can be found at: {storage['LOG_PATH']}")
			warn("Submit this zip file as an issue to https://github.com/archlinux/archinstall/issues")

			self.sync_log_to_install_medium()
			return False

	def _verify_service_stop(self):
		"""
		Certain services might be running that affects the system during installation.
		One such service is "reflector.service" which updates /etc/pacman.d/mirrorlist
		We need to wait for it before we continue since we opted in to use a custom mirror/region.
		"""
		info('Waiting for time sync (systemd-timesyncd.service) to complete.')

		while True:
			time_val = SysCommand('timedatectl show --property=NTPSynchronized --value').decode()
			if time_val and time_val.strip() == 'yes':
				break
			time.sleep(1)

		info('Waiting for automatic mirror selection (reflector) to complete.')
		while self._service_state('reflector') not in ('dead', 'failed', 'exited'):
			time.sleep(1)

		# info('Waiting for pacman-init.service to complete.')
		# while self._service_state('pacman-init') not in ('dead', 'failed', 'exited'):
		# 	time.sleep(1)

		info('Waiting for Arch Linux keyring sync (archlinux-keyring-wkd-sync) to complete.')
		# Wait for the timer to kick in
		while self._service_started('archlinux-keyring-wkd-sync.timer') is None:
			time.sleep(1)

		# Wait for the service to enter a finished state
		while self._service_state('archlinux-keyring-wkd-sync.service') not in ('dead', 'failed', 'exited'):
			time.sleep(1)

	def _verify_boot_part(self):
		"""
		Check that mounted /boot device has at minimum size for installation
		The reason this check is here is to catch pre-mounted device configuration and potentially
		configured one that has not gone through any previous checks (e.g. --silence mode)

		NOTE: this function should be run AFTER running the mount_ordered_layout function
		"""
		boot_mount = self.target / 'boot'
		lsblk_info = disk.get_lsblk_by_mountpoint(boot_mount)

		if len(lsblk_info) > 0:
			if lsblk_info[0].size < disk.Size(200, disk.Unit.MiB, disk.SectorSize.default()):
				raise DiskError(
					f'The boot partition mounted at {boot_mount} is not large enough to install a boot loader. '
					f'Please resize it to at least 200MiB and re-run the installation.'
				)

	def sanity_check(self):
		# self._verify_boot_part()
		self._verify_service_stop()

	def mount_ordered_layout(self):
		info('Mounting LVM in order')
		self._mount_lvm_layout()

		info('Mounting partitions in order')
		self._mount_partition_layout()

	def _mount_partition_layout(self):
		# do not mount any PVs part of the LVM configuration
		pvs = []
		if self._disk_config.lvm_config:
			pvs = self._disk_config.lvm_config.get_all_pvs()

		for mod in self._disk_config.device_modifications:
			not_pv_part_mods = list(filter(lambda x: x not in pvs, mod.partitions))

			# partitions have to mounted in the right order on btrfs the mountpoint will
			# be empty as the actual subvolumes are getting mounted instead so we'll use
			# '/' just for sorting
			sorted_part_mods = sorted(not_pv_part_mods, key=lambda x: x.mountpoint or Path('/'))

			enc_partitions = []
			if self._disk_encryption.encryption_type is not disk.EncryptionType.NoEncryption:
				enc_partitions = list(set(sorted_part_mods) & set(self._disk_encryption.partitions))

			# attempt to decrypt all luks partitions
			luks_handlers = self._prepare_luks_partitions(enc_partitions)

			for part_mod in sorted_part_mods:
				if luks_handler := luks_handlers.get(part_mod):
					# mount encrypted partition
					self._mount_luks_partition(part_mod, luks_handler)
				else:
					# partition is not encrypted
					self._mount_partition(part_mod)

	def _mount_lvm_layout(self):
		lvm_config = self._disk_config.lvm_config

		if not lvm_config:
			debug('no lvm config set to be mounted')
			return

		for vg in lvm_config.vol_groups:
			sorted_vol = sorted(vg.volumes, key=lambda x: x.mountpoint or Path('/'))

			for vol in sorted_vol:
				self._mount_lvm_vol(vol)

	def _prepare_luks_partitions(self, partitions: List[disk.PartitionModification]) -> Dict[
		disk.PartitionModification, Luks2]:
		return {
			part_mod: disk.device_handler.unlock_luks2_dev(
				part_mod.dev_path,
				part_mod.mapper_name,
				self._disk_encryption.encryption_password
			)
			for part_mod in partitions
			if part_mod.mapper_name and part_mod.dev_path
		}

	def _mount_partition(self, part_mod: disk.PartitionModification):
		# it would be none if it's btrfs as the subvolumes will have the mountpoints defined
		if part_mod.mountpoint and part_mod.dev_path:
			target = self.target / part_mod.relative_mountpoint
			disk.device_handler.mount(part_mod.dev_path, target, options=part_mod.mount_options)

		if part_mod.fs_type == disk.FilesystemType.Btrfs and part_mod.dev_path:
			self._mount_btrfs_subvol(part_mod.dev_path, part_mod.btrfs_subvols)

	def _mount_lvm_vol(self, volume: disk.LvmVolume):
		if volume.dev_path:
			if volume.fs_type == disk.FilesystemType.Btrfs:
				self._mount_btrfs_subvol(volume.dev_path, volume.btrfs_subvols)
			elif volume.mountpoint:
				target = self.target / volume.relative_mountpoint
				disk.device_handler.mount(volume.dev_path, target, options=volume.mount_options)

	def _mount_luks_partition(self, part_mod: disk.PartitionModification, luks_handler: Luks2):
		# it would be none if it's btrfs as the subvolumes will have the mountpoints defined
		if part_mod.mountpoint and luks_handler.mapper_dev:
			target = self.target / part_mod.relative_mountpoint
			disk.device_handler.mount(luks_handler.mapper_dev, target, options=part_mod.mount_options)

		if part_mod.fs_type == disk.FilesystemType.Btrfs and luks_handler.mapper_dev:
			self._mount_btrfs_subvol(luks_handler.mapper_dev, part_mod.btrfs_subvols)

	def _mount_btrfs_subvol(self, dev_path: Path, subvolumes: List[disk.SubvolumeModification]):
		for subvol in subvolumes:
			mountpoint = self.target / subvol.relative_mountpoint
			mount_options = subvol.mount_options + [f'subvol={subvol.name}']
			disk.device_handler.mount(dev_path, mountpoint, options=mount_options)

	def generate_key_files(self):
		for part_mod in self._disk_encryption.partitions:
			gen_enc_file = self._disk_encryption.should_generate_encryption_file(part_mod)

			luks_handler = Luks2(
				part_mod.safe_dev_path,
				mapper_name=part_mod.mapper_name,
				password=self._disk_encryption.encryption_password
			)

			if gen_enc_file and not part_mod.is_root():
				info(f'Creating key-file: {part_mod.dev_path}')
				luks_handler.create_keyfile(self.target)

			if part_mod.is_root() and not gen_enc_file:
				if self._disk_encryption.hsm_device:
					disk.Fido2.fido2_enroll(
						self._disk_encryption.hsm_device,
						part_mod,
						self._disk_encryption.encryption_password
					)

	def sync_log_to_install_medium(self) -> bool:
		# Copy over the install log (if there is one) to the install medium if
		# at least the base has been strapped in, otherwise we won't have a filesystem/structure to copy to.
		if self.helper_flags.get('base-strapped', False) is True:
			if filename := storage.get('LOG_FILE', None):
				absolute_logfile = os.path.join(storage.get('LOG_PATH', './'), filename)

				if not os.path.isdir(f"{self.target}/{os.path.dirname(absolute_logfile)}"):
					os.makedirs(f"{self.target}/{os.path.dirname(absolute_logfile)}")

				shutil.copy2(absolute_logfile, f"{self.target}/{absolute_logfile}")

		return True

	def add_swapfile(self, size='4G', enable_resume=True, file='/swapfile'):
		if file[:1] != '/':
			file = f"/{file}"
		if len(file.strip()) <= 0 or file == '/':
			raise ValueError(f"The filename for the swap file has to be a valid path, not: {self.target}{file}")

		SysCommand(f'dd if=/dev/zero of={self.target}{file} bs={size} count=1')
		SysCommand(f'chmod 0600 {self.target}{file}')
		SysCommand(f'mkswap {self.target}{file}')

		self._fstab_entries.append(f'{file} none swap defaults 0 0')

		if enable_resume:
			resume_uuid = SysCommand(f'findmnt -no UUID -T {self.target}{file}').decode()
			resume_offset = SysCommand(
				f'/usr/bin/filefrag -v {self.target}{file}'
			).decode().split('0:', 1)[1].split(":", 1)[1].split("..", 1)[0].strip()

			self._hooks.append('resume')
			self._kernel_params.append(f'resume=UUID={resume_uuid}')
			self._kernel_params.append(f'resume_offset={resume_offset}')

	def post_install_check(self, *args: str, **kwargs: str) -> List[str]:
		return [step for step, flag in self.helper_flags.items() if flag is False]

	def set_mirrors(self, mirror_config: MirrorConfiguration):
		for plugin in plugins.values():
			if hasattr(plugin, 'on_mirrors'):
				if result := plugin.on_mirrors(mirror_config):
					mirror_config = result

		destination = f'{self.target}/etc/pacman.d/mirrorlist'
		if mirror_config.mirror_regions:
			use_mirrors(mirror_config.mirror_regions, destination)
		if mirror_config.custom_mirrors:
			add_custom_mirrors(mirror_config.custom_mirrors)

	def genfstab(self, flags: str = '-pU'):
		fstab_path = self.target / "etc" / "fstab"
		info(f"Updating {fstab_path}")

		try:
			gen_fstab = SysCommand(f'/usr/bin/genfstab {flags} {self.target}').decode()
		except SysCallError as err:
			raise RequirementError(
				f'Could not generate fstab, strapping in packages most likely failed (disk out of space?)\n Error: {err}')

		with open(fstab_path, 'a') as fp:
			fp.write(gen_fstab)

		if not fstab_path.is_file():
			raise RequirementError(f'Could not create fstab file')

		for plugin in plugins.values():
			if hasattr(plugin, 'on_genfstab'):
				if plugin.on_genfstab(self) is True:
					break

		with open(fstab_path, 'a') as fp:
			for entry in self._fstab_entries:
				fp.write(f'{entry}\n')

		btrfs_sub_vols: List[disk.SubvolumeModification] = []

		if self._disk_config.lvm_config:
			for vg in self._disk_config.lvm_config.vol_groups:
				for vol in vg.volumes:
					if vol.fs_type == disk.FilesystemType.Btrfs:
						btrfs_sub_vols += vol.btrfs_subvols
		else:
			for mod in self._disk_config.device_modifications:
				for part_mod in mod.partitions:
					if part_mod.fs_type == disk.FilesystemType.Btrfs:
						btrfs_sub_vols += part_mod.btrfs_subvols

		with fstab_path.open('r') as fp:
			fstab = fp.readlines()

		# Replace the {installation}/etc/fstab with entries
		# using the compress=zstd where the mountpoint has compression set.
		for index, line in enumerate(fstab):
			# So first we grab the mount options by using subvol=.*? as a locator.
			# And we also grab the mountpoint for the entry, for instance /var/log
			subvoldef = re.findall(',.*?subvol=.*?[\t ]', line)
			mountpoint = re.findall('[\t ]/.*?[\t ]', line)

			if not subvoldef or not mountpoint:
				continue

			for sub_vol in btrfs_sub_vols:
				# We then locate the correct subvolume and check if it's compressed,
				# and skip entries where compression is already defined
				# We then sneak in the compress=zstd option if it doesn't already exist:
				if sub_vol.compress and str(sub_vol.mountpoint) == Path(
					mountpoint[0].strip()) and ',compress=zstd,' not in line:
					fstab[index] = line.replace(subvoldef[0], f',compress=zstd{subvoldef[0]}')
					break

			with fstab_path.open('w') as fp:
				fp.writelines(fstab)

	def set_hostname(self, hostname: str, *args: str, **kwargs: str) -> None:
		with open(f'{self.target}/etc/hostname', 'w') as fh:
			fh.write(hostname + '\n')

	def set_locale(self, locale_config: LocaleConfiguration) -> bool:
		modifier = ''
		lang = locale_config.sys_lang
		encoding = locale_config.sys_enc

		# This is a temporary patch to fix #1200
		if '.' in locale_config.sys_lang:
			lang, potential_encoding = locale_config.sys_lang.split('.', 1)

			# Override encoding if encoding is set to the default parameter
			# and the "found" encoding differs.
			if locale_config.sys_enc == 'UTF-8' and locale_config.sys_enc != potential_encoding:
				encoding = potential_encoding

		# Make sure we extract the modifier, that way we can put it in if needed.
		if '@' in locale_config.sys_lang:
			lang, modifier = locale_config.sys_lang.split('@', 1)
			modifier = f"@{modifier}"
		# - End patch

		locale_gen = self.target / 'etc/locale.gen'
		locale_gen_lines = locale_gen.read_text().splitlines(True)

		# A locale entry in /etc/locale.gen may or may not contain the encoding
		# in the first column of the entry; check for both cases.
		entry_re = re.compile(rf'#{lang}(\.{encoding})?{modifier} {encoding}')

		for index, line in enumerate(locale_gen_lines):
			if entry_re.match(line):
				uncommented_line = line.removeprefix('#')
				locale_gen_lines[index] = uncommented_line
				locale_gen.write_text(''.join(locale_gen_lines))
				lang_value = uncommented_line.split()[0]
				break
		else:
			error(f"Invalid locale: language '{locale_config.sys_lang}', encoding '{locale_config.sys_enc}'")
			return False

		try:
			SysCommand(f'/usr/bin/arch-chroot {self.target} locale-gen')
		except SysCallError as e:
			error(f'Failed to run locale-gen on target: {e}')
			return False

		(self.target / 'etc/locale.conf').write_text(f'LANG={lang_value}\n')
		return True

	def set_timezone(self, zone: str, *args: str, **kwargs: str) -> bool:
		if not zone:
			return True
		if not len(zone):
			return True  # Redundant

		for plugin in plugins.values():
			if hasattr(plugin, 'on_timezone'):
				if result := plugin.on_timezone(zone):
					zone = result

		if (Path("/usr") / "share" / "zoneinfo" / zone).exists():
			(Path(self.target) / "etc" / "localtime").unlink(missing_ok=True)
			SysCommand(f'/usr/bin/arch-chroot {self.target} ln -s /usr/share/zoneinfo/{zone} /etc/localtime')
			return True

		else:
			warn(f'Time zone {zone} does not exist, continuing with system default')

		return False

	def activate_time_synchronization(self) -> None:
		info('Activating systemd-timesyncd for time synchronization using Arch Linux and ntp.org NTP servers')
		self.enable_service('systemd-timesyncd')

	def enable_espeakup(self) -> None:
		info('Enabling espeakup.service for speech synthesis (accessibility)')
		self.enable_service('espeakup')

	def enable_periodic_trim(self) -> None:
		info("Enabling periodic TRIM")
		# fstrim is owned by util-linux, a dependency of both base and systemd.
		self.enable_service("fstrim.timer")

	def enable_service(self, services: Union[str, List[str]]) -> None:
		if isinstance(services, str):
			services = [services]

		for service in services:
			info(f'Enabling service {service}')

			try:
				self.arch_chroot(f'systemctl enable {service}')
			except SysCallError as err:
				raise ServiceException(f"Unable to start service {service}: {err}")

			for plugin in plugins.values():
				if hasattr(plugin, 'on_service'):
					plugin.on_service(service)

	def run_command(self, cmd: str, *args: str, **kwargs: str) -> SysCommand:
		return SysCommand(f'/usr/bin/arch-chroot {self.target} {cmd}')

	def arch_chroot(self, cmd: str, run_as: Optional[str] = None) -> SysCommand:
		if run_as:
			cmd = f"su - {run_as} -c {shlex.quote(cmd)}"

		return self.run_command(cmd)

	def drop_to_shell(self) -> None:
		subprocess.check_call(f"/usr/bin/arch-chroot {self.target}", shell=True)

	def configure_nic(self, nic: Nic):
		conf = nic.as_systemd_config()

		for plugin in plugins.values():
			if hasattr(plugin, 'on_configure_nic'):
				conf = plugin.on_configure_nic(
					nic.iface,
					nic.dhcp,
					nic.ip,
					nic.gateway,
					nic.dns
				) or conf

		with open(f"{self.target}/etc/systemd/network/10-{nic.iface}.network", "a") as netconf:
			netconf.write(str(conf))

	def copy_iso_network_config(self, enable_services: bool = False) -> bool:
		# Copy (if any) iwd password and config files
		if os.path.isdir('/var/lib/iwd/'):
			if psk_files := glob.glob('/var/lib/iwd/*.psk'):
				if not os.path.isdir(f"{self.target}/var/lib/iwd"):
					os.makedirs(f"{self.target}/var/lib/iwd")

				if enable_services:
					# If we haven't installed the base yet (function called pre-maturely)
					if self.helper_flags.get('base', False) is False:
						self._base_packages.append('iwd')

						# This function will be called after minimal_installation()
						# as a hook for post-installs. This hook is only needed if
						# base is not installed yet.
						def post_install_enable_iwd_service(*args: str, **kwargs: str):
							self.enable_service('iwd')

						self.post_base_install.append(post_install_enable_iwd_service)
					# Otherwise, we can go ahead and add the required package
					# and enable it's service:
					else:
						self.pacman.strap('iwd')
						self.enable_service('iwd')

				for psk in psk_files:
					shutil.copy2(psk, f"{self.target}/var/lib/iwd/{os.path.basename(psk)}")

		# Copy (if any) systemd-networkd config files
		if netconfigurations := glob.glob('/etc/systemd/network/*'):
			if not os.path.isdir(f"{self.target}/etc/systemd/network/"):
				os.makedirs(f"{self.target}/etc/systemd/network/")

			for netconf_file in netconfigurations:
				shutil.copy2(netconf_file, f"{self.target}/etc/systemd/network/{os.path.basename(netconf_file)}")

			if enable_services:
				# If we haven't installed the base yet (function called pre-maturely)
				if self.helper_flags.get('base', False) is False:

					def post_install_enable_networkd_resolved(*args: str, **kwargs: str):
						self.enable_service(['systemd-networkd', 'systemd-resolved'])

					self.post_base_install.append(post_install_enable_networkd_resolved)
				# Otherwise, we can go ahead and enable the services
				else:
					self.enable_service(['systemd-networkd', 'systemd-resolved'])

		return True

	def mkinitcpio(self, flags: List[str]) -> bool:
		for plugin in plugins.values():
			if hasattr(plugin, 'on_mkinitcpio'):
				# Allow plugins to override the usage of mkinitcpio altogether.
				if plugin.on_mkinitcpio(self):
					return True

		with open(f'{self.target}/etc/mkinitcpio.conf', 'w') as mkinit:
			mkinit.write(f"MODULES=({' '.join(self.modules)})\n")
			mkinit.write(f"BINARIES=({' '.join(self._binaries)})\n")
			mkinit.write(f"FILES=({' '.join(self._files)})\n")

			if not self._disk_encryption.hsm_device:
				# For now, if we don't use HSM we revert to the old
				# way of setting up encryption hooks for mkinitcpio.
				# This is purely for stability reasons, we're going away from this.
				# * systemd -> udev
				# * sd-vconsole -> keymap
				self._hooks = [hook.replace('systemd', 'udev').replace('sd-vconsole', 'keymap') for hook in self._hooks]

			mkinit.write(f"HOOKS=({' '.join(self._hooks)})\n")

		try:
			SysCommand(f'/usr/bin/arch-chroot {self.target} mkinitcpio {" ".join(flags)}', peek_output=True)
			return True
		except SysCallError as error:
			if error.worker:
				log(error.worker._trace_log.decode())
			return False

	def _get_microcode(self) -> Optional[Path]:
		if not SysInfo.is_vm():
			if vendor := SysInfo.cpu_vendor():
				return vendor.get_ucode()
		return None

	def _handle_partition_installation(self):
		pvs = []
		if self._disk_config.lvm_config:
			pvs = self._disk_config.lvm_config.get_all_pvs()

		for mod in self._disk_config.device_modifications:
			for part in mod.partitions:
				if part in pvs or part.fs_type is None:
					continue

				if (pkg := part.fs_type.installation_pkg) is not None:
					self._base_packages.append(pkg)
				if (module := part.fs_type.installation_module) is not None:
					self.modules.append(module)
				if (binary := part.fs_type.installation_binary) is not None:
					self._binaries.append(binary)

				# https://github.com/archlinux/archinstall/issues/1837
				if part.fs_type.fs_type_mount == 'btrfs':
					self._disable_fstrim = True

				# There is not yet an fsck tool for NTFS. If it's being used for the root filesystem, the hook should be removed.
				if part.fs_type.fs_type_mount == 'ntfs3' and part.mountpoint == self.target:
					if 'fsck' in self._hooks:
						self._hooks.remove('fsck')

				if part in self._disk_encryption.partitions:
					if self._disk_encryption.hsm_device:
						# Required by mkinitcpio to add support for fido2-device options
						self.pacman.strap('libfido2')

						if 'sd-encrypt' not in self._hooks:
							self._hooks.insert(self._hooks.index('filesystems'), 'sd-encrypt')
					else:
						if 'encrypt' not in self._hooks:
							self._hooks.insert(self._hooks.index('filesystems'), 'encrypt')

	def _handle_lvm_installation(self):
		if not self._disk_config.lvm_config:
			return

		for vg in self._disk_config.lvm_config.vol_groups:
			for vol in vg.volumes:
				if vol.fs_type is not None:
					if (pkg := vol.fs_type.installation_pkg) is not None:
						self._base_packages.append(pkg)
					if (module := vol.fs_type.installation_module) is not None:
						self.modules.append(module)
					if (binary := vol.fs_type.installation_binary) is not None:
						self._binaries.append(binary)

					if vol.fs_type.fs_type_mount == 'btrfs':
						self._disable_fstrim = True

					# There is not yet an fsck tool for NTFS. If it's being used for the root filesystem, the hook should be removed.
					if vol.fs_type.fs_type_mount == 'ntfs3' and vol.mountpoint == self.target:
						if 'fsck' in self._hooks:
							self._hooks.remove('fsck')

					# if part in self._disk_encryption.partitions:
					# 	if self._disk_encryption.hsm_device:
					# 		# Required by mkinitcpio to add support for fido2-device options
					# 		self.pacman.strap('libfido2')
					#
					# 		if 'sd-encrypt' not in self._hooks:
					# 			self._hooks.insert(self._hooks.index('filesystems'), 'sd-encrypt')
					# 	else:
					# 		if 'encrypt' not in self._hooks:
					# 			self._hooks.insert(self._hooks.index('filesystems'), 'encrypt')


	def minimal_installation(
		self,
		testing: bool = False,
		multilib: bool = False,
		mkinitcpio: bool = True,
		hostname: str = 'archinstall',
		locale_config: LocaleConfiguration = LocaleConfiguration.default()
	):
		if self._disk_config.lvm_config:
			self._handle_lvm_installation()

			self.add_additional_packages('lvm2')
			self._hooks.insert(self._hooks.index('filesystems') - 1, 'lvm2')
		else:
			self._handle_partition_installation()

		if not SysInfo.has_uefi():
			self._base_packages.append('grub')

		if ucode := self._get_microcode():
			(self.target / 'boot' / ucode).unlink(missing_ok=True)
			self._base_packages.append(ucode.stem)
		else:
			debug('Archinstall will not install any ucode.')

		# Determine whether to enable multilib/testing repositories before running pacstrap if testing flag is set.
		# This action takes place on the host system as pacstrap copies over package repository lists.
		pacman_conf = pacman.Config(self.target)
		if multilib:
			info("The multilib flag is set. This system will be installed with the multilib repository enabled.")
			pacman_conf.enable(pacman.Repo.Multilib)
		else:
			info("The multilib flag is not set. This system will be installed without multilib repositories enabled.")

		if testing:
			info("The testing flag is set. This system will be installed with testing repositories enabled.")
			pacman_conf.enable(pacman.Repo.Testing)
			if multilib:
				pacman_conf.enable(pacman.Repo.MultilibTesting)
		else:
			info("The testing flag is not set. This system will be installed without testing repositories enabled.")

		pacman_conf.apply()

		self.pacman.strap(self._base_packages)
		self.helper_flags['base-strapped'] = True

		pacman_conf.persist()

		# Periodic TRIM may improve the performance and longevity of SSDs whilst
		# having no adverse effect on other devices. Most distributions enable
		# periodic TRIM by default.
		#
		# https://github.com/archlinux/archinstall/issues/880
		# https://github.com/archlinux/archinstall/issues/1837
		# https://github.com/archlinux/archinstall/issues/1841
		if not self._disable_fstrim:
			self.enable_periodic_trim()

		# TODO: Support locale and timezone
		# os.remove(f'{self.target}/etc/localtime')
		# sys_command(f'/usr/bin/arch-chroot {self.target} ln -s /usr/share/zoneinfo/{localtime} /etc/localtime')
		# sys_command('/usr/bin/arch-chroot /mnt hwclock --hctosys --localtime')
		self.set_hostname(hostname)
		self.set_locale(locale_config)

		# TODO: Use python functions for this
		SysCommand(f'/usr/bin/arch-chroot {self.target} chmod 700 /root')

		if mkinitcpio and not self.mkinitcpio(['-P']):
			error(f"Error generating initramfs (continuing anyway)")

		self.helper_flags['base'] = True

		# Run registered post-install hooks
		for function in self.post_base_install:
			info(f"Running post-installation hook: {function}")
			function(self)

		for plugin in plugins.values():
			if hasattr(plugin, 'on_install'):
				plugin.on_install(self)

	def setup_swap(self, kind: str = 'zram'):
		if kind == 'zram':
			info(f"Setting up swap on zram")
			self.pacman.strap('zram-generator')

			# We could use the default example below, but maybe not the best idea: https://github.com/archlinux/archinstall/pull/678#issuecomment-962124813
			# zram_example_location = '/usr/share/doc/zram-generator/zram-generator.conf.example'
			# shutil.copy2(f"{self.target}{zram_example_location}", f"{self.target}/usr/lib/systemd/zram-generator.conf")
			with open(f"{self.target}/etc/systemd/zram-generator.conf", "w") as zram_conf:
				zram_conf.write("[zram0]\n")

			self.enable_service('systemd-zram-setup@zram0.service')

			self._zram_enabled = True
		else:
			raise ValueError(f"Archinstall currently only supports setting up swap on zram")

	def _get_efi_partition(self) -> Optional[disk.PartitionModification]:
		for layout in self._disk_config.device_modifications:
			if partition := layout.get_efi_partition():
				return partition
		return None

	def _get_boot_partition(self) -> Optional[disk.PartitionModification]:
		for layout in self._disk_config.device_modifications:
			if boot := layout.get_boot_partition():
				return boot
		return None

	def _get_root(self) -> Optional[disk.PartitionModification | disk.LvmVolume]:
		if self._disk_config.lvm_config:
			return self._disk_config.lvm_config.get_root_volume()
		else:
			for mod in self._disk_config.device_modifications:
				if root := mod.get_root_partition():
					return root
		return None

	def _get_kernel_params(
		self,
		root: disk.PartitionModification | disk.LvmVolume,
		id_root: bool = True,
		partuuid: bool = True
	) -> List[str]:
		kernel_parameters = []

		if root in self._disk_encryption.partitions:
			# TODO: We need to detect if the encrypted device is a whole disk encryption,
			#       or simply a partition encryption. Right now we assume it's a partition (and we always have)

			if self._disk_encryption and self._disk_encryption.hsm_device:
				debug(f'Root partition is an encrypted device, identifying by UUID: {root.uuid}')
				# Note: UUID must be used, not PARTUUID for sd-encrypt to work
				kernel_parameters.append(f'rd.luks.name={root.uuid}=root')
				# Note: tpm2-device and fido2-device don't play along very well:
				# https://github.com/archlinux/archinstall/pull/1196#issuecomment-1129715645
				kernel_parameters.append('rd.luks.options=fido2-device=auto,password-echo=no')
			elif partuuid:
				debug(f'Root partition is an encrypted device, identifying by PARTUUID: {root.partuuid}')
				kernel_parameters.append(f'cryptdevice=PARTUUID={root.partuuid}:root')
			else:
				debug(f'Root partition is an encrypted device, identifying by UUID: {root.uuid}')
				kernel_parameters.append(f'cryptdevice=UUID={root.uuid}:root')

			if id_root:
				kernel_parameters.append('root=/dev/mapper/root')
		elif id_root:
			if isinstance(root, disk.PartitionModification):
				if partuuid:
					debug(f'Identifying root partition by PARTUUID: {root.partuuid}')
					kernel_parameters.append(f'root=PARTUUID={root.partuuid}')
				else:
					debug(f'Identifying root partition by UUID: {root.uuid}')
					kernel_parameters.append(f'root=UUID={root.uuid}')
			elif isinstance(root, disk.LvmVolume):
				debug(f'Identifying root lvm by mapper device: {root.dev_path}')
				kernel_parameters.append(f'root={root.safe_dev_path}')
			else:
				raise ValueError('root is of unknown type')

		# Zswap should be disabled when using zram.
		# https://github.com/archlinux/archinstall/issues/881
		if self._zram_enabled:
			kernel_parameters.append('zswap.enabled=0')

		if id_root:
			for sub_vol in root.btrfs_subvols:
				if sub_vol.is_root():
					kernel_parameters.append(f'rootflags=subvol={sub_vol.name}')
					break

			kernel_parameters.append('rw')

		kernel_parameters.append(f'rootfstype={root.safe_fs_type.fs_type_mount}')
		kernel_parameters.extend(self._kernel_params)

		debug(f'kernel parameters: {" ".join(kernel_parameters)}')

		return kernel_parameters

	def _add_systemd_bootloader(
		self,
		boot_partition: disk.PartitionModification,
		root: disk.PartitionModification | disk.LvmVolume,
		efi_partition: Optional[disk.PartitionModification],
		uki_enabled: bool = False
	):
		self.pacman.strap('efibootmgr')

		if not SysInfo.has_uefi():
			raise HardwareIncompatibilityError

		# TODO: Ideally we would want to check if another config
		# points towards the same disk and/or partition.
		# And in which case we should do some clean up.
		bootctl_options = []

		if efi_partition and boot_partition != efi_partition:
			bootctl_options.append(f'--esp-path={efi_partition.mountpoint}')
			bootctl_options.append(f'--boot-path={boot_partition.mountpoint}')

		# Install the boot loader
		try:
			SysCommand(f"/usr/bin/arch-chroot {self.target} bootctl {' '.join(bootctl_options)} install")
		except SysCallError as e:
			# Fallback, try creating the boot loader without touching the EFI variables
			SysCommand(f"/usr/bin/arch-chroot {self.target} bootctl --no-variables {' '.join(bootctl_options)} install")

		# Ensure that the $BOOT/loader/ directory exists before we try to create files in it.
		#
		# As mentioned in https://github.com/archlinux/archinstall/pull/1859 - we store the
		# loader entries in $BOOT/loader/ rather than $ESP/loader/
		# The current reasoning being that $BOOT works in both use cases as well
		# as being tied to the current installation. This may change.
		loader_dir = self.target / 'boot/loader'
		loader_dir.mkdir(parents=True, exist_ok=True)

		default_kernel = self.kernels[0]
		if uki_enabled:
			default_entry = f'arch-{default_kernel}.efi'
		else:
			entry_name = self.init_time + '_{kernel}{variant}.conf'
			default_entry = entry_name.format(kernel=default_kernel, variant='')

		default = f'default {default_entry}'

		# Modify or create a loader.conf
		loader_conf = loader_dir / 'loader.conf'

		try:
			loader_data = loader_conf.read_text().splitlines()
		except FileNotFoundError:
			loader_data = [
				default,
				'timeout 15'
			]
		else:
			for index, line in enumerate(loader_data):
				if line.startswith('default'):
					loader_data[index] = default
				elif line.startswith('#timeout'):
					# We add in the default timeout to support dual-boot
					loader_data[index] = line.removeprefix('#')

		loader_conf.write_text('\n'.join(loader_data) + '\n')

		if uki_enabled:
			return

		# Ensure that the $BOOT/loader/entries/ directory exists before we try to create files in it
		entries_dir = loader_dir / 'entries'
		entries_dir.mkdir(parents=True, exist_ok=True)

		comments = (
			'# Created by: archinstall',
			f'# Created on: {self.init_time}'
		)

		microcode = []

		if ucode := self._get_microcode():
			microcode.append(f'initrd  /{ucode}')
		else:
			debug('Archinstall will not add any ucode to systemd-boot config.')

		options = 'options ' + ' '.join(self._get_kernel_params(root))

		for kernel in self.kernels:
			for variant in ("", "-fallback"):
				# Setup the loader entry
				entry = [
					*comments,
					f'title   Arch Linux ({kernel}{variant})',
					f'linux   /vmlinuz-{kernel}',
					*microcode,
					f'initrd  /initramfs-{kernel}{variant}.img',
					options,
				]

				name = entry_name.format(kernel=kernel, variant=variant)
				entry_conf = entries_dir / name
				entry_conf.write_text('\n'.join(entry) + '\n')

		self.helper_flags['bootloader'] = 'systemd'

	def _add_grub_bootloader(
		self,
		boot_partition: disk.PartitionModification,
		root: disk.PartitionModification | disk.LvmVolume,
		efi_partition: Optional[disk.PartitionModification],
		uki_enabled: bool = False
	):
		self.pacman.strap('grub')  # no need?

		if not uki_enabled:
			grub_default = self.target / 'etc/default/grub'
			config = grub_default.read_text()

			kernel_parameters = ' '.join(self._get_kernel_params(root, False, False))
			config = re.sub(r'(GRUB_CMDLINE_LINUX=")("\n)', rf'\1{kernel_parameters}\2', config, 1)

			grub_default.write_text(config)

		info(f"GRUB boot partition: {boot_partition.dev_path}")

		if boot_partition == root and root.mountpoint:
			boot_dir = root.mountpoint / 'boot'
		elif boot_partition.mountpoint:
			boot_dir = boot_partition.mountpoint
		else:
			raise ValueError('Could not detect boot directory')

		command = [
			'/usr/bin/arch-chroot',
			str(self.target),
			'grub-install',
			'--debug'
		]

		if SysInfo.has_uefi():
			if not efi_partition:
				raise ValueError('Could not detect efi partition')

			info(f"GRUB EFI partition: {efi_partition.dev_path}")

			self.pacman.strap('efibootmgr')  # TODO: Do we need? Yes, but remove from minimal_installation() instead?

			boot_dir_arg = []
			if boot_partition != efi_partition:
				boot_dir_arg.append(f'--boot-directory={boot_dir}')

			add_options = [
				'--target=x86_64-efi',
				f'--efi-directory={efi_partition.mountpoint}',
				*boot_dir_arg,
				'--bootloader-id=GRUB',
				'--removable'
			]

			command.extend(add_options)

			try:
				SysCommand(command, peek_output=True)
			except SysCallError:
				try:
					SysCommand(command, peek_output=True)
				except SysCallError as err:
					raise DiskError(f"Could not install GRUB to {self.target}{efi_partition.mountpoint}: {err}")
		else:
			info(f"GRUB boot partition: {boot_partition.dev_path}")

			parent_dev_path = disk.device_handler.get_parent_device_path(boot_partition.safe_dev_path)

			add_options = [
				'--target=i386-pc',
				'--recheck',
				str(parent_dev_path)
			]

			try:
				SysCommand(command + add_options, peek_output=True)
			except SysCallError as err:
				raise DiskError(f"Failed to install GRUB boot on {boot_partition.dev_path}: {err}")

		try:
			SysCommand(
				f'/usr/bin/arch-chroot {self.target} '
				f'grub-mkconfig -o {boot_dir}/grub/grub.cfg'
			)
		except SysCallError as err:
			raise DiskError(f"Could not configure GRUB: {err}")

		self.helper_flags['bootloader'] = "grub"

	def _add_limine_bootloader(
		self,
		boot_partition: disk.PartitionModification,
<<<<<<< HEAD
		root: disk.PartitionModification | disk.LvmVolume
=======
		efi_partition: Optional[disk.PartitionModification],
		root_partition: disk.PartitionModification
>>>>>>> e6344f93
	):
		self.pacman.strap('limine')

<<<<<<< HEAD
		root_uuid = root.uuid
=======
		info(f"Limine boot partition: {boot_partition.dev_path}")
>>>>>>> e6344f93

		limine_path = self.target / 'usr' / 'share' / 'limine'
		hook_command = None

		if SysInfo.has_uefi():
			if not efi_partition:
				raise ValueError('Could not detect efi partition')
			elif not efi_partition.mountpoint:
				raise ValueError('EFI partition is not mounted')

			info(f"Limine EFI partition: {efi_partition.dev_path}")

			try:
<<<<<<< HEAD
				# The `limine.sys` file, contains stage 3 code.
				cmd = f'/usr/bin/arch-chroot' \
					  f' {self.target}' \
					  f' cp' \
					  f' /usr/share/limine/BOOTX64.EFI' \
					  f' /boot/EFI/BOOT/'

				SysCommand(cmd, peek_output=True)
			except SysCallError as err:
				raise DiskError(f"Failed to install Limine BOOTX64.EFI on {boot_partition.dev_path}: {err}")
=======
				efi_dir_path = self.target / efi_partition.mountpoint.relative_to('/') / 'EFI' / 'BOOT'
				efi_dir_path.mkdir(parents=True, exist_ok=True)
>>>>>>> e6344f93

				for file in ('BOOTIA32.EFI', 'BOOTX64.EFI'):
					shutil.copy(limine_path / file, efi_dir_path)
			except Exception as err:
				raise DiskError(f'Failed to install Limine in {self.target}{efi_partition.mountpoint}: {err}')

			hook_command = f'/usr/bin/cp /usr/share/limine/BOOTIA32.EFI {efi_partition.mountpoint}/EFI/BOOT/' \
				f' && /usr/bin/cp /usr/share/limine/BOOTX64.EFI {efi_partition.mountpoint}/EFI/BOOT/'
		else:
			parent_dev_path = disk.device_handler.get_parent_device_path(boot_partition.safe_dev_path)

<<<<<<< HEAD
			try:
				# The `limine.sys` file, contains stage 3 code.
				cmd = f'/usr/bin/arch-chroot' \
					  f' {self.target}' \
					  f' cp' \
					  f' /usr/share/limine/limine-bios.sys' \
					  f' /boot/limine-bios.sys'
=======
			if unique_path := disk.device_handler.get_unique_path_for_device(parent_dev_path):
				parent_dev_path = unique_path
>>>>>>> e6344f93

			try:
				# The `limine-bios.sys` file contains stage 3 code.
				shutil.copy(limine_path / 'limine-bios.sys', self.target / 'boot')

				# `limine bios-install` deploys the stage 1 and 2 to the disk.
<<<<<<< HEAD
				cmd = f'/usr/bin/arch-chroot' \
					  f' {self.target}' \
					  f' limine' \
					  f' bios-install' \
					  f' {parent_dev_path}'
=======
				SysCommand(f'/usr/bin/arch-chroot {self.target} limine bios-install {parent_dev_path}', peek_output=True)
			except Exception as err:
				raise DiskError(f'Failed to install Limine on {parent_dev_path}: {err}')
>>>>>>> e6344f93

			hook_command = f'/usr/bin/limine bios-install {parent_dev_path}' \
				f' && /usr/bin/cp /usr/share/limine/limine-bios.sys /boot/'

		hook_contents = f'''[Trigger]
Operation = Install
Operation = Upgrade
Type = Package
Target = limine

[Action]
Description = Deploying Limine after upgrade...
When = PostTransaction
Exec = /bin/sh -c "{hook_command}"
'''

<<<<<<< HEAD
		# Limine does not ship with a default configuration file. We are going to
		# create a basic one that is similar to the one GRUB generates.
		try:
			config = f"""
TIMEOUT=5

:Arch Linux
	PROTOCOL=linux
	KERNEL_PATH=boot:///vmlinuz-linux
	CMDLINE=root=UUID={root_uuid} rw rootfstype={root.safe_fs_type.value} loglevel=3
	MODULE_PATH=boot:///initramfs-linux.img

:Arch Linux (fallback)
	PROTOCOL=linux
	KERNEL_PATH=boot:///vmlinuz-linux
	CMDLINE=root=UUID={root_uuid} rw rootfstype={root.safe_fs_type.value} loglevel=3
	MODULE_PATH=boot:///initramfs-linux-fallback.img
			"""

			SysCommand(f"/usr/bin/arch-chroot {self.target} sh -c \"echo '{config}' > /boot/limine.cfg\"")
		except SysCallError as err:
			raise DiskError(f"Could not configure Limine: {err}")
=======
		hooks_dir = self.target / 'etc' / 'pacman.d' / 'hooks'
		hooks_dir.mkdir(parents=True, exist_ok=True)

		hook_path = hooks_dir / '99-limine.hook'
		hook_path.write_text(hook_contents)

		microcode = []

		if ucode := self._get_microcode():
			microcode = [f'MODULE_PATH=boot:///{ucode}']

		kernel_params = ' '.join(self._get_kernel_params(root_partition))
		config_contents = 'TIMEOUT=5\n'

		for kernel in self.kernels:
			for variant in ('', '-fallback'):
				entry = [
					f'PROTOCOL=linux',
					f'KERNEL_PATH=boot:///vmlinuz-{kernel}',
					*microcode,
					f'MODULE_PATH=boot:///initramfs-{kernel}{variant}.img',
					f'CMDLINE={kernel_params}',
				]

				config_contents += f'\n:Arch Linux ({kernel}{variant})\n'
				config_contents += '\n'.join([f'    {it}' for it in entry]) + '\n'

		config_path = self.target / 'boot' / 'limine.cfg'
		config_path.write_text(config_contents)
>>>>>>> e6344f93

		self.helper_flags['bootloader'] = "limine"

	def _add_efistub_bootloader(
		self,
		boot_partition: disk.PartitionModification,
		root: disk.PartitionModification | disk.LvmVolume,
		uki_enabled: bool = False
	):
		self.pacman.strap('efibootmgr')

		if not SysInfo.has_uefi():
			raise HardwareIncompatibilityError

		# TODO: Ideally we would want to check if another config
		# points towards the same disk and/or partition.
		# And in which case we should do some clean up.

		if not uki_enabled:
			loader = '/vmlinuz-{kernel}'

			microcode = []

			if ucode := self._get_microcode():
				microcode.append(f'initrd=/{ucode}')
			else:
				debug('Archinstall will not add any ucode to firmware boot entry.')

			entries = (
				*microcode,
				'initrd=/initramfs-{kernel}.img',
				*self._get_kernel_params(root)
			)

			cmdline = [' '.join(entries)]
		else:
			loader = '/EFI/Linux/arch-{kernel}.efi'
			cmdline = []

		parent_dev_path = disk.device_handler.get_parent_device_path(boot_partition.safe_dev_path)

		cmd_template = (
			'efibootmgr',
			'--create',
			'--disk', str(parent_dev_path),
			'--part', str(boot_partition.partn),
			'--label', 'Arch Linux ({kernel})',
			'--loader', loader,
			'--unicode', *cmdline,
			'--verbose'
		)

		for kernel in self.kernels:
			# Setup the firmware entry
			cmd = [arg.format(kernel=kernel) for arg in cmd_template]
			SysCommand(cmd)

		self.helper_flags['bootloader'] = "efistub"

	def _config_uki(
		self,
		root: disk.PartitionModification | disk.LvmVolume,
		efi_partition: Optional[disk.PartitionModification]
	):
		if not efi_partition or not efi_partition.mountpoint:
			raise ValueError(f'Could not detect ESP at mountpoint {self.target}')

		# Set up kernel command line
		with open(self.target / 'etc/kernel/cmdline', 'w') as cmdline:
			kernel_parameters = self._get_kernel_params(root)
			cmdline.write(' '.join(kernel_parameters) + '\n')

		ucode = self._get_microcode()

		esp = efi_partition.mountpoint

		diff_mountpoint = None
		if esp != Path('/efi'):
			diff_mountpoint = str(esp)

		image_re = re.compile('(.+_image="/([^"]+).+\n)')
		uki_re = re.compile('#((.+_uki=")/[^/]+(.+\n))')

		# Modify .preset files
		for kernel in self.kernels:
			preset = self.target / 'etc/mkinitcpio.d' / (kernel + '.preset')
			config = preset.read_text().splitlines(True)

			for index, line in enumerate(config):
				if not ucode and line.startswith('ALL_microcode='):
					config[index] = '#' + line
				# Avoid storing redundant image file
				elif m := image_re.match(line):
					image = self.target / m.group(2)
					image.unlink(missing_ok=True)
					config[index] = '#' + m.group(1)
				elif m := uki_re.match(line):
					if diff_mountpoint:
						config[index] = m.group(2) + diff_mountpoint + m.group(3)
					else:
						config[index] = m.group(1)
				elif line.startswith('#default_options='):
					config[index] = line.removeprefix('#')

			preset.write_text(''.join(config))

		# Directory for the UKIs
		uki_dir = self.target / esp.relative_to(Path('/')) / 'EFI/Linux'
		uki_dir.mkdir(parents=True, exist_ok=True)

		# Build the UKIs
		if not self.mkinitcpio(['-P']):
			error(f"Error generating initramfs (continuing anyway)")

	def add_bootloader(self, bootloader: Bootloader, uki_enabled: bool = False):
		"""
		Adds a bootloader to the installation instance.
		Archinstall supports one of three types:
		* systemd-bootctl
		* grub
		* limine (beta)
		* efistub (beta)

		:param bootloader: Type of bootloader to be added
		"""

		for plugin in plugins.values():
			if hasattr(plugin, 'on_add_bootloader'):
				# Allow plugins to override the boot-loader handling.
				# This allows for bot configuring and installing bootloaders.
				if plugin.on_add_bootloader(self):
					return True

		efi_partition = self._get_efi_partition()
		boot_partition = self._get_boot_partition()
		root = self._get_root()

		if boot_partition is None:
			raise ValueError(f'Could not detect boot at mountpoint {self.target}')

		if root is None:
			raise ValueError(f'Could not detect root at mountpoint {self.target}')

		info(f'Adding bootloader {bootloader.value} to {boot_partition.dev_path}')

		if uki_enabled:
			self._config_uki(root, efi_partition)

		match bootloader:
			case Bootloader.Systemd:
				self._add_systemd_bootloader(boot_partition, root, efi_partition, uki_enabled)
			case Bootloader.Grub:
				self._add_grub_bootloader(boot_partition, root, efi_partition, uki_enabled)
			case Bootloader.Efistub:
				self._add_efistub_bootloader(boot_partition, root, uki_enabled)
			case Bootloader.Limine:
<<<<<<< HEAD
				self._add_limine_bootloader(boot_partition, root)
=======
				self._add_limine_bootloader(boot_partition, efi_partition, root_partition)
>>>>>>> e6344f93

	def add_additional_packages(self, packages: Union[str, List[str]]) -> bool:
		return self.pacman.strap(packages)

	def enable_sudo(self, entity: str, group: bool = False):
		info(f'Enabling sudo permissions for {entity}')

		sudoers_dir = f"{self.target}/etc/sudoers.d"

		# Creates directory if not exists
		if not (sudoers_path := Path(sudoers_dir)).exists():
			sudoers_path.mkdir(parents=True)
			# Guarantees sudoer confs directory recommended perms
			os.chmod(sudoers_dir, 0o440)
			# Appends a reference to the sudoers file, because if we are here sudoers.d did not exist yet
			with open(f'{self.target}/etc/sudoers', 'a') as sudoers:
				sudoers.write('@includedir /etc/sudoers.d\n')

		# We count how many files are there already so we know which number to prefix the file with
		num_of_rules_already = len(os.listdir(sudoers_dir))
		file_num_str = "{:02d}".format(num_of_rules_already)  # We want 00_user1, 01_user2, etc

		# Guarantees that entity str does not contain invalid characters for a linux file name:
		# \ / : * ? " < > |
		safe_entity_file_name = re.sub(r'(\\|\/|:|\*|\?|"|<|>|\|)', '', entity)

		rule_file_name = f"{sudoers_dir}/{file_num_str}_{safe_entity_file_name}"

		with open(rule_file_name, 'a') as sudoers:
			sudoers.write(f'{"%" if group else ""}{entity} ALL=(ALL) ALL\n')

		# Guarantees sudoer conf file recommended perms
		os.chmod(Path(rule_file_name), 0o440)

	def create_users(self, users: Union[User, List[User]]):
		if not isinstance(users, list):
			users = [users]

		for user in users:
			self.user_create(user.username, user.password, user.groups, user.sudo)

	def user_create(self, user: str, password: Optional[str] = None, groups: Optional[List[str]] = None,
					sudo: bool = False) -> None:
		if groups is None:
			groups = []

		# This plugin hook allows for the plugin to handle the creation of the user.
		# Password and Group management is still handled by user_create()
		handled_by_plugin = False
		for plugin in plugins.values():
			if hasattr(plugin, 'on_user_create'):
				if result := plugin.on_user_create(self, user):
					handled_by_plugin = result

		if not handled_by_plugin:
			info(f'Creating user {user}')
			try:
				SysCommand(f'/usr/bin/arch-chroot {self.target} useradd -m -G wheel {user}')
			except SysCallError as err:
				raise SystemError(f"Could not create user inside installation: {err}")

		for plugin in plugins.values():
			if hasattr(plugin, 'on_user_created'):
				if result := plugin.on_user_created(self, user):
					handled_by_plugin = result

		if password:
			self.user_set_pw(user, password)

		if groups:
			for group in groups:
				SysCommand(f'/usr/bin/arch-chroot {self.target} gpasswd -a {user} {group}')

		if sudo and self.enable_sudo(user):
			self.helper_flags['user'] = True

	def user_set_pw(self, user: str, password: str) -> bool:
		info(f'Setting password for {user}')

		if user == 'root':
			# This means the root account isn't locked/disabled with * in /etc/passwd
			self.helper_flags['user'] = True

		combo = f'{user}:{password}'
		echo = shlex.join(['echo', combo])
		sh = shlex.join(['sh', '-c', echo])

		try:
			SysCommand(f"/usr/bin/arch-chroot {self.target} " + sh[:-1] + " | chpasswd'")
			return True
		except SysCallError:
			return False

	def user_set_shell(self, user: str, shell: str) -> bool:
		info(f'Setting shell for {user} to {shell}')

		try:
			SysCommand(f"/usr/bin/arch-chroot {self.target} sh -c \"chsh -s {shell} {user}\"")
			return True
		except SysCallError:
			return False

	def chown(self, owner: str, path: str, options: List[str] = []) -> bool:
		cleaned_path = path.replace('\'', '\\\'')
		try:
			SysCommand(f"/usr/bin/arch-chroot {self.target} sh -c 'chown {' '.join(options)} {owner} {cleaned_path}'")
			return True
		except SysCallError:
			return False

	def set_keyboard_language(self, language: str) -> bool:
		info(f"Setting keyboard language to {language}")

		if len(language.strip()):
			if not verify_keyboard_layout(language):
				error(f"Invalid keyboard language specified: {language}")
				return False

			# In accordance with https://github.com/archlinux/archinstall/issues/107#issuecomment-841701968
			# Setting an empty keymap first, allows the subsequent call to set layout for both console and x11.
			from .boot import Boot
			with Boot(self) as session:
				os.system('/usr/bin/systemd-run --machine=archinstall --pty localectl set-keymap ""')

				try:
					session.SysCommand(["localectl", "set-keymap", language])
				except SysCallError as err:
					raise ServiceException(f"Unable to set locale '{language}' for console: {err}")

				info(f"Keyboard language for this installation is now set to: {language}")
		else:
			info('Keyboard language was not changed from default (no language specified)')

		return True

	def set_x11_keyboard_language(self, language: str) -> bool:
		"""
		A fallback function to set x11 layout specifically and separately from console layout.
		This isn't strictly necessary since .set_keyboard_language() does this as well.
		"""
		info(f"Setting x11 keyboard language to {language}")

		if len(language.strip()):
			if not verify_x11_keyboard_layout(language):
				error(f"Invalid x11-keyboard language specified: {language}")
				return False

			from .boot import Boot
			with Boot(self) as session:
				session.SysCommand(["localectl", "set-x11-keymap", '""'])

				try:
					session.SysCommand(["localectl", "set-x11-keymap", language])
				except SysCallError as err:
					raise ServiceException(f"Unable to set locale '{language}' for X11: {err}")
		else:
			info(f'X11-Keyboard language was not changed from default (no language specified)')

		return True

	def _service_started(self, service_name: str) -> Optional[str]:
		if os.path.splitext(service_name)[1] not in ('.service', '.target', '.timer'):
			service_name += '.service'  # Just to be safe

		last_execution_time = SysCommand(
			f"systemctl show --property=ActiveEnterTimestamp --no-pager {service_name}",
			environment_vars={'SYSTEMD_COLORS': '0'}
		).decode().lstrip('ActiveEnterTimestamp=')

		if not last_execution_time:
			return None

		return last_execution_time

	def _service_state(self, service_name: str) -> str:
		if os.path.splitext(service_name)[1] not in ('.service', '.target', '.timer'):
			service_name += '.service'  # Just to be safe

		return SysCommand(
			f'systemctl show --no-pager -p SubState --value {service_name}',
			environment_vars={'SYSTEMD_COLORS': '0'}
		).decode()<|MERGE_RESOLUTION|>--- conflicted
+++ resolved
@@ -1075,20 +1075,12 @@
 	def _add_limine_bootloader(
 		self,
 		boot_partition: disk.PartitionModification,
-<<<<<<< HEAD
+		efi_partition: Optional[disk.PartitionModification],
 		root: disk.PartitionModification | disk.LvmVolume
-=======
-		efi_partition: Optional[disk.PartitionModification],
-		root_partition: disk.PartitionModification
->>>>>>> e6344f93
 	):
 		self.pacman.strap('limine')
 
-<<<<<<< HEAD
-		root_uuid = root.uuid
-=======
 		info(f"Limine boot partition: {boot_partition.dev_path}")
->>>>>>> e6344f93
 
 		limine_path = self.target / 'usr' / 'share' / 'limine'
 		hook_command = None
@@ -1102,21 +1094,8 @@
 			info(f"Limine EFI partition: {efi_partition.dev_path}")
 
 			try:
-<<<<<<< HEAD
-				# The `limine.sys` file, contains stage 3 code.
-				cmd = f'/usr/bin/arch-chroot' \
-					  f' {self.target}' \
-					  f' cp' \
-					  f' /usr/share/limine/BOOTX64.EFI' \
-					  f' /boot/EFI/BOOT/'
-
-				SysCommand(cmd, peek_output=True)
-			except SysCallError as err:
-				raise DiskError(f"Failed to install Limine BOOTX64.EFI on {boot_partition.dev_path}: {err}")
-=======
 				efi_dir_path = self.target / efi_partition.mountpoint.relative_to('/') / 'EFI' / 'BOOT'
 				efi_dir_path.mkdir(parents=True, exist_ok=True)
->>>>>>> e6344f93
 
 				for file in ('BOOTIA32.EFI', 'BOOTX64.EFI'):
 					shutil.copy(limine_path / file, efi_dir_path)
@@ -1124,79 +1103,37 @@
 				raise DiskError(f'Failed to install Limine in {self.target}{efi_partition.mountpoint}: {err}')
 
 			hook_command = f'/usr/bin/cp /usr/share/limine/BOOTIA32.EFI {efi_partition.mountpoint}/EFI/BOOT/' \
-				f' && /usr/bin/cp /usr/share/limine/BOOTX64.EFI {efi_partition.mountpoint}/EFI/BOOT/'
+						   f' && /usr/bin/cp /usr/share/limine/BOOTX64.EFI {efi_partition.mountpoint}/EFI/BOOT/'
 		else:
 			parent_dev_path = disk.device_handler.get_parent_device_path(boot_partition.safe_dev_path)
 
-<<<<<<< HEAD
-			try:
-				# The `limine.sys` file, contains stage 3 code.
-				cmd = f'/usr/bin/arch-chroot' \
-					  f' {self.target}' \
-					  f' cp' \
-					  f' /usr/share/limine/limine-bios.sys' \
-					  f' /boot/limine-bios.sys'
-=======
 			if unique_path := disk.device_handler.get_unique_path_for_device(parent_dev_path):
 				parent_dev_path = unique_path
->>>>>>> e6344f93
 
 			try:
 				# The `limine-bios.sys` file contains stage 3 code.
 				shutil.copy(limine_path / 'limine-bios.sys', self.target / 'boot')
 
 				# `limine bios-install` deploys the stage 1 and 2 to the disk.
-<<<<<<< HEAD
-				cmd = f'/usr/bin/arch-chroot' \
-					  f' {self.target}' \
-					  f' limine' \
-					  f' bios-install' \
-					  f' {parent_dev_path}'
-=======
 				SysCommand(f'/usr/bin/arch-chroot {self.target} limine bios-install {parent_dev_path}', peek_output=True)
 			except Exception as err:
 				raise DiskError(f'Failed to install Limine on {parent_dev_path}: {err}')
->>>>>>> e6344f93
 
 			hook_command = f'/usr/bin/limine bios-install {parent_dev_path}' \
-				f' && /usr/bin/cp /usr/share/limine/limine-bios.sys /boot/'
+						   f' && /usr/bin/cp /usr/share/limine/limine-bios.sys /boot/'
 
 		hook_contents = f'''[Trigger]
-Operation = Install
-Operation = Upgrade
-Type = Package
-Target = limine
-
-[Action]
-Description = Deploying Limine after upgrade...
-When = PostTransaction
-Exec = /bin/sh -c "{hook_command}"
-'''
-
-<<<<<<< HEAD
-		# Limine does not ship with a default configuration file. We are going to
-		# create a basic one that is similar to the one GRUB generates.
-		try:
-			config = f"""
-TIMEOUT=5
-
-:Arch Linux
-	PROTOCOL=linux
-	KERNEL_PATH=boot:///vmlinuz-linux
-	CMDLINE=root=UUID={root_uuid} rw rootfstype={root.safe_fs_type.value} loglevel=3
-	MODULE_PATH=boot:///initramfs-linux.img
-
-:Arch Linux (fallback)
-	PROTOCOL=linux
-	KERNEL_PATH=boot:///vmlinuz-linux
-	CMDLINE=root=UUID={root_uuid} rw rootfstype={root.safe_fs_type.value} loglevel=3
-	MODULE_PATH=boot:///initramfs-linux-fallback.img
-			"""
-
-			SysCommand(f"/usr/bin/arch-chroot {self.target} sh -c \"echo '{config}' > /boot/limine.cfg\"")
-		except SysCallError as err:
-			raise DiskError(f"Could not configure Limine: {err}")
-=======
+	Operation = Install
+	Operation = Upgrade
+	Type = Package
+	Target = limine
+
+	[Action]
+	Description = Deploying Limine after upgrade...
+	When = PostTransaction
+	Exec = /bin/sh -c "{hook_command}"
+	'''
+
 		hooks_dir = self.target / 'etc' / 'pacman.d' / 'hooks'
 		hooks_dir.mkdir(parents=True, exist_ok=True)
 
@@ -1208,7 +1145,7 @@
 		if ucode := self._get_microcode():
 			microcode = [f'MODULE_PATH=boot:///{ucode}']
 
-		kernel_params = ' '.join(self._get_kernel_params(root_partition))
+		kernel_params = ' '.join(self._get_kernel_params(root))
 		config_contents = 'TIMEOUT=5\n'
 
 		for kernel in self.kernels:
@@ -1226,9 +1163,9 @@
 
 		config_path = self.target / 'boot' / 'limine.cfg'
 		config_path.write_text(config_contents)
->>>>>>> e6344f93
 
 		self.helper_flags['bootloader'] = "limine"
+
 
 	def _add_efistub_bootloader(
 		self,
@@ -1383,11 +1320,7 @@
 			case Bootloader.Efistub:
 				self._add_efistub_bootloader(boot_partition, root, uki_enabled)
 			case Bootloader.Limine:
-<<<<<<< HEAD
-				self._add_limine_bootloader(boot_partition, root)
-=======
-				self._add_limine_bootloader(boot_partition, efi_partition, root_partition)
->>>>>>> e6344f93
+				self._add_limine_bootloader(boot_partition, efi_partition, root)
 
 	def add_additional_packages(self, packages: Union[str, List[str]]) -> bool:
 		return self.pacman.strap(packages)
