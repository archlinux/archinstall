--- conflicted
+++ resolved
@@ -456,10 +456,7 @@
 		with open(f"{self.target}/etc/fstab", 'a') as fstab_fh:
 			for entry in self.FSTAB_ENTRIES:
 				fstab_fh.write(f'{entry}\n')
-<<<<<<< HEAD
-=======
-
->>>>>>> 79eb6bba
+
 		return True
 
 	def set_hostname(self, hostname: str, *args :str, **kwargs :str) -> None:
