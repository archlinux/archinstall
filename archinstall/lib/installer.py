--- conflicted
+++ resolved
@@ -1,14 +1,10 @@
 from .disk import *
 from .hardware import *
+from .locale_helpers import verify_keyboard_layout, verify_x11_keyboard_layout
 from .mirrors import *
 from .storage import storage
-<<<<<<< HEAD
-from .hardware import *
-from .locale_helpers import verify_keyboard_layout, verify_x11_keyboard_layout
-=======
 from .systemd import Networkd
 from .user_interaction import *
->>>>>>> f56bfd5a
 
 # Any package that the Installer() is responsible for (optional and the default ones)
 __packages__ = ["base", "base-devel", "linux-firmware", "linux", "linux-lts", "linux-zen", "linux-hardened"]
@@ -522,7 +518,6 @@
 
 	def set_keyboard_language(self, language :str) -> bool:
 		if len(language.strip()):
-<<<<<<< HEAD
 			if not verify_keyboard_layout(language):
 				self.log(f"Invalid keyboard language specified: {language}", fg="red", level=logging.ERROR)
 				return False
@@ -545,11 +540,4 @@
 		else:
 			self.log(f'X11-Keyboard language was not changed from default (no language specified).', fg="yellow", level=logging.INFO)
 
-=======
-			with open(f'{self.target}/etc/vconsole.conf', 'w') as vconsole:
-				vconsole.write(f'KEYMAP={language}\n')
-				vconsole.write('FONT=lat9w-16\n')
-		else:
-			self.log('Keyboard language was not changed from default (no language specified).', fg="yellow", level=logging.INFO)
->>>>>>> f56bfd5a
 		return True