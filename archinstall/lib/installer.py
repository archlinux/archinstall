import time
import logging
import os
import shutil
import shlex
import pathlib
import subprocess
import glob
from typing import Union, Dict, Any, List, ModuleType, Optional, Iterator, Mapping
from .disk import get_partitions_in_use, Partition
from .general import SysCommand, generate_password
from .hardware import has_uefi, is_vm, cpu_vendor
from .locale_helpers import verify_keyboard_layout, verify_x11_keyboard_layout
from .disk.helpers import get_mount_info, split_bind_name
from .mirrors import use_mirrors
from .plugins import plugins
from .storage import storage
# from .user_interaction import *
from .output import log
from .profiles import Profile
from .disk.btrfs import manage_btrfs_subvolumes
from .disk.partition import get_mount_fs_type
from .exceptions import DiskError, ServiceException, RequirementError, HardwareIncompatibilityError

# Any package that the Installer() is responsible for (optional and the default ones)
__packages__ = ["base", "base-devel", "linux-firmware", "linux", "linux-lts", "linux-zen", "linux-hardened"]

# Additional packages that are installed if the user is running the Live ISO with accessibility tools enabled
__accessibility_packages__ = ["brltty", "espeakup", "alsa-utils"]


class InstallationFile:
	def __init__(self, installation :'Installer', filename :str, owner :str, mode :str = "w"):
		self.installation = installation
		self.filename = filename
		self.owner = owner
		self.mode = mode
		self.fh = None

	def __enter__(self) -> 'InstallationFile':
		self.fh = open(self.filename, self.mode)
		return self

	def __exit__(self, *args :str) -> None:
		self.fh.close()
		self.installation.chown(self.owner, self.filename)

	def write(self, data: Union[str, bytes]) -> int:
		return self.fh.write(data)

	def read(self, *args) -> Union[str, bytes]:
		return self.fh.read(*args)

# 	def poll(self, *args) -> bool:
# 		return self.fh.poll(*args)


def accessibility_tools_in_use() -> bool:
	return os.system('systemctl is-active --quiet espeakup.service') == 0


class Installer:
	"""
	`Installer()` is the wrapper for most basic installation steps.
	It also wraps :py:func:`~archinstall.Installer.pacstrap` among other things.

	:param partition: Requires a partition as the first argument, this is
		so that the installer can mount to `mountpoint` and strap packages there.
	:type partition: class:`archinstall.Partition`

	:param boot_partition: There's two reasons for needing a boot partition argument,
		The first being so that `mkinitcpio` can place the `vmlinuz` kernel at the right place
		during the `pacstrap` or `linux` and the base packages for a minimal installation.
		The second being when :py:func:`~archinstall.Installer.add_bootloader` is called,
		A `boot_partition` must be known to the installer before this is called.
	:type boot_partition: class:`archinstall.Partition`

	:param profile: A profile to install, this is optional and can be called later manually.
		This just simplifies the process by not having to call :py:func:`~archinstall.Installer.install_profile` later on.
	:type profile: str, optional

	:param hostname: The given /etc/hostname for the machine.
	:type hostname: str, optional

	"""

	def __init__(self, target :str, *, base_packages :Optional[List[str]] = None, kernels :Optional[List[str]] = None):
		if base_packages is None:
			base_packages = __packages__[:3]
		if kernels is None:
			kernels = ['linux']

		self.kernels = kernels
		self.target = target
		self.init_time = time.strftime('%Y-%m-%d_%H-%M-%S')
		self.milliseconds = int(str(time.time()).split('.')[1])

		self.helper_flags = {
			'base': False,
			'bootloader': False
		}

		self.base_packages = base_packages.split(' ') if type(base_packages) is str else base_packages
		for kernel in kernels:
			self.base_packages.append(kernel)

		# If using accessibility tools in the live environment, append those to the packages list
		if accessibility_tools_in_use():
			self.base_packages.extend(__accessibility_packages__)

		self.post_base_install = []

		# TODO: Figure out which one of these two we'll use.. But currently we're mixing them..
		storage['session'] = self
		storage['installation_session'] = self

		self.MODULES = []
		self.BINARIES = []
		self.FILES = []
		self.HOOKS = ["base", "udev", "autodetect", "keyboard", "keymap", "modconf", "block", "filesystems", "fsck"]
		self.KERNEL_PARAMS = []

	def log(self, *args :str, level :int = logging.DEBUG, **kwargs :str):
		"""
		installer.log() wraps output.log() mainly to set a default log-level for this install session.
		Any manual override can be done per log() call.
		"""
		log(*args, level=level, **kwargs)

	def __enter__(self, *args :str, **kwargs :str) -> 'Installer':
		return self

	def __exit__(self, *args :str, **kwargs :str) -> None:
		# TODO: https://stackoverflow.com/questions/28157929/how-to-safely-handle-an-exception-inside-a-context-manager

		if len(args) >= 2 and args[1]:
			self.log(args[1], level=logging.ERROR, fg='red')

			self.sync_log_to_install_medium()

			# We avoid printing /mnt/<log path> because that might confuse people if they note it down
			# and then reboot, and a identical log file will be found in the ISO medium anyway.
			print(f"[!] A log file has been created here: {os.path.join(storage['LOG_PATH'], storage['LOG_FILE'])}")
			print("    Please submit this issue (and file) to https://github.com/archlinux/archinstall/issues")
			raise args[1]

		self.genfstab()

		if not (missing_steps := self.post_install_check()):
			self.log('Installation completed without any errors. You may now reboot.', fg='green', level=logging.INFO)
			self.sync_log_to_install_medium()

			return True
		else:
			self.log('Some required steps were not successfully installed/configured before leaving the installer:', fg='red', level=logging.WARNING)
			for step in missing_steps:
				self.log(f' - {step}', fg='red', level=logging.WARNING)

			self.log(f"Detailed error logs can be found at: {storage['LOG_PATH']}", level=logging.WARNING)
			self.log("Submit this zip file as an issue to https://github.com/archlinux/archinstall/issues", level=logging.WARNING)

			self.sync_log_to_install_medium()
			return False

	@property
	def partitions(self) -> List[Partition]:
		return get_partitions_in_use(self.target)

	def sync_log_to_install_medium(self) -> bool:
		# Copy over the install log (if there is one) to the install medium if
		# at least the base has been strapped in, otherwise we won't have a filesystem/structure to copy to.
		if self.helper_flags.get('base-strapped', False) is True:
			if filename := storage.get('LOG_FILE', None):
				absolute_logfile = os.path.join(storage.get('LOG_PATH', './'), filename)

				if not os.path.isdir(f"{self.target}/{os.path.dirname(absolute_logfile)}"):
					os.makedirs(f"{self.target}/{os.path.dirname(absolute_logfile)}")

				shutil.copy2(absolute_logfile, f"{self.target}/{absolute_logfile}")

		return True

<<<<<<< HEAD
	def _create_keyfile(self,luks_handle , partition :dict, password :str):
		""" roiutine to create keyfiles, so it can be moved elsewere
		"""
		if partition.get('generate-encryption-key-file'):
			if not (cryptkey_dir := pathlib.Path(f"{self.target}/etc/cryptsetup-keys.d")).exists():
				cryptkey_dir.mkdir(parents=True)
			# Once we store the key as ../xyzloop.key systemd-cryptsetup can automatically load this key
			# if we name the device to "xyzloop".
			if partition.get('mountpoint',None):
				encryption_key_path = f"/etc/cryptsetup-keys.d/{pathlib.Path(partition['mountpoint']).name}loop.key"
			else:
				encryption_key_path = f"/etc/cryptsetup-keys.d/{pathlib.Path(partition['device_instance'].path).name}.key"
			with open(f"{self.target}{encryption_key_path}", "w") as keyfile:
				keyfile.write(generate_password(length=512))
=======
	def mount_ordered_layout(self, layouts: Dict[str, Any]) -> None:
		from .luks import luks2

		mountpoints = {}
		for blockdevice in layouts:
			for partition in layouts[blockdevice]['partitions']:
				if (subvolumes := partition.get('btrfs', {}).get('subvolumes', {})):
					if partition.get('encrypted',False):
						if partition.get('mountpoint',None):
							ppath = partition['mountpoint']
						else:
							ppath = partition['device_instance'].path
						loopdev = f"{storage.get('ENC_IDENTIFIER', 'ai')}{pathlib.Path(ppath).name}loop"
						# Immediately unlock the encrypted device to format the inner volume
						with luks2(partition['device_instance'], loopdev, partition['!password'], auto_unmount=False) as unlocked_device:
							unlocked_device.mount(f"{self.target}/")
							try:
								manage_btrfs_subvolumes(self,partition,mountpoints,subvolumes,unlocked_device)
							except Exception as e:
								# every exception unmounts the physical volume. Otherwise we let the system in an unstable state
								unlocked_device.unmount()
								raise e
							unlocked_device.unmount()
						# TODO generate key
					else:
						self.mount(partition['device_instance'],"/")
						try:
							manage_btrfs_subvolumes(self,partition,mountpoints,subvolumes)
						except Exception as e:
							# every exception unmounts the physical volume. Otherwise we let the system in an unstable state
							partition['device_instance'].unmount()
							raise e
						partition['device_instance'].unmount()
				else:
					mountpoints[partition['mountpoint']] = partition
		for mountpoint in sorted([mnt_dest for mnt_dest in mountpoints.keys() if mnt_dest is not None]):
			partition = mountpoints[mountpoint]
			if partition.get('encrypted', False) and not partition.get('subvolume',None):
				loopdev = f"{storage.get('ENC_IDENTIFIER', 'ai')}{pathlib.Path(partition['mountpoint']).name}loop"
				if not (password := partition.get('!password', None)):
					raise RequirementError(f"Missing mountpoint {mountpoint} encryption password in layout: {partition}")

				with (luks_handle := luks2(partition['device_instance'], loopdev, password, auto_unmount=False)) as unlocked_device:
					if partition.get('generate-encryption-key-file'):
						if not (cryptkey_dir := pathlib.Path(f"{self.target}/etc/cryptsetup-keys.d")).exists():
							cryptkey_dir.mkdir(parents=True)

						# Once we store the key as ../xyzloop.key systemd-cryptsetup can automatically load this key
						# if we name the device to "xyzloop".
						encryption_key_path = f"/etc/cryptsetup-keys.d/{pathlib.Path(partition['mountpoint']).name}loop.key"
						with open(f"{self.target}{encryption_key_path}", "w") as keyfile:
							keyfile.write(generate_password(length=512))
>>>>>>> b63cf7cb

			os.chmod(f"{self.target}{encryption_key_path}", 0o400)

			luks_handle.add_key(pathlib.Path(f"{self.target}{encryption_key_path}"), password=password)
			luks_handle.crypttab(self, encryption_key_path, options=["luks", "key-slot=1"])

	def _has_root(self, partition :dict) -> bool:
		"""
		Determine if an encrypted partition contains root in it
		"""
		if partition.get("mountpoint") is None:
			if (sub_list := partition.get("btrfs",{}).get('subvolumes',{})):
				for mountpoint in [sub_list[subvolume] if isinstance(sub_list[subvolume],str) else sub_list[subvolume].get("mountpoint") for subvolume in sub_list]:
					if mountpoint == '/':
						return True
				return False
			else:
				return False
		elif partition.get("mountpoint") == '/':
			return True
		else:
			return False

	def mount_ordered_layout(self, layouts: dict):
		from .luks import luks2
		# set the partitions as a list not part of a tree (which we don't need anymore (i think)
		list_part = []
		list_luks_handles = []
		for blockdevice in layouts:
			list_part.extend(layouts[blockdevice]['partitions'])

		# we manage the encrypted partititons
		for partition in [entry for entry in list_part if entry.get('encrypted',False)]:
			# open the luks device and all associate stuff
			if not (password := partition.get('!password', None)):
				raise RequirementError(f"Missing partition {partition['device_instance'].path} encryption password in layout: {partition}")
			# i change a bit the naming conventions for the loop device
				loopdev = f"{storage.get('ENC_IDENTIFIER', 'ai')}{pathlib.Path(partition['mountpoint']).name}loop"
			else:
				loopdev = f"{storage.get('ENC_IDENTIFIER', 'ai')}{pathlib.Path(partition['device_instance'].path).name}"
			# note that we DON'T auto_unmount (i.e. close the encrypted device so it can be used
			with (luks_handle := luks2(partition['device_instance'], loopdev, password, auto_unmount=False)) as unlocked_device:
				if partition.get('generate-encryption-key-file',False) and not self._has_root(partition):
					list_luks_handles.append([luks_handle,partition,password])
				# this way all the requesrs will be to the dm_crypt device and not to the physical partition
				partition['device_instance'] = unlocked_device

		# we manage the btrfs partitions
		for partition in [entry for entry in list_part if entry.get('btrfs', {}).get('subvolumes', {})]:
			self.mount(partition['device_instance'],"/")
			try:
				new_mountpoints = manage_btrfs_subvolumes(self,partition)
			except Exception as e:
				# every exception unmounts the physical volume. Otherwise we let the system in an unstable state
				partition['device_instance'].unmount()
				raise e
			partition['device_instance'].unmount()
			if new_mountpoints:
				list_part.extend(new_mountpoints)

		# we mount. We need to sort by mountpoint to get a good working order
		for partition in sorted([entry for entry in list_part if entry.get('mountpoint',False)],key=lambda part: part['mountpoint']):
			mountpoint = partition['mountpoint']
			log(f"Mounting {mountpoint} to {self.target}{mountpoint} using {partition['device_instance']}", level=logging.INFO)
			if partition.get('filesystem',{}).get('mount_options',[]):
				mount_options = ','.join(partition['filesystem']['mount_options'])
				partition['device_instance'].mount(f"{self.target}{mountpoint}",options=mount_options)
			else:
				partition['device_instance'].mount(f"{self.target}{mountpoint}")
			time.sleep(1)
			try:
				get_mount_info(f"{self.target}{mountpoint}", traverse=False)
			except DiskError:
				raise DiskError(f"Target {self.target}{mountpoint} never got mounted properly (unable to get mount information using findmnt).")

<<<<<<< HEAD
		# once everything is mounted, we generate the key files in the correct place
		for handle in list_luks_handles:
			ppath = handle[1]['device_instance'].path
			log(f"creating key-file for {ppath}",level=logging.INFO)
			self._create_keyfile(handle[0],handle[1],handle[2])

	def mount(self, partition, mountpoint, create_mountpoint=True):
=======
	def mount(self, partition :Partition, mountpoint :str, create_mountpoint :bool = True) -> None:
>>>>>>> b63cf7cb
		if create_mountpoint and not os.path.isdir(f'{self.target}{mountpoint}'):
			os.makedirs(f'{self.target}{mountpoint}')

		partition.mount(f'{self.target}{mountpoint}')

	def post_install_check(self, *args :str, **kwargs :str) -> List[bool]:
		return [step for step, flag in self.helper_flags.items() if flag is False]

	def pacstrap(self, *packages :str, **kwargs :str) -> bool:
		if type(packages[0]) in (list, tuple):
			packages = packages[0]

		for plugin in plugins.values():
			if hasattr(plugin, 'on_pacstrap'):
				if (result := plugin.on_pacstrap(packages)):
					packages = result

		self.log(f'Installing packages: {packages}', level=logging.INFO)

		if (sync_mirrors := SysCommand('/usr/bin/pacman -Syy')).exit_code == 0:
			if (pacstrap := SysCommand(f'/usr/bin/pacstrap {self.target} {" ".join(packages)} --noconfirm', peak_output=True)).exit_code == 0:
				return True
			else:
				self.log(f'Could not strap in packages: {pacstrap}', level=logging.ERROR, fg="red")
				self.log(f'Could not strap in packages: {pacstrap.exit_code}', level=logging.ERROR, fg="red")
				raise RequirementError("Pacstrap failed. See /var/log/archinstall/install.log or above message for error details.")
		else:
			self.log(f'Could not sync mirrors: {sync_mirrors.exit_code}', level=logging.INFO)

	def set_mirrors(self, mirrors :Mapping[str, Iterator[str]]) -> None:
		for plugin in plugins.values():
			if hasattr(plugin, 'on_mirrors'):
				if result := plugin.on_mirrors(mirrors):
					mirrors = result

		return use_mirrors(mirrors, destination=f'{self.target}/etc/pacman.d/mirrorlist')

	def genfstab(self, flags :str = '-pU') -> bool:
		self.log(f"Updating {self.target}/etc/fstab", level=logging.INFO)

		with open(f"{self.target}/etc/fstab", 'a') as fstab_fh:
			fstab_fh.write((fstab := SysCommand(f'/usr/bin/genfstab {flags} {self.target}')).decode())

		if not os.path.isfile(f'{self.target}/etc/fstab'):
			raise RequirementError(f'Could not generate fstab, strapping in packages most likely failed (disk out of space?)\n{fstab}')

		for plugin in plugins.values():
			if hasattr(plugin, 'on_genfstab'):
				plugin.on_genfstab(self)

		return True

	def set_hostname(self, hostname: str, *args :str, **kwargs :str) -> None:
		with open(f'{self.target}/etc/hostname', 'w') as fh:
			fh.write(hostname + '\n')

	def set_locale(self, locale :str, encoding :str = 'UTF-8', *args :str, **kwargs :str) -> bool:
		if not len(locale):
			return True

		with open(f'{self.target}/etc/locale.gen', 'a') as fh:
			fh.write(f'{locale}.{encoding} {encoding}\n')
		with open(f'{self.target}/etc/locale.conf', 'w') as fh:
			fh.write(f'LANG={locale}.{encoding}\n')

		return True if SysCommand(f'/usr/bin/arch-chroot {self.target} locale-gen').exit_code == 0 else False

	def set_timezone(self, zone :str, *args :str, **kwargs :str) -> bool:
		if not zone:
			return True
		if not len(zone):
			return True  # Redundant

		for plugin in plugins.values():
			if hasattr(plugin, 'on_timezone'):
				if result := plugin.on_timezone(zone):
					zone = result

		if (pathlib.Path("/usr") / "share" / "zoneinfo" / zone).exists():
			(pathlib.Path(self.target) / "etc" / "localtime").unlink(missing_ok=True)
			SysCommand(f'/usr/bin/arch-chroot {self.target} ln -s /usr/share/zoneinfo/{zone} /etc/localtime')
			return True

		else:
			self.log(
				f"Time zone {zone} does not exist, continuing with system default.",
				level=logging.WARNING,
				fg='red'
			)

		return False

	def activate_ntp(self) -> None:
		log(f"activate_ntp() is deprecated, use activate_time_syncronization()", fg="yellow", level=logging.INFO)
		self.activate_time_syncronization()

	def activate_time_syncronization(self) -> None:
		self.log('Activating systemd-timesyncd for time synchronization using Arch Linux and ntp.org NTP servers.', level=logging.INFO)
		self.enable_service('systemd-timesyncd')

		with open(f"{self.target}/etc/systemd/timesyncd.conf", "w") as fh:
			fh.write("[Time]\n")
			fh.write("NTP=0.arch.pool.ntp.org 1.arch.pool.ntp.org 2.arch.pool.ntp.org 3.arch.pool.ntp.org\n")
			fh.write("FallbackNTP=0.pool.ntp.org 1.pool.ntp.org 0.fr.pool.ntp.org\n")

		from .systemd import Boot
		with Boot(self) as session:
			session.SysCommand(["timedatectl", "set-ntp", 'true'])

	def enable_espeakup(self) -> None:
		self.log('Enabling espeakup.service for speech synthesis (accessibility).', level=logging.INFO)
		self.enable_service('espeakup')

	def enable_service(self, *services :str) -> None:
		for service in services:
			self.log(f'Enabling service {service}', level=logging.INFO)
			if (output := self.arch_chroot(f'systemctl enable {service}')).exit_code != 0:
				raise ServiceException(f"Unable to start service {service}: {output}")

			for plugin in plugins.values():
				if hasattr(plugin, 'on_service'):
					plugin.on_service(service)

	def run_command(self, cmd :str, *args :str, **kwargs :str) -> None:
		return SysCommand(f'/usr/bin/arch-chroot {self.target} {cmd}')

	def arch_chroot(self, cmd :str, run_as :Optional[str] = None):
		if run_as:
			cmd = f"su - {run_as} -c {shlex.quote(cmd)}"

		return self.run_command(cmd)

	def drop_to_shell(self) -> None:
		subprocess.check_call(f"/usr/bin/arch-chroot {self.target}", shell=True)

	def configure_nic(self,
		nic :str,
		dhcp :bool = True,
		ip :Optional[str] = None,
		gateway :Optional[str] = None,
		dns :Optional[str] = None,
		*args :str,
		**kwargs :str
	) -> None:
		from .systemd import Networkd

		if dhcp:
			conf = Networkd(Match={"Name": nic}, Network={"DHCP": "yes"})
		else:
			assert ip

			network = {"Address": ip}
			if gateway:
				network["Gateway"] = gateway
			if dns:
				assert type(dns) == list
				network["DNS"] = dns

			conf = Networkd(Match={"Name": nic}, Network=network)

		for plugin in plugins.values():
			if hasattr(plugin, 'on_configure_nic'):
				if (new_conf := plugin.on_configure_nic(nic, dhcp, ip, gateway, dns)):
					conf = new_conf

		with open(f"{self.target}/etc/systemd/network/10-{nic}.network", "a") as netconf:
			netconf.write(str(conf))

	def copy_iso_network_config(self, enable_services :bool = False) -> bool:
		# Copy (if any) iwd password and config files
		if os.path.isdir('/var/lib/iwd/'):
			if psk_files := glob.glob('/var/lib/iwd/*.psk'):
				if not os.path.isdir(f"{self.target}/var/lib/iwd"):
					os.makedirs(f"{self.target}/var/lib/iwd")

				if enable_services:
					# If we haven't installed the base yet (function called pre-maturely)
					if self.helper_flags.get('base', False) is False:
						self.base_packages.append('iwd')

						# This function will be called after minimal_installation()
						# as a hook for post-installs. This hook is only needed if
						# base is not installed yet.
						def post_install_enable_iwd_service(*args :str, **kwargs :str):
							self.enable_service('iwd')

						self.post_base_install.append(post_install_enable_iwd_service)
					# Otherwise, we can go ahead and add the required package
					# and enable it's service:
					else:
						self.pacstrap('iwd')
						self.enable_service('iwd')

				for psk in psk_files:
					shutil.copy2(psk, f"{self.target}/var/lib/iwd/{os.path.basename(psk)}")

		# Copy (if any) systemd-networkd config files
		if netconfigurations := glob.glob('/etc/systemd/network/*'):
			if not os.path.isdir(f"{self.target}/etc/systemd/network/"):
				os.makedirs(f"{self.target}/etc/systemd/network/")

			for netconf_file in netconfigurations:
				shutil.copy2(netconf_file, f"{self.target}/etc/systemd/network/{os.path.basename(netconf_file)}")

			if enable_services:
				# If we haven't installed the base yet (function called pre-maturely)
				if self.helper_flags.get('base', False) is False:

					def post_install_enable_networkd_resolved(*args :str, **kwargs :str):
						self.enable_service('systemd-networkd', 'systemd-resolved')

					self.post_base_install.append(post_install_enable_networkd_resolved)
				# Otherwise, we can go ahead and enable the services
				else:
					self.enable_service('systemd-networkd', 'systemd-resolved')

		return True

	def detect_encryption(self, partition :Partition) -> bool:
		part = Partition(partition.parent, None, autodetect_filesystem=True)
		if partition.encrypted:
			return partition
		elif partition.parent not in partition.path and part.filesystem == 'crypto_LUKS':
			return part

		return False

	def mkinitcpio(self, *flags :str) -> bool:
		for plugin in plugins.values():
			if hasattr(plugin, 'on_mkinitcpio'):
				# Allow plugins to override the usage of mkinitcpio altogether.
				if plugin.on_mkinitcpio(self):
					return True

		with open(f'{self.target}/etc/mkinitcpio.conf', 'w') as mkinit:
			mkinit.write(f"MODULES=({' '.join(self.MODULES)})\n")
			mkinit.write(f"BINARIES=({' '.join(self.BINARIES)})\n")
			mkinit.write(f"FILES=({' '.join(self.FILES)})\n")
			mkinit.write(f"HOOKS=({' '.join(self.HOOKS)})\n")

		return SysCommand(f'/usr/bin/arch-chroot {self.target} mkinitcpio {" ".join(flags)}').exit_code == 0

	def minimal_installation(self) -> bool:
		# Add necessary packages if encrypting the drive
		# (encrypted partitions default to btrfs for now, so we need btrfs-progs)
		# TODO: Perhaps this should be living in the function which dictates
		#       the partitioning. Leaving here for now.

		for partition in self.partitions:
			if partition.filesystem == 'btrfs':
				# if partition.encrypted:
				if 'btrfs-progs' not in self.base_packages:
					self.base_packages.append('btrfs-progs')
			if partition.filesystem == 'xfs':
				if 'xfs' not in self.base_packages:
					self.base_packages.append('xfsprogs')
			if partition.filesystem == 'f2fs':
				if 'f2fs' not in self.base_packages:
					self.base_packages.append('f2fs-tools')

			# Configure mkinitcpio to handle some specific use cases.
			if partition.filesystem == 'btrfs':
				if 'btrfs' not in self.MODULES:
					self.MODULES.append('btrfs')
				if '/usr/bin/btrfs' not in self.BINARIES:
					self.BINARIES.append('/usr/bin/btrfs')
			# There is not yet an fsck tool for NTFS. If it's being used for the root filesystem, the hook should be removed.
			if partition.filesystem == 'ntfs3' and partition.mountpoint == self.target:
				if 'fsck' in self.HOOKS:
					self.HOOKS.remove('fsck')

			if self.detect_encryption(partition):
				if 'encrypt' not in self.HOOKS:
					self.HOOKS.insert(self.HOOKS.index('filesystems'), 'encrypt')

		if not has_uefi():
			self.base_packages.append('grub')

		if not is_vm():
			vendor = cpu_vendor()
			if vendor == "AuthenticAMD":
				self.base_packages.append("amd-ucode")
				if (ucode := pathlib.Path(f"{self.target}/boot/amd-ucode.img")).exists():
					ucode.unlink()
			elif vendor == "GenuineIntel":
				self.base_packages.append("intel-ucode")
				if (ucode := pathlib.Path(f"{self.target}/boot/intel-ucode.img")).exists():
					ucode.unlink()
			else:
				self.log(f"Unknown CPU vendor '{vendor}' detected. Archinstall won't install any ucode.", level=logging.DEBUG)

		self.pacstrap(self.base_packages)
		self.helper_flags['base-strapped'] = True

		# TODO: Support locale and timezone
		# os.remove(f'{self.target}/etc/localtime')
		# sys_command(f'/usr/bin/arch-chroot {self.target} ln -s /usr/share/zoneinfo/{localtime} /etc/localtime')
		# sys_command('/usr/bin/arch-chroot /mnt hwclock --hctosys --localtime')
		self.set_hostname('archinstall')
		self.set_locale('en_US')

		# TODO: Use python functions for this
		SysCommand(f'/usr/bin/arch-chroot {self.target} chmod 700 /root')

		self.mkinitcpio('-P')

		self.helper_flags['base'] = True

		# Run registered post-install hooks
		for function in self.post_base_install:
			self.log(f"Running post-installation hook: {function}", level=logging.INFO)
			function(self)

		for plugin in plugins.values():
			if hasattr(plugin, 'on_install'):
				plugin.on_install(self)

		return True

	def setup_swap(self, kind :str = 'zram') -> bool:
		if kind == 'zram':
			self.log(f"Setting up swap on zram")
			self.pacstrap('zram-generator')

			# We could use the default example below, but maybe not the best idea: https://github.com/archlinux/archinstall/pull/678#issuecomment-962124813
			# zram_example_location = '/usr/share/doc/zram-generator/zram-generator.conf.example'
			# shutil.copy2(f"{self.target}{zram_example_location}", f"{self.target}/usr/lib/systemd/zram-generator.conf")
			with open(f"{self.target}/etc/systemd/zram-generator.conf", "w") as zram_conf:
				zram_conf.write("[zram0]\n")

			if self.enable_service('systemd-zram-setup@zram0.service'):
				return True
		else:
			raise ValueError(f"Archinstall currently only supports setting up swap on zram")

	def add_bootloader(self, bootloader :str = 'systemd-bootctl') -> bool:
		"""
		Adds a bootloader to the installation instance.
		Archinstall supports one of three types:
		* systemd-bootctl
		* grub
		* efistub (beta)

		:param bootloader: Can be one of the three strings
			'systemd-bootctl', 'grub' or 'efistub' (beta)
		"""

		for plugin in plugins.values():
			if hasattr(plugin, 'on_add_bootloader'):
				# Allow plugins to override the boot-loader handling.
				# This allows for bot configuring and installing bootloaders.
				if plugin.on_add_bootloader(self):
					return True

		boot_partition = None
		root_partition = None
		root_partition_fs = None
		for partition in self.partitions:
			if partition.mountpoint == self.target + '/boot':
				boot_partition = partition
			elif partition.mountpoint == self.target:
				root_partition = partition
				root_partition_fs = partition.filesystem
				root_fs_type = get_mount_fs_type(root_partition_fs)

		if boot_partition is None or root_partition is None:
			raise ValueError(f"Could not detect root (/) or boot (/boot) in {self.target} based on: {self.partitions}")

		self.log(f'Adding bootloader {bootloader} to {boot_partition if boot_partition else root_partition}', level=logging.INFO)

		if bootloader == 'systemd-bootctl':
			self.pacstrap('efibootmgr')

			if not has_uefi():
				raise HardwareIncompatibilityError
			# TODO: Ideally we would want to check if another config
			# points towards the same disk and/or partition.
			# And in which case we should do some clean up.

			# Install the boot loader
			if SysCommand(f'/usr/bin/arch-chroot {self.target} bootctl --path=/boot install').exit_code != 0:
				# Fallback, try creating the boot loader without touching the EFI variables
				SysCommand(f'/usr/bin/arch-chroot {self.target} bootctl --no-variables --path=/boot install')

			# Ensure that the /boot/loader directory exists before we try to create files in it
			if not os.path.exists(f'{self.target}/boot/loader'):
				os.makedirs(f'{self.target}/boot/loader')

			# Modify or create a loader.conf
			if os.path.isfile(f'{self.target}/boot/loader/loader.conf'):
				with open(f'{self.target}/boot/loader/loader.conf', 'r') as loader:
					loader_data = loader.read().split('\n')
			else:
				loader_data = [
					f"default {self.init_time}",
					"timeout 5"
				]

			with open(f'{self.target}/boot/loader/loader.conf', 'w') as loader:
				for line in loader_data:
					if line[:8] == 'default ':
						loader.write(f'default {self.init_time}_{self.kernels[0]}\n')
					elif line[:8] == '#timeout' and 'timeout 5' not in loader_data:
						# We add in the default timeout to support dual-boot
						loader.write(f"{line[1:]}\n")
					else:
						loader.write(f"{line}\n")

			# Ensure that the /boot/loader/entries directory exists before we try to create files in it
			if not os.path.exists(f'{self.target}/boot/loader/entries'):
				os.makedirs(f'{self.target}/boot/loader/entries')

			for kernel in self.kernels:
				# Setup the loader entry
				with open(f'{self.target}/boot/loader/entries/{self.init_time}_{kernel}.conf', 'w') as entry:
					entry.write('# Created by: archinstall\n')
					entry.write(f'# Created on: {self.init_time}\n')
					entry.write(f'title Arch Linux ({kernel})\n')
					entry.write(f"linux /vmlinuz-{kernel}\n")
					if not is_vm():
						vendor = cpu_vendor()
						if vendor == "AuthenticAMD":
							entry.write("initrd /amd-ucode.img\n")
						elif vendor == "GenuineIntel":
							entry.write("initrd /intel-ucode.img\n")
						else:
							self.log("unknow cpu vendor, not adding ucode to systemd-boot config")
					entry.write(f"initrd /initramfs-{kernel}.img\n")
					# blkid doesn't trigger on loopback devices really well,
					# so we'll use the old manual method until we get that sorted out.
					if root_fs_type is not None:
						options_entry = f'rw intel_pstate=no_hwp rootfstype={root_fs_type} {" ".join(self.KERNEL_PARAMS)}\n'
					else:
						options_entry = f'rw intel_pstate=no_hwp {" ".join(self.KERNEL_PARAMS)}\n'
					base_path,bind_path = split_bind_name(str(root_partition.path))
					if bind_path is not None: # and root_fs_type == 'btrfs':
						options_entry = f"rootflags=subvol={bind_path} " + options_entry

					if real_device := self.detect_encryption(root_partition):
						# TODO: We need to detect if the encrypted device is a whole disk encryption,
						#       or simply a partition encryption. Right now we assume it's a partition (and we always have)
						log(f"Identifying root partition by PART-UUID on {real_device}: '{real_device.uuid}'.", level=logging.DEBUG)
						entry.write(f'options cryptdevice=PARTUUID={real_device.uuid}:luksdev root=/dev/mapper/luksdev {options_entry}')
					else:
						log(f"Identifying root partition by PART-UUID on {root_partition}, looking for '{root_partition.uuid}'.", level=logging.DEBUG)
						entry.write(f'options root=PARTUUID={root_partition.uuid} {options_entry}')

					self.helper_flags['bootloader'] = bootloader

		elif bootloader == "grub-install":
			self.pacstrap('grub')  # no need?

			if real_device := self.detect_encryption(root_partition):
				root_uuid = SysCommand(f"blkid -s UUID -o value {real_device.path}").decode().rstrip()
				_file = "/etc/default/grub"
				add_to_CMDLINE_LINUX = f"sed -i 's/GRUB_CMDLINE_LINUX=\"\"/GRUB_CMDLINE_LINUX=\"cryptdevice=UUID={root_uuid}:cryptlvm rootfstype={root_fs_type}\"/'"
				enable_CRYPTODISK = "sed -i 's/#GRUB_ENABLE_CRYPTODISK=y/GRUB_ENABLE_CRYPTODISK=y/'"

				log(f"Using UUID {root_uuid} of {real_device} as encrypted root identifier.", level=logging.INFO)
				SysCommand(f"/usr/bin/arch-chroot {self.target} {add_to_CMDLINE_LINUX} {_file}")
				SysCommand(f"/usr/bin/arch-chroot {self.target} {enable_CRYPTODISK} {_file}")
			else:
				_file = "/etc/default/grub"
				add_to_CMDLINE_LINUX = f"sed -i 's/GRUB_CMDLINE_LINUX=\"\"/GRUB_CMDLINE_LINUX=\"rootfstype={root_fs_type}\"/'"
				SysCommand(f"/usr/bin/arch-chroot {self.target} {add_to_CMDLINE_LINUX} {_file}")

			log(f"GRUB uses {boot_partition.path} as the boot partition.", level=logging.INFO)
			if has_uefi():
				self.pacstrap('efibootmgr') # TODO: Do we need? Yes, but remove from minimal_installation() instead?
				if not (handle := SysCommand(f'/usr/bin/arch-chroot {self.target} grub-install --target=x86_64-efi --efi-directory=/boot --bootloader-id=GRUB')).exit_code == 0:
					raise DiskError(f"Could not install GRUB to {self.target}/boot: {handle}")
			else:
				if not (handle := SysCommand(f'/usr/bin/arch-chroot {self.target} grub-install --target=i386-pc --recheck {boot_partition.parent}')).exit_code == 0:
					raise DiskError(f"Could not install GRUB to {boot_partition.path}: {handle}")

			if not (handle := SysCommand(f'/usr/bin/arch-chroot {self.target} grub-mkconfig -o /boot/grub/grub.cfg')).exit_code == 0:
				raise DiskError(f"Could not configure GRUB: {handle}")

			self.helper_flags['bootloader'] = True
		elif bootloader == 'efistub':
			self.pacstrap('efibootmgr')

			if not has_uefi():
				raise HardwareIncompatibilityError
			# TODO: Ideally we would want to check if another config
			# points towards the same disk and/or partition.
			# And in which case we should do some clean up.

			for kernel in self.kernels:
				# Setup the firmware entry

				label = f'Arch Linux ({kernel})'
				loader = f"/vmlinuz-{kernel}"

				kernel_parameters = []

				if not is_vm():
					vendor = cpu_vendor()
					if vendor == "AuthenticAMD":
						kernel_parameters.append("initrd=\\amd-ucode.img")
					elif vendor == "GenuineIntel":
						kernel_parameters.append("initrd=\\intel-ucode.img")
					else:
						self.log("unknow cpu vendor, not adding ucode to firmware boot entry")

				kernel_parameters.append(f"initrd=\\initramfs-{kernel}.img")

				# blkid doesn't trigger on loopback devices really well,
				# so we'll use the old manual method until we get that sorted out.
				if real_device := self.detect_encryption(root_partition):
					# TODO: We need to detect if the encrypted device is a whole disk encryption,
					#       or simply a partition encryption. Right now we assume it's a partition (and we always have)
					log(f"Identifying root partition by PART-UUID on {real_device}: '{real_device.uuid}'.", level=logging.DEBUG)
					kernel_parameters.append(f'cryptdevice=PARTUUID={real_device.uuid}:luksdev root=/dev/mapper/luksdev rw intel_pstate=no_hwp rootfstype={root_fs_type} {" ".join(self.KERNEL_PARAMS)}')
				else:
					log(f"Identifying root partition by PART-UUID on {root_partition}, looking for '{root_partition.uuid}'.", level=logging.DEBUG)
					kernel_parameters.append(f'root=PARTUUID={root_partition.uuid} rw intel_pstate=no_hwp rootfstype={root_fs_type} {" ".join(self.KERNEL_PARAMS)}')

				SysCommand(f'efibootmgr --disk {boot_partition.path[:-1]} --part {boot_partition.path[-1]} --create --label "{label}" --loader {loader} --unicode \'{" ".join(kernel_parameters)}\' --verbose')

			self.helper_flags['bootloader'] = bootloader
		else:
			raise RequirementError(f"Unknown (or not yet implemented) bootloader requested: {bootloader}")

		return True

	def add_additional_packages(self, *packages :str) -> bool:
		return self.pacstrap(*packages)

	def install_profile(self, profile :str) -> ModuleType:
		"""
		Installs a archinstall profile script (.py file).
		This profile can be either local, remote or part of the library.

		:param profile: Can be a local path or a remote path (URL)
		:return: Returns the imported script as a module, this way
			you can access any remaining functions exposed by the profile.
		:rtype: module
		"""
		storage['installation_session'] = self

		if type(profile) == str:
			profile = Profile(self, profile)

		self.log(f'Installing network profile {profile}', level=logging.INFO)
		return profile.install()

	def enable_sudo(self, entity: str, group :bool = False) -> bool:
		self.log(f'Enabling sudo permissions for {entity}.', level=logging.INFO)
		with open(f'{self.target}/etc/sudoers', 'a') as sudoers:
			sudoers.write(f'{"%" if group else ""}{entity} ALL=(ALL) ALL\n')
		return True

	def user_create(self, user :str, password :Optional[str] = None, groups :Optional[str] = None, sudo :bool = False) -> None:
		if groups is None:
			groups = []

		# This plugin hook allows for the plugin to handle the creation of the user.
		# Password and Group management is still handled by user_create()
		handled_by_plugin = False
		for plugin in plugins.values():
			if hasattr(plugin, 'on_user_create'):
				if result := plugin.on_user_create(self, user):
					handled_by_plugin = result

		if not handled_by_plugin:
			self.log(f'Creating user {user}', level=logging.INFO)
			if not (output := SysCommand(f'/usr/bin/arch-chroot {self.target} useradd -m -G wheel {user}')).exit_code == 0:
				raise SystemError(f"Could not create user inside installation: {output}")

		for plugin in plugins.values():
			if hasattr(plugin, 'on_user_created'):
				if result := plugin.on_user_created(self, user):
					handled_by_plugin = result

		if password:
			self.user_set_pw(user, password)

		if groups:
			for group in groups:
				SysCommand(f'/usr/bin/arch-chroot {self.target} gpasswd -a {user} {group}')

		if sudo and self.enable_sudo(user):
			self.helper_flags['user'] = True

	def user_set_pw(self, user :str, password :str) -> bool:
		self.log(f'Setting password for {user}', level=logging.INFO)

		if user == 'root':
			# This means the root account isn't locked/disabled with * in /etc/passwd
			self.helper_flags['user'] = True

		return SysCommand(f"/usr/bin/arch-chroot {self.target} sh -c \"echo '{user}:{password}' | chpasswd\"").exit_code == 0

	def user_set_shell(self, user :str, shell :str) -> bool:
		self.log(f'Setting shell for {user} to {shell}', level=logging.INFO)

		return SysCommand(f"/usr/bin/arch-chroot {self.target} sh -c \"chsh -s {shell} {user}\"").exit_code == 0

	def chown(self, owner :str, path :str, options :List[str] = []) -> bool:
		return SysCommand(f"/usr/bin/arch-chroot {self.target} sh -c 'chown {' '.join(options)} {owner} {path}").exit_code == 0

	def create_file(self, filename :str, owner :Optional[str] = None) -> InstallationFile:
		return InstallationFile(self, filename, owner)

	def set_keyboard_language(self, language: str) -> bool:
		log(f"Setting keyboard language to {language}", level=logging.INFO)
		if len(language.strip()):
			if not verify_keyboard_layout(language):
				self.log(f"Invalid keyboard language specified: {language}", fg="red", level=logging.ERROR)
				return False

			# In accordance with https://github.com/archlinux/archinstall/issues/107#issuecomment-841701968
			# Setting an empty keymap first, allows the subsequent call to set layout for both console and x11.
			from .systemd import Boot
			with Boot(self) as session:
				session.SysCommand(["localectl", "set-keymap", '""'])

				if (output := session.SysCommand(["localectl", "set-keymap", language])).exit_code != 0:
					raise ServiceException(f"Unable to set locale '{language}' for console: {output}")

				self.log(f"Keyboard language for this installation is now set to: {language}")
		else:
			self.log('Keyboard language was not changed from default (no language specified).', fg="yellow", level=logging.INFO)

		return True

	def set_x11_keyboard_language(self, language: str) -> bool:
		log(f"Setting x11 keyboard language to {language}", level=logging.INFO)
		"""
		A fallback function to set x11 layout specifically and separately from console layout.
		This isn't strictly necessary since .set_keyboard_language() does this as well.
		"""
		if len(language.strip()):
			if not verify_x11_keyboard_layout(language):
				self.log(f"Invalid x11-keyboard language specified: {language}", fg="red", level=logging.ERROR)
				return False

			from .systemd import Boot
			with Boot(self) as session:
				session.SysCommand(["localectl", "set-x11-keymap", '""'])

				if (output := session.SysCommand(["localectl", "set-x11-keymap", language])).exit_code != 0:
					raise ServiceException(f"Unable to set locale '{language}' for X11: {output}")
		else:
			self.log(f'X11-Keyboard language was not changed from default (no language specified).', fg="yellow", level=logging.INFO)

		return True<|MERGE_RESOLUTION|>--- conflicted
+++ resolved
@@ -180,7 +180,6 @@
 
 		return True
 
-<<<<<<< HEAD
 	def _create_keyfile(self,luks_handle , partition :dict, password :str):
 		""" roiutine to create keyfiles, so it can be moved elsewere
 		"""
@@ -195,60 +194,6 @@
 				encryption_key_path = f"/etc/cryptsetup-keys.d/{pathlib.Path(partition['device_instance'].path).name}.key"
 			with open(f"{self.target}{encryption_key_path}", "w") as keyfile:
 				keyfile.write(generate_password(length=512))
-=======
-	def mount_ordered_layout(self, layouts: Dict[str, Any]) -> None:
-		from .luks import luks2
-
-		mountpoints = {}
-		for blockdevice in layouts:
-			for partition in layouts[blockdevice]['partitions']:
-				if (subvolumes := partition.get('btrfs', {}).get('subvolumes', {})):
-					if partition.get('encrypted',False):
-						if partition.get('mountpoint',None):
-							ppath = partition['mountpoint']
-						else:
-							ppath = partition['device_instance'].path
-						loopdev = f"{storage.get('ENC_IDENTIFIER', 'ai')}{pathlib.Path(ppath).name}loop"
-						# Immediately unlock the encrypted device to format the inner volume
-						with luks2(partition['device_instance'], loopdev, partition['!password'], auto_unmount=False) as unlocked_device:
-							unlocked_device.mount(f"{self.target}/")
-							try:
-								manage_btrfs_subvolumes(self,partition,mountpoints,subvolumes,unlocked_device)
-							except Exception as e:
-								# every exception unmounts the physical volume. Otherwise we let the system in an unstable state
-								unlocked_device.unmount()
-								raise e
-							unlocked_device.unmount()
-						# TODO generate key
-					else:
-						self.mount(partition['device_instance'],"/")
-						try:
-							manage_btrfs_subvolumes(self,partition,mountpoints,subvolumes)
-						except Exception as e:
-							# every exception unmounts the physical volume. Otherwise we let the system in an unstable state
-							partition['device_instance'].unmount()
-							raise e
-						partition['device_instance'].unmount()
-				else:
-					mountpoints[partition['mountpoint']] = partition
-		for mountpoint in sorted([mnt_dest for mnt_dest in mountpoints.keys() if mnt_dest is not None]):
-			partition = mountpoints[mountpoint]
-			if partition.get('encrypted', False) and not partition.get('subvolume',None):
-				loopdev = f"{storage.get('ENC_IDENTIFIER', 'ai')}{pathlib.Path(partition['mountpoint']).name}loop"
-				if not (password := partition.get('!password', None)):
-					raise RequirementError(f"Missing mountpoint {mountpoint} encryption password in layout: {partition}")
-
-				with (luks_handle := luks2(partition['device_instance'], loopdev, password, auto_unmount=False)) as unlocked_device:
-					if partition.get('generate-encryption-key-file'):
-						if not (cryptkey_dir := pathlib.Path(f"{self.target}/etc/cryptsetup-keys.d")).exists():
-							cryptkey_dir.mkdir(parents=True)
-
-						# Once we store the key as ../xyzloop.key systemd-cryptsetup can automatically load this key
-						# if we name the device to "xyzloop".
-						encryption_key_path = f"/etc/cryptsetup-keys.d/{pathlib.Path(partition['mountpoint']).name}loop.key"
-						with open(f"{self.target}{encryption_key_path}", "w") as keyfile:
-							keyfile.write(generate_password(length=512))
->>>>>>> b63cf7cb
 
 			os.chmod(f"{self.target}{encryption_key_path}", 0o400)
 
@@ -272,7 +217,7 @@
 		else:
 			return False
 
-	def mount_ordered_layout(self, layouts: dict):
+	def mount_ordered_layout(self, layouts: Dict[str, Any]) -> None:
 		from .luks import luks2
 		# set the partitions as a list not part of a tree (which we don't need anymore (i think)
 		list_part = []
@@ -324,17 +269,13 @@
 			except DiskError:
 				raise DiskError(f"Target {self.target}{mountpoint} never got mounted properly (unable to get mount information using findmnt).")
 
-<<<<<<< HEAD
 		# once everything is mounted, we generate the key files in the correct place
 		for handle in list_luks_handles:
 			ppath = handle[1]['device_instance'].path
 			log(f"creating key-file for {ppath}",level=logging.INFO)
 			self._create_keyfile(handle[0],handle[1],handle[2])
 
-	def mount(self, partition, mountpoint, create_mountpoint=True):
-=======
 	def mount(self, partition :Partition, mountpoint :str, create_mountpoint :bool = True) -> None:
->>>>>>> b63cf7cb
 		if create_mountpoint and not os.path.isdir(f'{self.target}{mountpoint}'):
 			os.makedirs(f'{self.target}{mountpoint}')
 
