--- conflicted
+++ resolved
@@ -22,503 +22,6 @@
 
 
 class Installer():
-<<<<<<< HEAD
-    """
-    `Installer()` is the wrapper for most basic installation steps.
-    It also wraps :py:func:`~archinstall.Installer.pacstrap` among other things.
-
-    :param partition: Requires a partition as the first argument, this is
-        so that the installer can mount to `mountpoint` and strap packages there.
-    :type partition: class:`archinstall.Partition`
-
-    :param boot_partition: There's two reasons for needing a boot partition argument,
-        The first being so that `mkinitcpio` can place the `vmlinuz` kernel at the right place
-        during the `pacstrap` or `linux` and the base packages for a minimal installation.
-        The second being when :py:func:`~archinstall.Installer.add_bootloader` is called,
-        A `boot_partition` must be known to the installer before this is called.
-    :type boot_partition: class:`archinstall.Partition`
-
-    :param profile: A profile to install, this is optional and can be called later manually.
-        This just simplifies the process by not having to call :py:func:`~archinstall.Installer.install_profile` later on.
-    :type profile: str, optional
-
-    :param hostname: The given /etc/hostname for the machine.
-    :type hostname: str, optional
-
-    """
-
-    def __init__(self, target, *, base_packages='base base-devel linux linux-firmware efibootmgr'):
-        self.target = target
-        self.init_time = time.strftime('%Y-%m-%d_%H-%M-%S')
-        self.milliseconds = int(str(time.time()).split('.')[1])
-
-        self.helper_flags = {
-            'base': False,
-            'bootloader': False
-        }
-
-        self.base_packages = base_packages.split(' ') if type(
-            base_packages) is str else base_packages
-        self.post_base_install = []
-
-        storage['session'] = self
-        self.partitions = get_partitions_in_use(self.target)
-
-    def log(self, *args, level=LOG_LEVELS.Debug, **kwargs):
-        """
-        installer.log() wraps output.log() mainly to set a default log-level for this install session.
-        Any manual override can be done per log() call.
-        """
-        log(*args, level=level, **kwargs)
-
-    def __enter__(self, *args, **kwargs):
-        return self
-
-    def __exit__(self, *args, **kwargs):
-        # b''.join(sys_command(f'sync')) # No need to, since the underlying fs() object will call sync.
-        # TODO: https://stackoverflow.com/questions/28157929/how-to-safely-handle-an-exception-inside-a-context-manager
-
-        if len(args) >= 2 and args[1]:
-            #self.log(self.trace_log.decode('UTF-8'), level=LOG_LEVELS.Debug)
-            self.log(args[1], level=LOG_LEVELS.Error, fg='red')
-
-            self.sync_log_to_install_medium()
-
-            # We avoid printing /mnt/<log path> because that might confuse people if they note it down
-            # and then reboot, and a identical log file will be found in the ISO medium anyway.
-            print(
-                f"[!] A log file has been created here: {os.path.join(storage['LOG_PATH'], storage['LOG_FILE'])}")
-            print(
-                f"    Please submit this issue (and file) to https://github.com/archlinux/archinstall/issues")
-            raise args[1]
-
-        self.genfstab()
-
-        if not (missing_steps := self.post_install_check()):
-            self.log('Installation completed without any errors. You may now reboot.',
-                     bg='black', fg='green', level=LOG_LEVELS.Info)
-            self.sync_log_to_install_medium()
-
-            return True
-        else:
-            self.log('Some required steps were not successfully installed/configured before leaving the installer:',
-                     bg='black', fg='red', level=LOG_LEVELS.Warning)
-            for step in missing_steps:
-                self.log(f' - {step}', bg='black',
-                         fg='red', level=LOG_LEVELS.Warning)
-
-            self.log(
-                f"Detailed error logs can be found at: {storage['LOG_PATH']}", level=LOG_LEVELS.Warning)
-            self.log(f"Submit this zip file as an issue to https://github.com/archlinux/archinstall/issues",
-                     level=LOG_LEVELS.Warning)
-
-            self.sync_log_to_install_medium()
-            return False
-
-    def sync_log_to_install_medium(self):
-        # Copy over the install log (if there is one) to the install medium if
-        # at least the base has been strapped in, otherwise we won't have a filesystem/structure to copy to.
-        if self.helper_flags.get('base-strapped', False) is True:
-            if (filename := storage.get('LOG_FILE', None)):
-                absolute_logfile = os.path.join(
-                    storage.get('LOG_PATH', './'), filename)
-
-                if not os.path.isdir(f"{self.target}/{os.path.dirname(absolute_logfile)}"):
-                    os.makedirs(
-                        f"{self.target}/{os.path.dirname(absolute_logfile)}")
-
-                shutil.copy2(absolute_logfile,
-                             f"{self.target}/{absolute_logfile}")
-
-        return True
-
-    def mount(self, partition, mountpoint, create_mountpoint=True):
-        if create_mountpoint and not os.path.isdir(f'{self.target}{mountpoint}'):
-            os.makedirs(f'{self.target}{mountpoint}')
-
-        partition.mount(f'{self.target}{mountpoint}')
-
-    def post_install_check(self, *args, **kwargs):
-        return [step for step, flag in self.helper_flags.items() if flag is False]
-
-    def pacstrap(self, *packages, **kwargs):
-        if type(packages[0]) in (list, tuple):
-            packages = packages[0]
-        self.log(f'Installing packages: {packages}', level=LOG_LEVELS.Info)
-
-        if (sync_mirrors := sys_command('/usr/bin/pacman -Syy')).exit_code == 0:
-            if (pacstrap := sys_command(f'/usr/bin/pacstrap {self.target} {" ".join(packages)}', **kwargs)).exit_code == 0:
-                return True
-            else:
-                self.log(
-                    f'Could not strap in packages: {pacstrap.exit_code}', level=LOG_LEVELS.Info)
-        else:
-            self.log(
-                f'Could not sync mirrors: {sync_mirrors.exit_code}', level=LOG_LEVELS.Info)
-
-    def set_mirrors(self, mirrors):
-        return use_mirrors(mirrors, destination=f'{self.target}/etc/pacman.d/mirrorlist')
-
-    def genfstab(self, flags='-pU'):
-        self.log(f"Updating {self.target}/etc/fstab", level=LOG_LEVELS.Info)
-
-        fstab = sys_command(
-            f'/usr/bin/genfstab {flags} {self.target}').trace_log
-        with open(f"{self.target}/etc/fstab", 'ab') as fstab_fh:
-            fstab_fh.write(fstab)
-
-        if not os.path.isfile(f'{self.target}/etc/fstab'):
-            raise RequirementError(
-                f'Could not generate fstab, strapping in packages most likely failed (disk out of space?)\n{fstab}')
-
-        return True
-
-    def set_hostname(self, hostname: str, *args, **kwargs):
-        with open(f'{self.target}/etc/hostname', 'w') as fh:
-            fh.write(hostname + '\n')
-
-    def set_locale(self, locale, encoding='UTF-8', *args, **kwargs):
-        if not len(locale):
-            return True
-
-        with open(f'{self.target}/etc/locale.gen', 'a') as fh:
-            fh.write(f'{locale}.{encoding} {encoding}\n')
-        with open(f'{self.target}/etc/locale.conf', 'w') as fh:
-            fh.write(f'LANG={locale}.{encoding}\n')
-
-        return True if sys_command(f'/usr/bin/arch-chroot {self.target} locale-gen').exit_code == 0 else False
-
-    def set_timezone(self, zone, *args, **kwargs):
-        if not zone:
-            return True
-        if not len(zone):
-            return True  # Redundant
-
-        if (pathlib.Path("/usr")/"share"/"zoneinfo"/zone).exists():
-            (pathlib.Path(self.target)/"etc"/"localtime").unlink(missing_ok=True)
-            sys_command(
-                f'/usr/bin/arch-chroot {self.target} ln -s /usr/share/zoneinfo/{zone} /etc/localtime')
-            return True
-        else:
-            self.log(
-                f"Time zone {zone} does not exist, continuing with system default.",
-                level=LOG_LEVELS.Warning,
-                fg='red'
-            )
-
-    def activate_ntp(self):
-        self.log(f'Installing and activating NTP.', level=LOG_LEVELS.Info)
-        if self.pacstrap('ntp'):
-            if self.enable_service('ntpd'):
-                return True
-
-    def enable_service(self, *services):
-        for service in services:
-            self.log(f'Enabling service {service}', level=LOG_LEVELS.Info)
-            if (output := self.arch_chroot(f'systemctl enable {service}')).exit_code != 0:
-                raise ServiceException(
-                    f"Unable to start service {service}: {output}")
-
-    def run_command(self, cmd, *args, **kwargs):
-        return sys_command(f'/usr/bin/arch-chroot {self.target} {cmd}')
-
-    def arch_chroot(self, cmd, *args, **kwargs):
-        return self.run_command(cmd)
-
-    def drop_to_shell(self):
-        subprocess.check_call(
-            f"/usr/bin/arch-chroot {self.target}", shell=True)
-
-    def configure_nic(self, nic, dhcp=True, ip=None, gateway=None, dns=None, *args, **kwargs):
-        if dhcp:
-            conf = Networkd(Match={"Name": nic}, Network={"DHCP": "yes"})
-        else:
-            assert ip
-
-            network = {"Address": ip}
-            if gateway:
-                network["Gateway"] = gateway
-            if dns:
-                assert type(dns) == list
-                network["DNS"] = dns
-
-            conf = Networkd(Match={"Name": nic}, Network=network)
-
-        with open(f"{self.target}/etc/systemd/network/10-{nic}.network", "a") as netconf:
-            netconf.write(str(conf))
-
-    def copy_ISO_network_config(self, enable_services=False):
-        # Copy (if any) iwd password and config files
-        if os.path.isdir('/var/lib/iwd/'):
-            if (psk_files := glob.glob('/var/lib/iwd/*.psk')):
-                if not os.path.isdir(f"{self.target}/var/lib/iwd"):
-                    os.makedirs(f"{self.target}/var/lib/iwd")
-
-                if enable_services:
-                    # If we haven't installed the base yet (function called pre-maturely)
-                    if self.helper_flags.get('base', False) is False:
-                        self.base_packages.append('iwd')
-                        # This function will be called after minimal_installation()
-                        # as a hook for post-installs. This hook is only needed if
-                        # base is not installed yet.
-
-                        def post_install_enable_iwd_service(*args, **kwargs):
-                            self.enable_service('iwd')
-
-                        self.post_base_install.append(
-                            post_install_enable_iwd_service)
-                    # Otherwise, we can go ahead and add the required package
-                    # and enable it's service:
-                    else:
-                        self.pacstrap('iwd')
-                        self.enable_service('iwd')
-
-                for psk in psk_files:
-                    shutil.copy2(
-                        psk, f"{self.target}/var/lib/iwd/{os.path.basename(psk)}")
-
-        # Copy (if any) systemd-networkd config files
-        if (netconfigurations := glob.glob('/etc/systemd/network/*')):
-            if not os.path.isdir(f"{self.target}/etc/systemd/network/"):
-                os.makedirs(f"{self.target}/etc/systemd/network/")
-
-            for netconf_file in netconfigurations:
-                shutil.copy2(
-                    netconf_file, f"{self.target}/etc/systemd/network/{os.path.basename(netconf_file)}")
-
-            if enable_services:
-                # If we haven't installed the base yet (function called pre-maturely)
-                if self.helper_flags.get('base', False) is False:
-                    def post_install_enable_networkd_resolved(*args, **kwargs):
-                        self.enable_service(
-                            'systemd-networkd', 'systemd-resolved')
-                    self.post_base_install.append(
-                        post_install_enable_networkd_resolved)
-                # Otherwise, we can go ahead and enable the services
-                else:
-                    self.enable_service('systemd-networkd', 'systemd-resolved')
-
-        return True
-
-    def detect_encryption(self, partition):
-        if partition.encrypted:
-            return partition
-        elif partition.parent not in partition.path and Partition(partition.parent, None, autodetect_filesystem=True).filesystem == 'crypto_LUKS':
-            return Partition(partition.parent, None, autodetect_filesystem=True)
-
-        return False
-
-    def minimal_installation(self):
-        # Add necessary packages if encrypting the drive
-        # (encrypted partitions default to btrfs for now, so we need btrfs-progs)
-        # TODO: Perhaps this should be living in the function which dictates
-        # the partitioning. Leaving here for now.
-        MODULES = []
-        BINARIES = []
-        FILES = []
-        HOOKS = ["base", "udev", "autodetect", "keyboard",
-                 "keymap", "modconf", "block", "filesystems", "fsck"]
-
-        for partition in self.partitions:
-            if partition.filesystem == 'btrfs':
-                # if partition.encrypted:
-                self.base_packages.append('btrfs-progs')
-            if partition.filesystem == 'xfs':
-                self.base_packages.append('xfsprogs')
-            if partition.filesystem == 'f2fs':
-                self.base_packages.append('f2fs-tools')
-
-            # Configure mkinitcpio to handle some specific use cases.
-            if partition.filesystem == 'btrfs':
-                if 'btrfs' not in MODULES:
-                    MODULES.append('btrfs')
-                if '/usr/bin/btrfs-progs' not in BINARIES:
-                    BINARIES.append('/usr/bin/btrfs')
-
-            if self.detect_encryption(partition):
-                if 'encrypt' not in HOOKS:
-                    HOOKS.insert(HOOKS.index('filesystems'), 'encrypt')
-
-        self.pacstrap(self.base_packages)
-        self.helper_flags['base-strapped'] = True
-        # self.genfstab()
-
-        with open(f"{self.target}/etc/fstab", "a") as fstab:
-            fstab.write(
-                "\ntmpfs /tmp tmpfs defaults,noatime,mode=1777 0 0\n"
-            )  # Redundant \n at the start? who knows?
-
-        # TODO: Support locale and timezone
-        # os.remove(f'{self.target}/etc/localtime')
-        #sys_command(f'/usr/bin/arch-chroot {self.target} ln -s /usr/share/zoneinfo/{localtime} /etc/localtime')
-        #sys_command('/usr/bin/arch-chroot /mnt hwclock --hctosys --localtime')
-        self.set_hostname('archinstall')
-        self.set_locale('en_US')
-
-        # TODO: Use python functions for this
-        sys_command(f'/usr/bin/arch-chroot {self.target} chmod 700 /root')
-
-        with open(f'{self.target}/etc/mkinitcpio.conf', 'w') as mkinit:
-            mkinit.write(f"MODULES=({' '.join(MODULES)})\n")
-            mkinit.write(f"BINARIES=({' '.join(BINARIES)})\n")
-            mkinit.write(f"FILES=({' '.join(FILES)})\n")
-            mkinit.write(f"HOOKS=({' '.join(HOOKS)})\n")
-        sys_command(f'/usr/bin/arch-chroot {self.target} mkinitcpio -p linux')
-
-        self.helper_flags['base'] = True
-
-        # Run registered post-install hooks
-        for function in self.post_base_install:
-            self.log(
-                f"Running post-installation hook: {function}", level=LOG_LEVELS.Info)
-            function(self)
-
-        return True
-
-    def add_bootloader(self, bootloader='systemd-bootctl'):
-        boot_partition = None
-        root_partition = None
-        for partition in self.partitions:
-            if partition.mountpoint == self.target+'/boot':
-                boot_partition = partition
-            elif partition.mountpoint == self.target:
-                root_partition = partition
-
-        self.log(
-            f'Adding bootloader {bootloader} to {boot_partition}', level=LOG_LEVELS.Info)
-
-        if bootloader == 'systemd-bootctl':
-            # TODO: Ideally we would want to check if another config
-            # points towards the same disk and/or partition.
-            # And in which case we should do some clean up.
-
-            # Install the boot loader
-            sys_command(
-                f'/usr/bin/arch-chroot {self.target} bootctl --no-variables --path=/boot install')
-
-            # Modify or create a loader.conf
-            if os.path.isfile(f'{self.target}/boot/loader/loader.conf'):
-                with open(f'{self.target}/boot/loader/loader.conf', 'r') as loader:
-                    loader_data = loader.read().split('\n')
-            else:
-                loader_data = [
-                    f"default {self.init_time}",
-                    f"timeout 5"
-                ]
-
-            with open(f'{self.target}/boot/loader/loader.conf', 'w') as loader:
-                for line in loader_data:
-                    if line[:8] == 'default ':
-                        loader.write(f'default {self.init_time}\n')
-                    else:
-                        loader.write(f"{line}")
-
-            # For some reason, blkid and /dev/disk/by-uuid are not getting along well.
-            # And blkid is wrong in terms of LUKS.
-            #UUID = sys_command('blkid -s PARTUUID -o value {drive}{partition_2}'.format(**args)).decode('UTF-8').strip()
-
-            # Setup the loader entry
-            with open(f'{self.target}/boot/loader/entries/{self.init_time}.conf', 'w') as entry:
-                entry.write(f'# Created by: archinstall\n')
-                entry.write(f'# Created on: {self.init_time}\n')
-                entry.write(f'title Arch Linux\n')
-                entry.write(f'linux /vmlinuz-linux\n')
-                entry.write(f'initrd /initramfs-linux.img\n')
-                # blkid doesn't trigger on loopback devices really well,
-                # so we'll use the old manual method until we get that sorted out.
-
-                if (real_device := self.detect_encryption(root_partition)):
-                    # TODO: We need to detect if the encrypted device is a whole disk encryption,
-                    #       or simply a partition encryption. Right now we assume it's a partition (and we always have)
-                    log(
-                        f"Identifying root partition by PART-UUID on {real_device}: '{real_device.uuid}'.", level=LOG_LEVELS.Debug)
-                    entry.write(
-                        f'options cryptdevice=PARTUUID={real_device.uuid}:luksdev root=/dev/mapper/luksdev rw intel_pstate=no_hwp\n')
-                else:
-                    log(
-                        f"Identifying root partition by PART-UUID on {root_partition}, looking for '{root_partition.uuid}'.", level=LOG_LEVELS.Debug)
-                    entry.write(
-                        f'options root=PARTUUID={root_partition.uuid} rw intel_pstate=no_hwp\n')
-
-                self.helper_flags['bootloader'] = bootloader
-                return True
-
-            raise RequirementError(
-                f"Could not identify the UUID of {root_partition}, there for {self.target}/boot/loader/entries/arch.conf will be broken until fixed.")
-        else:
-            raise RequirementError(
-                f"Unknown (or not yet implemented) bootloader added to add_bootloader(): {bootloader}")
-
-    def add_additional_packages(self, *packages):
-        return self.pacstrap(*packages)
-
-    def install_profile(self, profile):
-        # TODO: Replace this with a import archinstall.session instead in the profiles.
-        # The tricky thing with doing the import archinstall.session instead is that
-        # profiles might be run from a different chroot, and there's no way we can
-        # guarantee file-path safety when accessing the installer object that way.
-        # Doing the __builtins__ replacement, ensures that the global variable "installation"
-        # is always kept up to date. It's considered a nasty hack - but it's a safe way
-        # of ensuring 100% accuracy of archinstall session variables.
-        __builtins__['installation'] = self
-
-        if type(profile) == str:
-            profile = Profile(self, profile)
-
-        self.log(
-            f'Installing network profile {profile}', level=LOG_LEVELS.Info)
-        return profile.install()
-
-    def enable_sudo(self, entity: str, group=False):
-        self.log(
-            f'Enabling sudo permissions for {entity}.', level=LOG_LEVELS.Info)
-        with open(f'{self.target}/etc/sudoers', 'a') as sudoers:
-            sudoers.write(f'{"%" if group else ""}{entity} ALL=(ALL) ALL\n')
-        return True
-
-    def user_create(self, user: str, password=None, groups=[], sudo=False):
-        self.log(f'Creating user {user}', level=LOG_LEVELS.Info)
-        o = b''.join(sys_command(
-            f'/usr/bin/arch-chroot {self.target} useradd -m -G wheel {user}'))
-        if password:
-            self.user_set_pw(user, password)
-
-        if groups:
-            for group in groups:
-                o = b''.join(sys_command(
-                    f'/usr/bin/arch-chroot {self.target} gpasswd -a {user} {group}'))
-
-        if sudo and self.enable_sudo(user):
-            self.helper_flags['user'] = True
-
-    def user_set_pw(self, user, password):
-        self.log(f'Setting password for {user}', level=LOG_LEVELS.Info)
-
-        if user == 'root':
-            # This means the root account isn't locked/disabled with * in /etc/passwd
-            self.helper_flags['user'] = True
-
-        o = b''.join(sys_command(
-            f"/usr/bin/arch-chroot {self.target} sh -c \"echo '{user}:{password}' | chpasswd\""))
-        pass
-
-    def user_set_shell(self, user, shell):
-        self.log(f'Setting shell for {user} to {shell}', level=LOG_LEVELS.Info)
-
-        o = b''.join(sys_command(
-            f"/usr/bin/arch-chroot {self.target} sh -c \"chsh -s {shell} {user}\""))
-        pass
-
-    def set_keyboard_language(self, language):
-        if len(language.strip()):
-            with open(f'{self.target}/etc/vconsole.conf', 'w') as vconsole:
-                vconsole.write(f'KEYMAP={language}\n')
-                vconsole.write(f'FONT=lat9w-16\n')
-        else:
-            self.log(f'Keyboard language was not changed from default (no language specified).',
-                     fg="yellow", level=LOG_LEVELS.Info)
-        return True
-=======
 	"""
 	`Installer()` is the wrapper for most basic installation steps.
 	It also wraps :py:func:`~archinstall.Installer.pacstrap` among other things.
@@ -1005,5 +508,4 @@
 				vconsole.write(f'FONT=lat9w-16\n')
 		else:
 			self.log(f'Keyboard language was not changed from default (no language specified).', fg="yellow", level=LOG_LEVELS.Info)
-		return True
->>>>>>> 1f6094ea
+		return True