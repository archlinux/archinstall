from __future__ import annotations
import getpass
import ipaddress
import logging
import re
import select  # Used for char by char polling of sys.stdin
import shutil
import signal
import sys
import time
from typing import List, Any, Optional, Dict, Union, TYPE_CHECKING

# https://stackoverflow.com/a/39757388/929999
if TYPE_CHECKING:
	from .disk.partition import Partition

from .disk import BlockDevice, suggest_single_disk_layout, suggest_multi_disk_layout, valid_parted_position, all_disks
from .exceptions import RequirementError, UserError, DiskError
from .hardware import AVAILABLE_GFX_DRIVERS, has_uefi, has_amd_graphics, has_intel_graphics, has_nvidia_graphics
from .locale_helpers import list_keyboard_languages, list_timezones, list_locales
from .networking import list_interfaces
from .menu import Menu
from .output import log
from .profiles import Profile, list_profiles
from .storage import storage
from .mirrors import list_mirrors

# TODO: Some inconsistencies between the selection processes.
#       Some return the keys from the options, some the values?
from .. import fs_types, validate_package_list

# TODO: These can be removed after the move to simple_menu.py
def get_terminal_height() -> int:
	return shutil.get_terminal_size().lines


def get_terminal_width() -> int:
	return shutil.get_terminal_size().columns


def get_longest_option(options :List[Any]) -> int:
	return max([len(x) for x in options])


def check_for_correct_username(username :str) -> bool:
	if re.match(r'^[a-z_][a-z0-9_-]*\$?$', username) and len(username) <= 32:
		return True
	log(
		"The username you entered is invalid. Try again",
		level=logging.WARNING,
		fg='red'
	)
	return False


def do_countdown() -> bool:
	SIG_TRIGGER = False

	def kill_handler(sig :int, frame :Any) -> None:
		print()
		exit(0)

	def sig_handler(sig :int, frame :Any) -> None:
		global SIG_TRIGGER
		SIG_TRIGGER = True
		signal.signal(signal.SIGINT, kill_handler)

	original_sigint_handler = signal.getsignal(signal.SIGINT)
	signal.signal(signal.SIGINT, sig_handler)

	for i in range(5, 0, -1):
		print(f"{i}", end='')

		for x in range(4):
			sys.stdout.flush()
			time.sleep(0.25)
			print(".", end='')

		if SIG_TRIGGER:
			abort = input('\nDo you really want to abort (y/n)? ')
			if abort.strip() != 'n':
				exit(0)

			if SIG_TRIGGER is False:
				sys.stdin.read()
			SIG_TRIGGER = False
			signal.signal(signal.SIGINT, sig_handler)

	print()
	signal.signal(signal.SIGINT, original_sigint_handler)

	return True


def get_password(prompt :str = "Enter a password: ") -> Optional[str]:
	while passwd := getpass.getpass(prompt):
		passwd_verification = getpass.getpass(prompt='And one more time for verification: ')
		if passwd != passwd_verification:
			log(' * Passwords did not match * ', fg='red')
			continue

		if len(passwd.strip()) <= 0:
			break

		return passwd
	return None


def print_large_list(options :List[str], padding :int = 5, margin_bottom :int = 0, separator :str = ': ') -> List[int]:
	highest_index_number_length = len(str(len(options)))
	longest_line = highest_index_number_length + len(separator) + get_longest_option(options) + padding
	spaces_without_option = longest_line - (len(separator) + highest_index_number_length)
	max_num_of_columns = get_terminal_width() // longest_line
	max_options_in_cells = max_num_of_columns * (get_terminal_height() - margin_bottom)

	if len(options) > max_options_in_cells:
		for index, option in enumerate(options):
			print(f"{index}: {option}")
		return 1, index
	else:
		for row in range(0, (get_terminal_height() - margin_bottom)):
			for column in range(row, len(options), (get_terminal_height() - margin_bottom)):
				spaces = " " * (spaces_without_option - len(options[column]))
				print(f"{str(column): >{highest_index_number_length}}{separator}{options[column]}", end=spaces)
			print()

	return column, row


def select_encrypted_partitions(block_devices :dict, password :str) -> dict:
	for device in block_devices:
		for partition in block_devices[device]['partitions']:
			if partition.get('mountpoint', None) != '/boot':
				partition['encrypted'] = True
				partition['!password'] = password

				if partition['mountpoint'] != '/':
					# Tell the upcoming steps to generate a key-file for non root mounts.
					partition['generate-encryption-key-file'] = True

	return block_devices

	# TODO: Next version perhaps we can support mixed multiple encrypted partitions
	# Users might want to single out a partition for non-encryption to share between dualboot etc.


# TODO: This can be removed once we have simple_menu everywhere
class MiniCurses:
	def __init__(self, width, height):
		self.width = width
		self.height = height

		self._cursor_y = 0
		self._cursor_x = 0

		self.input_pos = 0

	def write_line(self, text, clear_line=True):
		if clear_line:
			sys.stdout.flush()
			sys.stdout.write("\033[%dG" % 0)
			sys.stdout.flush()
			sys.stdout.write(" " * (get_terminal_width() - 1))
			sys.stdout.flush()
			sys.stdout.write("\033[%dG" % 0)
			sys.stdout.flush()
		sys.stdout.write(text)
		sys.stdout.flush()
		self._cursor_x += len(text)

	def clear(self, x, y):
		if x < 0:
			x = 0
		if y < 0:
			y = 0

		# import time
		# sys.stdout.write(f"Clearing from: {x, y}")
		# sys.stdout.flush()
		# time.sleep(2)

		sys.stdout.flush()
		sys.stdout.write('\033[%d;%df' % (y, x))
		for line in range(get_terminal_height() - y - 1, y):
			sys.stdout.write(" " * (get_terminal_width() - 1))
		sys.stdout.flush()
		sys.stdout.write('\033[%d;%df' % (y, x))
		sys.stdout.flush()

	def deal_with_control_characters(self, char):
		mapper = {
			'\x7f': 'BACKSPACE',
			'\r': 'CR',
			'\n': 'NL'
		}

		if (mapped_char := mapper.get(char, None)) == 'BACKSPACE':
			if self._cursor_x <= self.input_pos:
				# Don't backspace further back than the cursor start position during input
				return True
			# Move back to the current known position (BACKSPACE doesn't updated x-pos)
			sys.stdout.flush()
			sys.stdout.write("\033[%dG" % self._cursor_x)
			sys.stdout.flush()

			# Write a blank space
			sys.stdout.flush()
			sys.stdout.write(" ")
			sys.stdout.flush()

			# And move back again
			sys.stdout.flush()
			sys.stdout.write("\033[%dG" % self._cursor_x)
			sys.stdout.flush()

			self._cursor_x -= 1

			return True
		elif mapped_char in ('CR', 'NL'):
			return True

		return None

	def get_keyboard_input(self, strip_rowbreaks=True, end='\n'):
		assert end in ['\r', '\n', None]
		import termios
		import tty

		poller = select.epoll()
		response = ''

		sys_fileno = sys.stdin.fileno()
		old_settings = termios.tcgetattr(sys_fileno)
		tty.setraw(sys_fileno)

		poller.register(sys.stdin.fileno(), select.EPOLLIN)

		eof = False
		while eof is False:
			for fileno, event in poller.poll(0.025):
				char = sys.stdin.read(1)

				# sys.stdout.write(f"{[char]}")
				# sys.stdout.flush()

				if newline := (char in ('\n', '\r')):
					eof = True

				if not newline or strip_rowbreaks is False:
					response += char

				if self.deal_with_control_characters(char) is not True:
					self.write_line(response[-1], clear_line=False)

		termios.tcsetattr(sys_fileno, termios.TCSADRAIN, old_settings)

		if end:
			sys.stdout.write(end)
			sys.stdout.flush()
			self._cursor_x = 0
			self._cursor_y += 1

		if response:
			return response


<<<<<<< HEAD
def ask_for_swap(prompt='Would you like to use swap on zram?', forced=False):
	choice = Menu(prompt, ['yes', 'no'], default_option='yes').run()
	return False if choice == 'no' else True


def ask_ntp():
	prompt = 'Would you like to use automatic time synchronization (NTP) with the default time servers?'
	prompt += 'Hardware time and other post-configuration steps might be required in order for NTP to work. For more information, please check the Arch wiki'
	choice = Menu(prompt, ['yes', 'no'], skip=False, default_option='yes').run()
	return False if choice == 'no' else True


def ask_hostname():
	hostname = input('Desired hostname for the installation: ').strip(' ')
	return hostname
=======
def ask_for_swap(prompt :str = 'Would you like to use swap on zram? (Y/n): ', forced :bool = False) -> bool:
	return True if input(prompt).strip(' ').lower() not in ('n', 'no') else False
>>>>>>> 2190321e


def ask_for_superuser_account(prompt :str = 'Username for required superuser with sudo privileges: ', forced :bool = False) -> Dict[str, Dict[str, str]]:
	while 1:
		new_user = input(prompt).strip(' ')

		if not new_user and forced:
			# TODO: make this text more generic?
			#       It's only used to create the first sudo user when root is disabled in guided.py
			log(' * Since root is disabled, you need to create a least one superuser!', fg='red')
			continue
		elif not new_user and not forced:
			raise UserError("No superuser was created.")
		elif not check_for_correct_username(new_user):
			continue

		password = get_password(prompt=f'Password for user {new_user}: ')
		return {new_user: {"!password": password}}


def ask_for_additional_users(prompt :str = 'Any additional users to install (leave blank for no users): ') -> List[Dict[str, Dict[str, str]]]:
	users = {}
	superusers = {}

	while 1:
		new_user = input(prompt).strip(' ')
		if not new_user:
			break
		if not check_for_correct_username(new_user):
			continue
		password = get_password(prompt=f'Password for user {new_user}: ')

		if input("Should this user be a superuser (sudoer) [y/N]: ").strip(' ').lower() in ('y', 'yes'):
			superusers[new_user] = {"!password": password}
		else:
			users[new_user] = {"!password": password}

	return users, superusers


<<<<<<< HEAD
def ask_timezone():
=======
def ask_for_a_timezone() -> str:
>>>>>>> 2190321e
	timezones = list_timezones()
	default = 'UTC'

	selected_tz = Menu(
		f'Select a timezone or leave blank to use default "{default}"',
		timezones,
		skip=False,
		default_option=default
	).run()

	return selected_tz


def ask_for_bootloader(advanced_options :bool = False) -> str:
	bootloader = "systemd-bootctl" if has_uefi() else "grub-install"
	if has_uefi():
		if not advanced_options:
			bootloader_choice = Menu('Would you like to use GRUB as a bootloader instead of systemd-boot?', ['yes', 'no'], default_option='no').run()
			if bootloader_choice == "yes":
				bootloader = "grub-install"
		else:
			# We use the common names for the bootloader as the selection, and map it back to the expected values.
			choices = ['systemd-boot', 'grub', 'efistub']
			selection = Menu('Choose a bootloader or leave blank to use systemd-boot', choices).run()
			if selection != "":
				if selection == 'systemd-boot':
					bootloader = 'systemd-bootctl'
				elif selection == 'grub':
					bootloader = 'grub-install'
				else:
					bootloader = selection

	return bootloader


def ask_for_audio_selection(desktop :bool = True) -> str:
	audio = 'pipewire' if desktop else 'none'
	choices = ['pipewire', 'pulseaudio'] if desktop else ['pipewire', 'pulseaudio', 'none']
	selected_audio = Menu(
		f'Choose an audio server',
		choices,
		default_option=audio,
		skip=False
	).run()
	return selected_audio


<<<<<<< HEAD
def ask_additional_packages_to_install(self, packages=None):
	# Additional packages (with some light weight error handling for invalid package names)
	print(
		"Only packages such as base, base-devel, linux, linux-firmware, efibootmgr and optional profile packages are installed.")
	print("If you desire a web browser, such as firefox or chromium, you may specify it in the following prompt.")
	while True:
		if packages is None:
			packages = [p for p in input(
				'Write additional packages to install (space separated, leave blank to skip): '
			).split(' ') if len(p)]

		if len(packages):
			# Verify packages that were given
			try:
				log("Verifying that additional packages exist (this might take a few seconds)")
				validate_package_list(packages)
				break
			except RequirementError as e:
				log(e, fg='red')
		else:
			# no additional packages were selected, which we'll allow
			break

	return packages


def ask_to_configure_network():
=======
def ask_to_configure_network() -> Dict[str, Any]:
>>>>>>> 2190321e
	# Optionally configure one network interface.
	# while 1:
	# {MAC: Ifname}
	interfaces = {
		'ISO-CONFIG': 'Copy ISO network configuration to installation',
		'NetworkManager': 'Use NetworkManager (necessary to configure internet graphically in GNOME and KDE)',
		**list_interfaces()
	}

	nic = Menu('Select one network interface to configure', interfaces.values()).run()

	if nic and nic != 'Copy ISO network configuration to installation':
		if nic == 'Use NetworkManager (necessary to configure internet graphically in GNOME and KDE)':
			return {'nic': nic, 'NetworkManager': True}

		# Current workaround:
		# For selecting modes without entering text within brackets,
		# printing out this part separate from options, passed in
		# `generic_select`
		modes = ['DHCP (auto detect)', 'IP (static)']
		default_mode = 'DHCP (auto detect)'

		mode = Menu(
			f'Select which mode to configure for "{nic}" or leave blank for default "{default_mode}"',
			modes,
			default_option=default_mode
		).run()

		if mode == 'IP (static)':
			while 1:
				ip = input(f"Enter the IP and subnet for {nic} (example: 192.168.0.5/24): ").strip()
				# Implemented new check for correct IP/subnet input
				try:
					ipaddress.ip_interface(ip)
					break
				except ValueError:
					log(
						"You need to enter a valid IP in IP-config mode.",
						level=logging.WARNING,
						fg='red'
					)

			# Implemented new check for correct gateway IP address
			while 1:
				gateway = input('Enter your gateway (router) IP address or leave blank for none: ').strip()
				try:
					if len(gateway) == 0:
						gateway = None
					else:
						ipaddress.ip_address(gateway)
					break
				except ValueError:
					log(
						"You need to enter a valid gateway (router) IP address.",
						level=logging.WARNING,
						fg='red'
					)

			dns = None
			if len(dns_input := input('Enter your DNS servers (space separated, blank for none): ').strip()):
				dns = dns_input.split(' ')

			return {'nic': nic, 'dhcp': False, 'ip': ip, 'gateway': gateway, 'dns': dns}
		else:
			return {'nic': nic}
	elif nic:
		return nic

	return {}


def partition_overlap(partitions :list, start :str, end :str) -> bool:
	# TODO: Implement sanity check
	return False


def ask_for_main_filesystem_format(advanced_options=False):
	options = {
		'btrfs': 'btrfs',
		'ext4': 'ext4',
		'xfs': 'xfs',
		'f2fs': 'f2fs'
	}

	advanced = {
		'ntfs': 'ntfs'
	}

	if advanced_options:
		options.update(advanced)

	return Menu('Select which filesystem your main partition should use', options, skip=False).run()


def current_partition_layout(partitions :List[Partition], with_idx :bool = False) -> Dict[str, Any]:
	def do_padding(name, max_len):
		spaces = abs(len(str(name)) - max_len) + 2
		pad_left = int(spaces / 2)
		pad_right = spaces - pad_left
		return f'{pad_right * " "}{name}{pad_left * " "}|'

	column_names = {}

	# this will add an initial index to the table for each partition
	if with_idx:
		column_names['index'] = max([len(str(len(partitions))), len('index')])

	# determine all attribute names and the max length
	# of the value among all partitions to know the width
	# of the table cells
	for p in partitions:
		for attribute, value in p.items():
			if attribute in column_names.keys():
				column_names[attribute] = max([column_names[attribute], len(str(value)), len(attribute)])
			else:
				column_names[attribute] = max([len(str(value)), len(attribute)])

	current_layout = ''
	for name, max_len in column_names.items():
		current_layout += do_padding(name, max_len)

	current_layout = f'{current_layout[:-1]}\n{"-" * len(current_layout)}\n'

	for idx, p in enumerate(partitions):
		row = ''
		for name, max_len in column_names.items():
			if name == 'index':
				row += do_padding(str(idx), max_len)
			elif name in p:
				row += do_padding(p[name], max_len)
			else:
				row += ' ' * (max_len + 2) + '|'

		current_layout += f'{row[:-1]}\n'

	return f'\n\nCurrent partition layout:\n\n{current_layout}'


def select_partition(title :str, partitions :List[Partition], multiple :bool = False) -> Union[int, List[int], None]:
	partition_indexes = list(map(str, range(len(partitions))))
	partition = Menu(title, partition_indexes, multi=multiple).run()

	if partition is not None:
		if isinstance(partition, list):
			return [int(p) for p in partition]
		else:
			return int(partition)

	return None

def get_default_partition_layout(
	block_devices :Union[BlockDevice, List[BlockDevice]],
	advanced_options :bool = False
) -> Dict[str, Any]:

	if len(block_devices) == 1:
		return suggest_single_disk_layout(block_devices[0], advanced_options=advanced_options)
	else:
		return suggest_multi_disk_layout(block_devices, advanced_options=advanced_options)


def manage_new_and_existing_partitions(block_device :BlockDevice) -> Dict[str, Any]:
	block_device_struct = {
		"partitions": [partition.__dump__() for partition in block_device.partitions.values()]
	}
	# Test code: [part.__dump__() for part in block_device.partitions.values()]
	# TODO: Squeeze in BTRFS subvolumes here

	while True:
		modes = [
			"Create a new partition",
			f"Suggest partition layout for {block_device}"
		]

		if len(block_device_struct['partitions']):
			modes += [
				"Delete a partition",
				"Clear/Delete all partitions",
				"Assign mount-point for a partition",
				"Mark/Unmark a partition to be formatted (wipes data)",
				"Mark/Unmark a partition as encrypted",
				"Mark/Unmark a partition as bootable (automatic for /boot)",
				"Set desired filesystem for a partition",
			]

		title = f'Select what to do with \n{block_device}'

		# show current partition layout:
		if len(block_device_struct["partitions"]):
			title += current_partition_layout(block_device_struct['partitions']) + '\n'

		task = Menu(title, modes, sort=False).run()

		if not task:
			break

		if task == 'Create a new partition':
			# if partition_type == 'gpt':
			# 	# https://www.gnu.org/software/parted/manual/html_node/mkpart.html
			# 	# https://www.gnu.org/software/parted/manual/html_node/mklabel.html
			# 	name = input("Enter a desired name for the partition: ").strip()

			fstype = Menu('Enter a desired filesystem type for the partition', fs_types(), skip=False).run()

			start = input(f"Enter the start sector (percentage or block number, default: {block_device.first_free_sector}): ").strip()
			if not start.strip():
				start = block_device.first_free_sector
				end_suggested = block_device.first_end_sector
			else:
				end_suggested = '100%'

			end = input(f"Enter the end sector of the partition (percentage or block number, ex: {end_suggested}): ").strip()

			if not end.strip():
				end = end_suggested

			if valid_parted_position(start) and valid_parted_position(end):
				if partition_overlap(block_device_struct["partitions"], start, end):
					log(f"This partition overlaps with other partitions on the drive! Ignoring this partition creation.", fg="red")
					continue

				block_device_struct["partitions"].append({
					"type" : "primary",  # Strictly only allowed under MSDOS, but GPT accepts it so it's "safe" to inject
					"start" : start,
					"size" : end,
					"mountpoint" : None,
					"wipe" : True,
					"filesystem" : {
						"format" : fstype
					}
				})
			else:
				log(f"Invalid start ({valid_parted_position(start)}) or end ({valid_parted_position(end)}) for this partition. Ignoring this partition creation.", fg="red")
				continue
		elif task[:len("Suggest partition layout")] == "Suggest partition layout":
			if len(block_device_struct["partitions"]):
				if input(f"{block_device} contains queued partitions, this will remove those, are you sure? y/N: ").strip().lower() in ('', 'n'):
					continue

			block_device_struct.update(suggest_single_disk_layout(block_device)[block_device.path])
		elif task is None:
			return block_device_struct
		else:
			current_layout = current_partition_layout(block_device_struct['partitions'], with_idx=True)

			if task == "Delete a partition":
				title = f'{current_layout}\n\nSelect by index which partitions to delete'
				to_delete = select_partition(title, block_device_struct["partitions"], multiple=True)

				if to_delete:
					block_device_struct['partitions'] = [p for idx, p in enumerate(block_device_struct['partitions']) if idx not in to_delete]
			elif task == "Clear/Delete all partitions":
				block_device_struct["partitions"] = []
			elif task == "Assign mount-point for a partition":
				title = f'{current_layout}\n\nSelect by index which partition to mount where'
				partition = select_partition(title, block_device_struct["partitions"])

				if partition is not None:
					print(' * Partition mount-points are relative to inside the installation, the boot would be /boot as an example.')
					mountpoint = input('Select where to mount partition (leave blank to remove mountpoint): ').strip()

					if len(mountpoint):
						block_device_struct["partitions"][partition]['mountpoint'] = mountpoint
						if mountpoint == '/boot':
							log(f"Marked partition as bootable because mountpoint was set to /boot.", fg="yellow")
							block_device_struct["partitions"][block_device_struct["partitions"].index(partition)]['boot'] = True
					else:
						del(block_device_struct["partitions"][partition]['mountpoint'])

			elif task == "Mark/Unmark a partition to be formatted (wipes data)":
				title = f'{current_layout}\n\nSelect which partition to mask for formatting'
				partition = select_partition(title, block_device_struct["partitions"])

				if partition is not None:
					# If we mark a partition for formatting, but the format is CRYPTO LUKS, there's no point in formatting it really
					# without asking the user which inner-filesystem they want to use. Since the flag 'encrypted' = True is already set,
					# it's safe to change the filesystem for this partition.
					if block_device_struct["partitions"][partition].get('filesystem', {}).get('format', 'crypto_LUKS') == 'crypto_LUKS':
						if not block_device_struct["partitions"][partition].get('filesystem', None):
							block_device_struct["partitions"][partition]['filesystem'] = {}

						fstype = Menu('Enter a desired filesystem type for the partition', fs_types(), skip=False).run()

						block_device_struct["partitions"][partition]['filesystem']['format'] = fstype

					# Negate the current wipe marking
					block_device_struct["partitions"][partition]['format'] = not block_device_struct["partitions"][partition].get('format', False)

			elif task == "Mark/Unmark a partition as encrypted":
				title = f'{current_layout}\n\nSelect which partition to mark as encrypted'
				partition = select_partition(title, block_device_struct["partitions"])

				if partition is not None:
					# Negate the current encryption marking
					block_device_struct["partitions"][partition]['encrypted'] = not block_device_struct["partitions"][partition].get('encrypted', False)

			elif task == "Mark/Unmark a partition as bootable (automatic for /boot)":
				title = f'{current_layout}\n\nSelect which partition to mark as bootable'
				partition = select_partition(title, block_device_struct["partitions"])

				if partition is not None:
					block_device_struct["partitions"][partition]['boot'] = not block_device_struct["partitions"][partition].get('boot', False)

			elif task == "Set desired filesystem for a partition":
				title = f'{current_layout}\n\nSelect which partition to set a filesystem on'
				partition = select_partition(title, block_device_struct["partitions"])

				if partition is not None:
					if not block_device_struct["partitions"][partition].get('filesystem', None):
						block_device_struct["partitions"][partition]['filesystem'] = {}

					fstype_title = 'Enter a desired filesystem type for the partition: '
					fstype = Menu(fstype_title, fs_types(), skip=False).run()

					block_device_struct["partitions"][partition]['filesystem']['format'] = fstype

	return block_device_struct


def select_individual_blockdevice_usage(block_devices: list) -> Dict[str, Any]:
	result = {}

	for device in block_devices:
		layout = manage_new_and_existing_partitions(device)

		result[device.path] = layout

	return result


def select_disk_layout(block_devices :list, advanced_options=False) -> Dict[str, Any]:
	modes = [
		"Wipe all selected drives and use a best-effort default partition layout",
		"Select what to do with each individual drive (followed by partition usage)"
	]

	mode = Menu('Select what you wish to do with the selected block devices', modes, skip=False).run()

	if mode == 'Wipe all selected drives and use a best-effort default partition layout':
		return get_default_partition_layout(block_devices, advanced_options)
	else:
		return select_individual_blockdevice_usage(block_devices)


def select_disk(dict_o_disks :Dict[str, BlockDevice]) -> BlockDevice:
	"""
	Asks the user to select a harddrive from the `dict_o_disks` selection.
	Usually this is combined with :ref:`archinstall.list_drives`.

	:param dict_o_disks: A `dict` where keys are the drive-name, value should be a dict containing drive information.
	:type dict_o_disks: dict

	:return: The name/path (the dictionary key) of the selected drive
	:rtype: str
	"""
	drives = sorted(list(dict_o_disks.keys()))
	if len(drives) >= 1:
		for index, drive in enumerate(drives):
			print(f"{index}: {drive} ({dict_o_disks[drive]['size'], dict_o_disks[drive].device, dict_o_disks[drive]['label']})")

		log("You can skip selecting a drive and partitioning and use whatever drive-setup is mounted at /mnt (experimental)", fg="yellow")

		drive = Menu('Select one of the disks or skip and use "/mnt" as default"', drives).run()
		if not drive:
			return drive

		drive = dict_o_disks[drive]
		return drive

	raise DiskError('select_disk() requires a non-empty dictionary of disks to select from.')


def select_profile() -> Optional[str]:
	"""
	# Asks the user to select a profile from the available profiles.
	#
	# :return: The name/dictionary key of the selected profile
	# :rtype: str
	# """
	top_level_profiles = sorted(list(list_profiles(filter_top_level_profiles=True)))
	options = {}

	for profile in top_level_profiles:
		profile = Profile(None, profile)
		description = profile.get_profile_description()

		option = f'{profile.profile}: {description}'
		options[option] = profile

	title = 'This is a list of pre-programmed profiles, ' \
		'they might make it easier to install things like desktop environments'

	selection = Menu(title=title, options=options.keys()).run()

	if selection is not None:
		return options[selection]

	return None


<<<<<<< HEAD
def select_language(default_value):
=======
def select_language() -> str:
>>>>>>> 2190321e
	"""
	Asks the user to select a language
	Usually this is combined with :ref:`archinstall.list_keyboard_languages`.

	:return: The language/dictionary key of the selected language
	:rtype: str
	"""
	kb_lang = list_keyboard_languages()
	# sort alphabetically and then by length
	# it's fine if the list is big because the Menu
	# allows for searching anyways
	sorted_kb_lang = sorted(sorted(list(kb_lang)), key=len)

	selected_lang = Menu('Select Keyboard layout', sorted_kb_lang, default_option=default_value, sort=False).run()
	return selected_lang


def select_mirror_regions() -> Dict[str, Any]:
	"""
	Asks the user to select a mirror or region
	Usually this is combined with :ref:`archinstall.list_mirrors`.

	:return: The dictionary information about a mirror/region.
	:rtype: dict
	"""

	mirrors = list_mirrors()
	selected_mirror = Menu(
		'Select one of the regions to download packages from',
		mirrors.keys(),
		multi=True
	).run()

	if selected_mirror is not None:
		return {selected: mirrors[selected] for selected in selected_mirror}

	return {}


def select_harddrives() -> Optional[str]:
	"""
	Asks the user to select one or multiple hard drives

	:return: List of selected hard drives
	:rtype: list
	"""
	hard_drives = all_disks().values()
	options = {f'{option}': option for option in hard_drives}

	selected_harddrive = Menu(
		'Select one or more hard drives to use and configure',
		options.keys(),
		multi=True
	).run()

	if selected_harddrive and len(selected_harddrive) > 0:
		return [options[i] for i in selected_harddrive]

	return []


def select_driver(options :Dict[str, Any] = AVAILABLE_GFX_DRIVERS) -> str:
	"""
	Some what convoluted function, whose job is simple.
	Select a graphics driver from a pre-defined set of popular options.

	(The template xorg is for beginner users, not advanced, and should
	there for appeal to the general public first and edge cases later)
	"""

	drivers = sorted(list(options))

	if drivers:
		arguments = storage.get('arguments', {})
		title = ''

		if has_amd_graphics():
			title += 'For the best compatibility with your AMD hardware, you may want to use either the all open-source or AMD / ATI options.\n'
		if has_intel_graphics():
			title += 'For the best compatibility with your Intel hardware, you may want to use either the all open-source or Intel options.\n'
		if has_nvidia_graphics():
			title += 'For the best compatibility with your Nvidia hardware, you may want to use the Nvidia proprietary driver.\n'

		if not arguments.get('gfx_driver', None):
			title += '\n\nSelect a graphics driver or leave blank to install all open-source drivers'
			arguments['gfx_driver'] = Menu(title, drivers).run()

		if arguments.get('gfx_driver', None) is None:
			arguments['gfx_driver'] = "All open-source (default)"

		return options.get(arguments.get('gfx_driver'))

	raise RequirementError("Selecting drivers require a least one profile to be given as an option.")


def select_kernel() -> List[str]:
	"""
	Asks the user to select a kernel for system.

	:return: The string as a selected kernel
	:rtype: string
	"""

	kernels = ["linux", "linux-lts", "linux-zen", "linux-hardened"]
	default_kernel = "linux"

	selected_kernels = Menu(
		f'Choose which kernels to use or leave blank for default "{default_kernel}"',
		kernels,
		sort=True,
		multi=True,
		default_option=default_kernel
	).run()

	return selected_kernels


def select_locale_lang(default):
	locales = list_locales()
	locale_lang = set([locale.split()[0] for locale in locales])

	selected_locale = Menu(
		f'Choose which locale language to use',
		locale_lang,
		sort=True,
		default_option=default
	).run()

	return selected_locale


def select_locale_enc(default):
	locales = list_locales()
	locale_enc = set([locale.split()[1] for locale in locales])

	selected_locale = Menu(
		f'Choose which locale encoding to use',
		locale_enc,
		sort=True,
		default_option=default
	).run()

	return selected_locale<|MERGE_RESOLUTION|>--- conflicted
+++ resolved
@@ -264,7 +264,6 @@
 			return response
 
 
-<<<<<<< HEAD
 def ask_for_swap(prompt='Would you like to use swap on zram?', forced=False):
 	choice = Menu(prompt, ['yes', 'no'], default_option='yes').run()
 	return False if choice == 'no' else True
@@ -280,10 +279,6 @@
 def ask_hostname():
 	hostname = input('Desired hostname for the installation: ').strip(' ')
 	return hostname
-=======
-def ask_for_swap(prompt :str = 'Would you like to use swap on zram? (Y/n): ', forced :bool = False) -> bool:
-	return True if input(prompt).strip(' ').lower() not in ('n', 'no') else False
->>>>>>> 2190321e
 
 
 def ask_for_superuser_account(prompt :str = 'Username for required superuser with sudo privileges: ', forced :bool = False) -> Dict[str, Dict[str, str]]:
@@ -324,11 +319,7 @@
 	return users, superusers
 
 
-<<<<<<< HEAD
-def ask_timezone():
-=======
 def ask_for_a_timezone() -> str:
->>>>>>> 2190321e
 	timezones = list_timezones()
 	default = 'UTC'
 
@@ -376,8 +367,8 @@
 	return selected_audio
 
 
-<<<<<<< HEAD
-def ask_additional_packages_to_install(self, packages=None):
+# TODO: Remove? Moved?
+def ask_additional_packages_to_install(packages :List[str] = None) -> List[str]:
 	# Additional packages (with some light weight error handling for invalid package names)
 	print(
 		"Only packages such as base, base-devel, linux, linux-firmware, efibootmgr and optional profile packages are installed.")
@@ -403,10 +394,7 @@
 	return packages
 
 
-def ask_to_configure_network():
-=======
 def ask_to_configure_network() -> Dict[str, Any]:
->>>>>>> 2190321e
 	# Optionally configure one network interface.
 	# while 1:
 	# {MAC: Ifname}
@@ -807,11 +795,7 @@
 	return None
 
 
-<<<<<<< HEAD
-def select_language(default_value):
-=======
-def select_language() -> str:
->>>>>>> 2190321e
+def select_language(default_value :str) -> str:
 	"""
 	Asks the user to select a language
 	Usually this is combined with :ref:`archinstall.list_keyboard_languages`.
