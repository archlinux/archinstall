--- conflicted
+++ resolved
@@ -447,14 +447,10 @@
 	# Optionally configure one network interface.
 	# while 1:
 	# {MAC: Ifname}
-<<<<<<< HEAD
 	iso_config = str(_('Copy ISO network configuration to installation'))
 	iso_config_nt = 'Copy ISO network configuration to installation' # do not translate
 	network_manager = str(_('Use NetworkManager (necessary to configure internet graphically in GNOME and KDE)'))
 	network_manager_nt = 'Use NetworkManager (necessary to configure internet graphically in GNOME and KDE)' # do not translate
-
-=======
->>>>>>> 912bc77b
 	interfaces = {
 		'iso_config': str(_('Copy ISO network configuration to installation')),
 		'network_manager': str(_('Use NetworkManager (necessary to configure internet graphically in GNOME and KDE)')),
@@ -475,15 +471,9 @@
 
 	nic = Menu(_('Select one network interface to configure'), interfaces.values(),cursor_index=cursor_idx).run()
 
-<<<<<<< HEAD
-	if nic and nic != iso_config:
-		if nic == network_manager:
-			nic = network_manager_nt
-			return {'nic': nic, 'NetworkManager': True}
-=======
 	if not nic:
 		return {}
->>>>>>> 912bc77b
+			nic = network_manager_nt
 
 	if nic == interfaces['iso_config']:
 		return {'type': 'iso_config'}
@@ -541,17 +531,9 @@
 
 			return {'type': nic, 'dhcp': False, 'ip': ip, 'gateway': gateway, 'dns': dns}
 		else:
-<<<<<<< HEAD
-			return {'nic': nic}
-	elif nic:
-		nic = iso_config_nt
-		return nic
-
-	return {}
-=======
 			# this will contain network iface names
 			return {'type': nic}
->>>>>>> 912bc77b
+		nic = iso_config_nt
 
 
 def partition_overlap(partitions :list, start :str, end :str) -> bool:
