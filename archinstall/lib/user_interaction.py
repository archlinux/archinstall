--- conflicted
+++ resolved
@@ -451,17 +451,10 @@
 	return packages
 
 
-<<<<<<< HEAD
-def ask_to_configure_network() -> Optional[NetworkConfiguration]:
+def ask_to_configure_network(preset :Dict[str, Any] = {}) -> Optional[NetworkConfiguration]:
 	"""
 		Configure the network on the newly installed system
 	"""
-=======
-def ask_to_configure_network(preset :Dict[str, Any] = {}) -> Dict[str, Any]:
-	# Optionally configure one network interface.
-	# while 1:
-	# {MAC: Ifname}
->>>>>>> fa87d857
 	interfaces = {
 		'none': str(_('No network configuration')),
 		'iso_config': str(_('Copy ISO network configuration to installation')),
@@ -482,26 +475,15 @@
 			except ValueError:
 				pass
 
-<<<<<<< HEAD
-	nic = Menu(_('Select one network interface to configure'), list(interfaces.values()), sort=False).run()
-=======
-	nic = Menu(_('Select one network interface to configure'), interfaces.values(),cursor_index=cursor_idx).run()
->>>>>>> fa87d857
+	nic = Menu(_('Select one network interface to configure'), interfaces.values(), cursor_index=cursor_idx, sort=False).run()
 
 	if not nic:
 		return None
 
-<<<<<<< HEAD
 	if nic == interfaces['none']:
 		return None
 	elif nic == interfaces['iso_config']:
 		return NetworkConfiguration(NicType.ISO)
-=======
-	# nic = network_manager_nt
-
-	if nic == interfaces['iso_config']:
-		return {'type': 'iso_config'}
->>>>>>> fa87d857
 	elif nic == interfaces['network_manager']:
 		return NetworkConfiguration(NicType.NM)
 	else:
