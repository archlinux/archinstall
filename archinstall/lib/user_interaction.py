--- conflicted
+++ resolved
@@ -1163,7 +1163,6 @@
 						default=default)
 
 
-<<<<<<< HEAD
 class UserList(ListManager):
 	"""
 	subclass of ListManager for the managing of user accounts
@@ -1281,7 +1280,7 @@
 	storage['arguments']['!superusers'] = superusers
 	storage['arguments']['!users'] = users
 	return superusers,users
-=======
+
 def save_config(config: Dict):
 	def preview(selection: str):
 		if options['user_config'] == selection:
@@ -1343,5 +1342,4 @@
 	elif options['all'] == selection:
 		config_output.save_user_config(dest_path)
 		config_output.save_user_creds(dest_path)
-		config_output.save_disk_layout(dest_path)
->>>>>>> 6cd20c7f
+		config_output.save_disk_layout