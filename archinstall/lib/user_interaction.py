--- conflicted
+++ resolved
@@ -188,6 +188,16 @@
 		except RequirementError as e:
 			log(f" * {e} * ", fg='red')
 
+		elif selected_option.isdigit():
+			if (selected_option := int(selected_option)) >= len(options):
+				log('* Option is out of range, please select another one!', fg='red')
+				continue
+			selected_option = options[selected_option]
+			if selected_option in selected_options:
+				selected_options.remove(selected_option)
+			else:
+				selected_options.append(selected_option)
+
 	sys.stdout.write('\n')
 	sys.stdout.flush()
 	return selected_options
@@ -207,7 +217,7 @@
 
 	print(generic_multi_select(options, f"Choose which partitions to encrypt (leave blank when done): "))
 
-class MiniCurses:
+class MiniCurses():
 	def __init__(self, width, height):
 		self.width = width
 		self.height = height
@@ -506,7 +516,6 @@
 		log(f" * Generic select doesn't support ({type(options)}) as type of options * ", fg='red')
 		log(" * If problem persists, please create an issue on https://github.com/archlinux/archinstall/issues * ", fg='yellow')
 		raise RequirementError("generic_select() requires list or dictionary as options.")
-<<<<<<< HEAD
 	# To allow only `list` and `dict`, converting values of options here.
 	# Therefore, now we can only provide the dictionary itself
 	if type(options) == dict: options = list(options.values())
@@ -514,10 +523,6 @@
 	options = [x for x in options if x] # Clean it up from empty options
 	if len(options) == 0:
 		log(f" * Generic select didn't find any options to choose from * ", fg='red')
-=======
-	if not options:
-		log(" * Generic select didn't find any options to choose from * ", fg='red')
->>>>>>> 434ed8f6
 		log(" * If problem persists, please create an issue on https://github.com/archlinux/archinstall/issues * ", fg='yellow')
 		raise RequirementError('generic_select() requires at least one option to proceed.')
 	# After passing the checks, function continues to work
@@ -561,7 +566,6 @@
 
 	return selected_option
 
-<<<<<<< HEAD
 def select_partition_layout(block_device):
 	return {
 		"/dev/sda": { # Block Device level
@@ -825,8 +829,6 @@
 		return get_default_partition_layout(block_devices)
 	else:
 		return select_individual_blockdevice_usage(block_devices)
-=======
->>>>>>> 434ed8f6
 
 def select_disk(dict_o_disks):
 	"""
