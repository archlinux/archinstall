import logging
import os
import socket
import struct
from collections import OrderedDict

from .exceptions import HardwareIncompatibilityError
from .general import SysCommand
from .output import log
from .storage import storage

def get_hw_addr(ifname):
	import fcntl
	s = socket.socket(socket.AF_INET, socket.SOCK_DGRAM)
	info = fcntl.ioctl(s.fileno(), 0x8927, struct.pack('256s', bytes(ifname, 'utf-8')[:15]))
	return ':'.join('%02x' % b for b in info[18:24])


def list_interfaces(skip_loopback=True):
	interfaces = OrderedDict()
	for index, iface in socket.if_nameindex():
		if skip_loopback and iface == "lo":
			continue

		mac = get_hw_addr(iface).replace(':', '-').lower()
		interfaces[mac] = iface
	return interfaces


def check_mirror_reachable():
<<<<<<< HEAD
=======
	log("Testing connectivity to the Arch Linux mirrors ...", level=logging.INFO)
>>>>>>> 66e23af4
	if SysCommand("pacman -Sy").exit_code == 0:
		return True
	elif os.geteuid() != 0:
		log("check_mirror_reachable() uses 'pacman -Sy' which requires root.", level=logging.ERROR, fg="red")

	return False


def enrich_iface_types(interfaces: dict):
	result = {}
	for iface in interfaces:
		if os.path.isdir(f"/sys/class/net/{iface}/bridge/"):
			result[iface] = 'BRIDGE'
		elif os.path.isfile(f"/sys/class/net/{iface}/tun_flags"):
			# ethtool -i {iface}
			result[iface] = 'TUN/TAP'
		elif os.path.isdir(f"/sys/class/net/{iface}/device"):
			if os.path.isdir(f"/sys/class/net/{iface}/wireless/"):
				result[iface] = 'WIRELESS'
			else:
				result[iface] = 'PHYSICAL'
		else:
			result[iface] = 'UNKNOWN'
	return result


def get_interface_from_mac(mac):
	return list_interfaces().get(mac.lower(), None)


def wireless_scan(interface):
	interfaces = enrich_iface_types(list_interfaces().values())
	if interfaces[interface] != 'WIRELESS':
		raise HardwareIncompatibilityError(f"Interface {interface} is not a wireless interface: {interfaces}")

	SysCommand(f"iwctl station {interface} scan")

	if '_WIFI' not in storage:
		storage['_WIFI'] = {}
	if interface not in storage['_WIFI']:
		storage['_WIFI'][interface] = {}

	storage['_WIFI'][interface]['scanning'] = True


# TODO: Full WiFi experience might get evolved in the future, pausing for now 2021-01-25
def get_wireless_networks(interface):
	# TODO: Make this oneliner pritter to check if the interface is scanning or not.
	if '_WIFI' not in storage or interface not in storage['_WIFI'] or storage['_WIFI'][interface].get('scanning', False) is False:
		import time

		wireless_scan(interface)
		time.sleep(5)

	for line in SysCommand(f"iwctl station {interface} get-networks"):
		print(line)<|MERGE_RESOLUTION|>--- conflicted
+++ resolved
@@ -8,6 +8,7 @@
 from .general import SysCommand
 from .output import log
 from .storage import storage
+
 
 def get_hw_addr(ifname):
 	import fcntl
@@ -28,10 +29,7 @@
 
 
 def check_mirror_reachable():
-<<<<<<< HEAD
-=======
 	log("Testing connectivity to the Arch Linux mirrors ...", level=logging.INFO)
->>>>>>> 66e23af4
 	if SysCommand("pacman -Sy").exit_code == 0:
 		return True
 	elif os.geteuid() != 0:
