from pathlib import Path
from typing import Any, TYPE_CHECKING, Optional, List

<<<<<<< HEAD
from ..output import info, FormattedOutput
=======
from ..output import info
>>>>>>> d6535989

if TYPE_CHECKING:
	_: Any


def prompt_dir(text: str, header: Optional[str] = None) -> Path:
	if header:
		print(header)

	while True:
		path = input(text).strip(' ')
		dest_path = Path(path)
		if dest_path.exists() and dest_path.is_dir():
			return dest_path
		info(_('Not a valid directory: {}').format(dest_path))


def is_subpath(first: Path, second: Path):
	"""
	Check if _first_ a subpath of _second_
	"""
	try:
		first.relative_to(second)
		return True
	except ValueError:
		return False


def format_cols(items: List[str], header: Optional[str]) -> str:
	if header:
		text = f'{header}:\n'
	else:
		text = ''

	nr_items = len(items)
	if nr_items <= 5:
		col = 1
	elif nr_items <= 10:
		col = 2
	elif nr_items <= 15:
		col = 3
	else:
		col = 4

	text += FormattedOutput.as_columns(items, col)
	return text<|MERGE_RESOLUTION|>--- conflicted
+++ resolved
@@ -1,11 +1,8 @@
 from pathlib import Path
 from typing import Any, TYPE_CHECKING, Optional, List
 
-<<<<<<< HEAD
-from ..output import info, FormattedOutput
-=======
+from ..output import FormattedOutput
 from ..output import info
->>>>>>> d6535989
 
 if TYPE_CHECKING:
 	_: Any
