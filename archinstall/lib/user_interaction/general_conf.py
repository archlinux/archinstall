from __future__ import annotations

import logging
import pathlib
from typing import List, Any, Optional, Dict, TYPE_CHECKING, Union

<<<<<<< HEAD
from .system_conf import select_driver

from archinstall.profiles.profiles import Profile
=======
>>>>>>> 95868758
from ..locale_helpers import list_keyboard_languages, list_timezones
from ..menu import Menu
from ..menu.menu import MenuSelectionType
from ..menu.text_input import TextInput
from ..mirrors import list_mirrors
<<<<<<< HEAD
from ..output import log, FormattedOutput
from ..translationhandler import TranslationHandler
from ..packages.packages import validate_package_list
from ..profiles_handler import ProfileHandler
=======
from ..output import log
from ..packages.packages import validate_package_list
from ..profiles import Profile, list_profiles
>>>>>>> 95868758
from ..storage import storage
from ..translationhandler import Language

if TYPE_CHECKING:
	_: Any


def ask_ntp(preset: bool = True) -> bool:
	prompt = str(_('Would you like to use automatic time synchronization (NTP) with the default time servers?\n'))
	prompt += str(_('Hardware time and other post-configuration steps might be required in order for NTP to work.\nFor more information, please check the Arch wiki'))
	if preset:
		preset_val = Menu.yes()
	else:
		preset_val = Menu.no()
	choice = Menu(prompt, Menu.yes_no(), skip=False, preset_values=preset_val, default_option=Menu.yes()).run()

	return False if choice.value == Menu.no() else True


def ask_hostname(preset: str = None) -> str:
	hostname = TextInput(_('Desired hostname for the installation: '), preset).run().strip(' ')
	return hostname


def ask_for_a_timezone(preset: str = None) -> str:
	timezones = list_timezones()
	default = 'UTC'

	choice = Menu(
		_('Select a timezone'),
		list(timezones),
		preset_values=preset,
		default_option=default
	).run()

	match choice.type_:
		case MenuSelectionType.Skip: return preset
		case MenuSelectionType.Selection: return choice.value


def ask_for_audio_selection(desktop: bool = True, preset: Union[str, None] = None) -> Union[str, None]:
	no_audio = str(_('No audio server'))
	choices = ['pipewire', 'pulseaudio'] if desktop else ['pipewire', 'pulseaudio', no_audio]
	default = 'pipewire' if desktop else no_audio

	choice = Menu(_('Choose an audio server'), choices, preset_values=preset, default_option=default).run()

	match choice.type_:
		case MenuSelectionType.Skip: return preset
		case MenuSelectionType.Selection: return choice.value


def select_language(preset_value: str = None) -> str:
	"""
	Asks the user to select a language
	Usually this is combined with :ref:`archinstall.list_keyboard_languages`.

	:return: The language/dictionary key of the selected language
	:rtype: str
	"""
	kb_lang = list_keyboard_languages()
	# sort alphabetically and then by length
	sorted_kb_lang = sorted(sorted(list(kb_lang)), key=len)

	selected_lang = Menu(
		_('Select keyboard layout'),
		sorted_kb_lang,
		preset_values=preset_value,
		sort=False
	).run()

	if selected_lang.value is None:
		return preset_value

	return selected_lang.value


def select_mirror_regions(preset_values: Dict[str, Any] = {}) -> Dict[str, Any]:
	"""
	Asks the user to select a mirror or region
	Usually this is combined with :ref:`archinstall.list_mirrors`.

	:return: The dictionary information about a mirror/region.
	:rtype: dict
	"""
	if preset_values is None:
		preselected = None
	else:
		preselected = list(preset_values.keys())
	mirrors = list_mirrors()
	selected_mirror = Menu(
		_('Select one of the regions to download packages from'),
		list(mirrors.keys()),
		preset_values=preselected,
		multi=True,
		allow_reset=True
	).run()

	match selected_mirror.type_:
		case MenuSelectionType.Reset: return {}
		case MenuSelectionType.Skip: return preset_values
		case _: return {selected: mirrors[selected] for selected in selected_mirror.value}


def select_archinstall_language(languages: List[Language], preset_value: Language) -> Language:
	# these are the displayed language names which can either be
	# the english name of a language or, if present, the
	# name of the language in its own language
	options = {lang.display_name: lang for lang in languages}

	title = 'NOTE: If a language can not displayed properly, a proper font must be set manually in the console.\n'
	title += 'All available fonts can be found in "/usr/share/kbd/consolefonts"\n'
	title += 'e.g. setfont LatGrkCyr-8x16 (to display latin/greek/cyrillic characters)\n'

	choice = Menu(
		title,
		list(options.keys()),
		default_option=preset_value.display_name,
		preview_size=0.5
	).run()

	match choice.type_:
		case MenuSelectionType.Skip:
			return preset_value
		case MenuSelectionType.Selection:
			return options[choice.value]


def select_profile(
	current_profile: Optional[Profile] = None,
	title: str = None,
	allow_reset: bool = True,
	multi: bool = False
) -> Optional[Profile]:
	handler = ProfileHandler()
	top_level_profiles = handler.get_top_level_profiles()

	display_title = title
	if not display_title:
		display_title = str(_('This is a list of pre-programmed profiles_bck, they might make it easier to install things like desktop environments'))

	if current_profile is not None:
		if profile_info := current_profile.info():
			output = FormattedOutput.as_table([profile_info])
			display_title += '\n\n' + str(_('Current profile selection'))
			display_title += '\n\n' + output

	choice = handler.select_profile(
		top_level_profiles,
		current_profile=current_profile,
		title=display_title,
		allow_reset=allow_reset,
		multi=multi,
		with_back_option=True
	)

	match choice.type_:
		case MenuSelectionType.Selection:
			profile_selection: Profile = choice.value
			select_result = profile_selection.do_on_select()

			if not select_result:
				return select_profile(
					current_profile=current_profile,
					title=title,
					allow_reset=allow_reset,
					multi=multi
				)

			# we're going to reset the currently selected profile(s) to avoid
			# any stale data laying around
			match select_result:
				case select_result.NewSelection:
					if profile_selection.is_graphic_driver_enabled():
						profile_selection.gfx_driver = select_driver(current_value=profile_selection.gfx_driver)

					handler.reset_top_level_profiles(exclude=[profile_selection])
					current_profile = profile_selection
				case select_result.ResetCurrent:
					handler.reset_top_level_profiles()
					current_profile = None
				case select_result.SameSelection:
					pass

			# we're keep showing the profile menu unless we're actively exiting it
			# by pressing ctrl+c or Esc
			return select_profile(
				current_profile=current_profile,
				title=title,
				allow_reset=allow_reset,
				multi=multi
			)
		case MenuSelectionType.Reset:
			return None
		case MenuSelectionType.Skip:
			return current_profile


def ask_additional_packages_to_install(pre_set_packages: List[str] = []) -> List[str]:
	# Additional packages (with some light weight error handling for invalid package names)
	print(_('Only packages such as base, base-devel, linux, linux-firmware, efibootmgr and optional profile packages are installed.'))
	print(_('If you desire a web browser, such as firefox or chromium, you may specify it in the following prompt.'))

	def read_packages(already_defined: list = []) -> list:
		display = ' '.join(already_defined)
		input_packages = TextInput(_('Write additional packages to install (space separated, leave blank to skip): '), display).run().strip()
		return input_packages.split() if input_packages else []

	pre_set_packages = pre_set_packages if pre_set_packages else []
	packages = read_packages(pre_set_packages)

	if not storage['arguments']['offline'] and not storage['arguments']['no_pkg_lookups']:
		while True:
			if len(packages):
				# Verify packages that were given
				print(_("Verifying that additional packages exist (this might take a few seconds)"))
				valid, invalid = validate_package_list(packages)

				if invalid:
					log(f"Some packages could not be found in the repository: {invalid}", level=logging.WARNING, fg='red')
					packages = read_packages(valid)
					continue
			break

	return packages


def add_number_of_parrallel_downloads(input_number :Optional[int] = None) -> Optional[int]:
	max_downloads = 5
	print(_(f"This option enables the number of parallel downloads that can occur during installation"))
	print(_(f"Enter the number of parallel downloads to be enabled.\n (Enter a value between 1 to {max_downloads})\nNote:"))
	print(_(f" - Maximum value   : {max_downloads} ( Allows {max_downloads} parallel downloads, allows {max_downloads+1} downloads at a time )"))
	print(_(f" - Minimum value   : 1 ( Allows 1 parallel download, allows 2 downloads at a time )"))
	print(_(f" - Disable/Default : 0 ( Disables parallel downloading, allows only 1 download at a time )"))

	while True:
		try:
			input_number = int(TextInput(_("[Default value: 0] > ")).run().strip() or 0)
			if input_number <= 0:
				input_number = 0
			elif input_number > max_downloads:
				input_number = max_downloads
			break
		except:
			print(_(f"Invalid input! Try again with a valid input [1 to {max_downloads}, or 0 to disable]"))

	pacman_conf_path = pathlib.Path("/etc/pacman.conf")
	with pacman_conf_path.open() as f:
		pacman_conf = f.read().split("\n")

	with pacman_conf_path.open("w") as fwrite:
		for line in pacman_conf:
			if "ParallelDownloads" in line:
				fwrite.write(f"ParallelDownloads = {input_number+1}\n") if not input_number == 0 else fwrite.write("#ParallelDownloads = 0\n")
			else:
				fwrite.write(f"{line}\n")

	return input_number


def select_additional_repositories(preset: List[str]) -> List[str]:
	"""
	Allows the user to select additional repositories (multilib, and testing) if desired.

	:return: The string as a selected repository
	:rtype: string
	"""

	repositories = ["multilib", "testing"]

	choice = Menu(
		_('Choose which optional additional repositories to enable'),
		repositories,
		sort=False,
		multi=True,
		preset_values=preset,
		allow_reset=True
	).run()

	match choice.type_:
		case MenuSelectionType.Skip: return preset
		case MenuSelectionType.Reset: return []
		case MenuSelectionType.Selection: return choice.value<|MERGE_RESOLUTION|>--- conflicted
+++ resolved
@@ -4,27 +4,17 @@
 import pathlib
 from typing import List, Any, Optional, Dict, TYPE_CHECKING, Union
 
-<<<<<<< HEAD
+from archinstall.profiles.profiles import Profile
 from .system_conf import select_driver
-
-from archinstall.profiles.profiles import Profile
-=======
->>>>>>> 95868758
 from ..locale_helpers import list_keyboard_languages, list_timezones
 from ..menu import Menu
 from ..menu.menu import MenuSelectionType
 from ..menu.text_input import TextInput
 from ..mirrors import list_mirrors
-<<<<<<< HEAD
-from ..output import log, FormattedOutput
-from ..translationhandler import TranslationHandler
+from ..output import FormattedOutput
+from ..output import log
 from ..packages.packages import validate_package_list
 from ..profiles_handler import ProfileHandler
-=======
-from ..output import log
-from ..packages.packages import validate_package_list
-from ..profiles import Profile, list_profiles
->>>>>>> 95868758
 from ..storage import storage
 from ..translationhandler import Language
 
