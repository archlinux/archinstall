--- conflicted
+++ resolved
@@ -156,7 +156,6 @@
 			return select_archinstall_language(languages, preset_value)
 
 
-<<<<<<< HEAD
 def select_profile(
 	current_profile: Optional[Profile] = None,
 	title: str = None,
@@ -184,38 +183,9 @@
 		multi=multi,
 		with_back_option=True
 	)
-=======
-def select_profile(preset) -> Optional[Profile]:
-	"""
-	# Asks the user to select a profile from the available profiles.
-	#
-	# :return: The name/dictionary key of the selected profile
-	# :rtype: str
-	# """
-	top_level_profiles = sorted(list(list_profiles(filter_top_level_profiles=True)))
-	options = {}
-
-	for profile in top_level_profiles:
-		profile = Profile(None, profile)
-		description = profile.get_profile_description()
-
-		option = f'{profile.profile}: {description}'
-		options[option] = profile
-
-	title = _('This is a list of pre-programmed profiles, they might make it easier to install things like desktop environments')
-	warning = str(_('Are you sure you want to reset this setting?'))
-
-	selection = Menu(
-		title=title,
-		p_options=list(options.keys()),
-		allow_reset=True,
-		allow_reset_warning_msg=warning
-	).run()
->>>>>>> 1539fbd3
 
 	match choice.type_:
 		case MenuSelectionType.Selection:
-<<<<<<< HEAD
 			profile_selection: Profile = choice.value
 			select_result = profile_selection.do_on_select()
 
@@ -250,22 +220,10 @@
 				allow_reset=allow_reset,
 				multi=multi
 			)
-		case MenuSelectionType.Ctrl_c:
-			return None
-		case MenuSelectionType.Esc:
-			return current_profile
-=======
-			return options[selection.value] if selection.value is not None else None
 		case MenuSelectionType.Reset:
-			storage['profile_minimal'] = False
-			storage['_selected_servers'] = []
-			storage['_desktop_profile'] = None
-			storage['arguments']['desktop-environment'] = None
-			storage['arguments']['gfx_driver_packages'] = None
 			return None
 		case MenuSelectionType.Skip:
-			return None
->>>>>>> 1539fbd3
+			return current_profile
 
 
 def ask_additional_packages_to_install(pre_set_packages: List[str] = []) -> List[str]:
