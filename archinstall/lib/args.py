--- conflicted
+++ resolved
@@ -73,12 +73,8 @@
 	ntp: bool = True
 	packages: list[str] = field(default_factory=list)
 	parallel_downloads: int = 0
-<<<<<<< HEAD
 	swap: bool = True
 	timezone: str | None = None
-=======
-	timezone: str = 'UTC'
->>>>>>> 75c47db8
 	services: list[str] = field(default_factory=list)
 	custom_commands: list[str] = field(default_factory=list)
 
