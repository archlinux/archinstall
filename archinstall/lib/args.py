import argparse
import json
import os
import urllib.error
import urllib.parse
from argparse import ArgumentParser, Namespace
from dataclasses import dataclass, field
from importlib.metadata import version
from pathlib import Path
from typing import Any
from urllib.request import Request, urlopen

from pydantic.dataclasses import dataclass as p_dataclass

from archinstall.lib.crypt import decrypt
from archinstall.lib.models.application import ApplicationConfiguration
from archinstall.lib.models.authentication import AuthenticationConfiguration
from archinstall.lib.models.bootloader import Bootloader
from archinstall.lib.models.device import DiskEncryption, DiskLayoutConfiguration
from archinstall.lib.models.locale import LocaleConfiguration
from archinstall.lib.models.mirrors import MirrorConfiguration
from archinstall.lib.models.network import NetworkConfiguration
from archinstall.lib.models.packages import Repository
from archinstall.lib.models.profile import ProfileConfiguration
from archinstall.lib.models.users import Password, User, UserSerialization
from archinstall.lib.output import debug, error, logger, warn
from archinstall.lib.plugins import load_plugin
from archinstall.lib.translationhandler import Language, tr, translation_handler
from archinstall.lib.utils.util import get_password
from archinstall.tui.curses_menu import Tui


@p_dataclass
class Arguments:
	config: Path | None = None
	config_url: str | None = None
	creds: Path | None = None
	creds_url: str | None = None
	creds_decryption_key: str | None = None
	silent: bool = False
	dry_run: bool = False
	script: str | None = None
	mountpoint: Path = Path('/mnt')
	skip_ntp: bool = False
	skip_wkd: bool = False
	skip_boot: bool = False
	debug: bool = False
	offline: bool = False
	no_pkg_lookups: bool = False
	plugin: str | None = None
	skip_version_check: bool = False
	advanced: bool = False
	verbose: bool = False


@dataclass
class ArchConfig:
	version: str | None = None
	script: str | None = None
	locale_config: LocaleConfiguration | None = None
	archinstall_language: Language = field(default_factory=lambda: translation_handler.get_language_by_abbr('en'))
	disk_config: DiskLayoutConfiguration | None = None
	profile_config: ProfileConfiguration | None = None
	mirror_config: MirrorConfiguration | None = None
	network_config: NetworkConfiguration | None = None
	bootloader: Bootloader | None = None
	uki: bool = False
	app_config: ApplicationConfiguration | None = None
	auth_config: AuthenticationConfiguration | None = None
	hostname: str = 'archlinux'
	kernels: list[str] = field(default_factory=lambda: ['linux'])
	ntp: bool = True
	packages: list[str] = field(default_factory=list)
	parallel_downloads: int = 0
	swap: bool = True
	timezone: str = 'UTC'
	services: list[str] = field(default_factory=list)
	custom_commands: list[str] = field(default_factory=list)

	def unsafe_json(self) -> dict[str, Any]:
		config: dict[str, list[UserSerialization] | str | None] = {}

		if self.auth_config:
			if self.auth_config.users:
				config['users'] = [user.json() for user in self.auth_config.users]

			if self.auth_config.root_enc_password:
				config['root_enc_password'] = self.auth_config.root_enc_password.enc_password

		if self.disk_config:
			disk_encryption = self.disk_config.disk_encryption
			if disk_encryption and disk_encryption.encryption_password:
				config['encryption_password'] = disk_encryption.encryption_password.plaintext

		return config

	def safe_json(self) -> dict[str, Any]:
		config: Any = {
			'version': self.version,
			'script': self.script,
			'archinstall-language': self.archinstall_language.json(),
			'hostname': self.hostname,
			'kernels': self.kernels,
			'ntp': self.ntp,
			'packages': self.packages,
			'parallel_downloads': self.parallel_downloads,
			'swap': self.swap,
			'timezone': self.timezone,
			'services': self.services,
			'custom_commands': self.custom_commands,
			'bootloader': self.bootloader.json() if self.bootloader else None,
			'app_config': self.app_config.json() if self.app_config else None,
			'auth_config': self.auth_config.json() if self.auth_config else None,
		}

		if self.locale_config:
			config['locale_config'] = self.locale_config.json()

		if self.disk_config:
			config['disk_config'] = self.disk_config.json()

		if self.profile_config:
			config['profile_config'] = self.profile_config.json()

		if self.mirror_config:
			config['mirror_config'] = self.mirror_config.json()

		if self.network_config:
			config['network_config'] = self.network_config.json()

		return config

	@classmethod
	def from_config(cls, args_config: dict[str, Any], args: Arguments) -> 'ArchConfig':
		arch_config = ArchConfig()

		arch_config.locale_config = LocaleConfiguration.parse_arg(args_config)

		if script := args_config.get('script', None):
			arch_config.script = script

		if archinstall_lang := args_config.get('archinstall-language', None):
			arch_config.archinstall_language = translation_handler.get_language_by_name(archinstall_lang)

		if disk_config := args_config.get('disk_config', {}):
			enc_password = args_config.get('encryption_password', '')
			password = Password(plaintext=enc_password) if enc_password else None
			arch_config.disk_config = DiskLayoutConfiguration.parse_arg(disk_config, password)

			# DEPRECATED
			# backwards compatibility for main level disk_encryption entry
			disk_encryption: DiskEncryption | None = None

			if args_config.get('disk_encryption', None) is not None and arch_config.disk_config is not None:
				disk_encryption = DiskEncryption.parse_arg(
					arch_config.disk_config,
					args_config['disk_encryption'],
					Password(plaintext=args_config.get('encryption_password', '')),
				)

				if disk_encryption:
					arch_config.disk_config.disk_encryption = disk_encryption

		if profile_config := args_config.get('profile_config', None):
			arch_config.profile_config = ProfileConfiguration.parse_arg(profile_config)

		if mirror_config := args_config.get('mirror_config', None):
			backwards_compatible_repo = []
			if additional_repositories := args_config.get('additional-repositories', []):
				backwards_compatible_repo = [Repository(r) for r in additional_repositories]

			arch_config.mirror_config = MirrorConfiguration.parse_args(
				mirror_config,
				backwards_compatible_repo,
			)

		if net_config := args_config.get('network_config', None):
			arch_config.network_config = NetworkConfiguration.parse_arg(net_config)

		if bootloader_config := args_config.get('bootloader', None):
			arch_config.bootloader = Bootloader.from_arg(bootloader_config, args.skip_boot)

		if args_config.get('uki') and (arch_config.bootloader is None or not arch_config.bootloader.has_uki_support()):
			arch_config.uki = False

		# deprecated: backwards compatibility
		audio_config_args = args_config.get('audio_config', None)
		app_config_args = args_config.get('app_config', None)

		if audio_config_args is not None or app_config_args is not None:
			arch_config.app_config = ApplicationConfiguration.parse_arg(app_config_args, audio_config_args)

		if auth_config_args := args_config.get('auth_config', None):
			arch_config.auth_config = AuthenticationConfiguration.parse_arg(auth_config_args)

		if hostname := args_config.get('hostname', ''):
			arch_config.hostname = hostname

		if kernels := args_config.get('kernels', []):
			arch_config.kernels = kernels

		arch_config.ntp = args_config.get('ntp', True)

		if packages := args_config.get('packages', []):
			arch_config.packages = packages

		if parallel_downloads := args_config.get('parallel_downloads', 0):
			arch_config.parallel_downloads = parallel_downloads

		arch_config.swap = args_config.get('swap', True)

		if timezone := args_config.get('timezone', 'UTC'):
			arch_config.timezone = timezone

		if services := args_config.get('services', []):
			arch_config.services = services

		# DEPRECATED: backwards compatibility
		root_password = None
		if root_password := args_config.get('!root-password', None):
			root_password = Password(plaintext=root_password)

		if enc_password := args_config.get('root_enc_password', None):
			root_password = Password(enc_password=enc_password)

		if root_password is not None:
			if arch_config.auth_config is None:
				arch_config.auth_config = AuthenticationConfiguration()
			arch_config.auth_config.root_enc_password = root_password

		# DEPRECATED: backwards copatibility
		users: list[User] = []
		if args_users := args_config.get('!users', None):
			users = User.parse_arguments(args_users)

		if args_users := args_config.get('users', None):
			users = User.parse_arguments(args_users)

		if users:
			if arch_config.auth_config is None:
				arch_config.auth_config = AuthenticationConfiguration()
			arch_config.auth_config.users = users

		if custom_commands := args_config.get('custom_commands', []):
			arch_config.custom_commands = custom_commands

		return arch_config


class ArchConfigHandler:
	def __init__(self) -> None:
		self._parser: ArgumentParser = self._define_arguments()
		args: Arguments = self._parse_args()
		self._args = args

		config = self._parse_config()

		try:
<<<<<<< HEAD
			self._config = ArchConfig.from_config(config)
			self._config.version = self._get_version()
=======
			self._config = ArchConfig.from_config(config, args)
>>>>>>> 91609c16
		except ValueError as err:
			warn(str(err))
			exit(1)

	@property
	def config(self) -> ArchConfig:
		return self._config

	@property
	def args(self) -> Arguments:
		return self._args

	def get_script(self) -> str:
		if script := self.args.script:
			return script

		if script := self.config.script:
			return script

		return 'guided'

	def print_help(self) -> None:
		self._parser.print_help()

	def _get_version(self) -> str:
		try:
			return version('archinstall')
		except Exception:
			return 'Archinstall version not found'

	def _define_arguments(self) -> ArgumentParser:
		parser = ArgumentParser(formatter_class=argparse.ArgumentDefaultsHelpFormatter)
		parser.add_argument(
			'-v',
			'--version',
			action='version',
			default=False,
			version='%(prog)s ' + self._get_version(),
		)
		parser.add_argument(
			'--config',
			type=Path,
			nargs='?',
			default=None,
			help='JSON configuration file',
		)
		parser.add_argument(
			'--config-url',
			type=str,
			nargs='?',
			default=None,
			help='Url to a JSON configuration file',
		)
		parser.add_argument(
			'--creds',
			type=Path,
			nargs='?',
			default=None,
			help='JSON credentials configuration file',
		)
		parser.add_argument(
			'--creds-url',
			type=str,
			nargs='?',
			default=None,
			help='Url to a JSON credentials configuration file',
		)
		parser.add_argument(
			'--creds-decryption-key',
			type=str,
			nargs='?',
			default=None,
			help='Decryption key for credentials file',
		)
		parser.add_argument(
			'--silent',
			action='store_true',
			default=False,
			help='WARNING: Disables all prompts for input and confirmation. If no configuration is provided, this is ignored',
		)
		parser.add_argument(
			'--dry-run',
			'--dry_run',
			action='store_true',
			default=False,
			help='Generates a configuration file and then exits instead of performing an installation',
		)
		parser.add_argument(
			'--script',
			nargs='?',
			help='Script to run for installation',
			type=str,
		)
		parser.add_argument(
			'--mountpoint',
			type=Path,
			nargs='?',
			default=Path('/mnt'),
			help='Define an alternate mount point for installation',
		)
		parser.add_argument(
			'--skip-ntp',
			action='store_true',
			help='Disables NTP checks during installation',
			default=False,
		)
		parser.add_argument(
			'--skip-wkd',
			action='store_true',
			help='Disables checking if archlinux keyring wkd sync is complete.',
			default=False,
		)
		parser.add_argument(
			'--skip-boot',
			action='store_true',
			help='Disables installation of a boot loader (note: only use this when problems arise with the boot loader step).',
			default=False,
		)
		parser.add_argument(
			'--debug',
			action='store_true',
			default=False,
			help='Adds debug info into the log',
		)
		parser.add_argument(
			'--offline',
			action='store_true',
			default=False,
			help='Disabled online upstream services such as package search and key-ring auto update.',
		)
		parser.add_argument(
			'--no-pkg-lookups',
			action='store_true',
			default=False,
			help='Disabled package validation specifically prior to starting installation.',
		)
		parser.add_argument(
			'--plugin',
			nargs='?',
			type=str,
			default=None,
			help='File path to a plugin to load',
		)
		parser.add_argument(
			'--skip-version-check',
			action='store_true',
			default=False,
			help='Skip the version check when running archinstall',
		)
		parser.add_argument(
			'--advanced',
			action='store_true',
			default=False,
			help='Enabled advanced options',
		)
		parser.add_argument(
			'--verbose',
			action='store_true',
			default=False,
			help='Enabled verbose options',
		)

		return parser

	def _parse_args(self) -> Arguments:
		argparse_args = vars(self._parser.parse_args())
		args: Arguments = Arguments(**argparse_args)

		# amend the parameters (check internal consistency)
		# Installation can't be silent if config is not passed
		if args.config is None and args.config_url is None:
			args.silent = False

		if args.debug:
			warn(f'Warning: --debug mode will write certain credentials to {logger.path}!')

		if args.plugin:
			plugin_path = Path(args.plugin)
			load_plugin(plugin_path)

		if args.creds_decryption_key is None:
			if os.environ.get('ARCHINSTALL_CREDS_DECRYPTION_KEY'):
				args.creds_decryption_key = os.environ.get('ARCHINSTALL_CREDS_DECRYPTION_KEY')

		return args

	def _parse_config(self) -> dict[str, Any]:
		config: dict[str, Any] = {}
		config_data: str | None = None
		creds_data: str | None = None

		if self._args.config is not None:
			config_data = self._read_file(self._args.config)
		elif self._args.config_url is not None:
			config_data = self._fetch_from_url(self._args.config_url)

		if config_data is not None:
			config.update(json.loads(config_data))

		if self._args.creds is not None:
			creds_data = self._read_file(self._args.creds)
		elif self._args.creds_url is not None:
			creds_data = self._fetch_from_url(self._args.creds_url)

		if creds_data is not None:
			json_data = self._process_creds_data(creds_data)
			if json_data is not None:
				config.update(json_data)

		config = self._cleanup_config(config)

		return config

	def _process_creds_data(self, creds_data: str) -> dict[str, Any] | None:
		if creds_data.startswith('$'):  # encrypted data
			if self._args.creds_decryption_key is not None:
				try:
					creds_data = decrypt(creds_data, self._args.creds_decryption_key)
					return json.loads(creds_data)
				except ValueError as err:
					if 'Invalid password' in str(err):
						error(tr('Incorrect credentials file decryption password'))
						exit(1)
					else:
						debug(f'Error decrypting credentials file: {err}')
						raise err from err
			else:
				incorrect_password = False

				with Tui():
					while True:
						header = tr('Incorrect password') if incorrect_password else None

						decryption_pwd = get_password(
							text=tr('Credentials file decryption password'),
							header=header,
							allow_skip=False,
							skip_confirmation=True,
						)

						if not decryption_pwd:
							return None

						try:
							creds_data = decrypt(creds_data, decryption_pwd.plaintext)
							break
						except ValueError as err:
							if 'Invalid password' in str(err):
								debug('Incorrect credentials file decryption password')
								incorrect_password = True
							else:
								debug(f'Error decrypting credentials file: {err}')
								raise err from err

		return json.loads(creds_data)

	def _fetch_from_url(self, url: str) -> str:
		if urllib.parse.urlparse(url).scheme:
			try:
				req = Request(url, headers={'User-Agent': 'ArchInstall'})
				with urlopen(req) as resp:
					return resp.read().decode('utf-8')
			except urllib.error.HTTPError as err:
				error(f'Could not fetch JSON from {url}: {err}')
		else:
			error('Not a valid url')

		exit(1)

	def _read_file(self, path: Path) -> str:
		if not path.exists():
			error(f'Could not find file {path}')
			exit(1)

		return path.read_text()

	def _cleanup_config(self, config: Namespace | dict[str, Any]) -> dict[str, Any]:
		clean_args = {}
		for key, val in config.items():
			if isinstance(val, dict):
				val = self._cleanup_config(val)

			if val is not None:
				clean_args[key] = val

		return clean_args


arch_config_handler: ArchConfigHandler = ArchConfigHandler()<|MERGE_RESOLUTION|>--- conflicted
+++ resolved
@@ -256,12 +256,8 @@
 		config = self._parse_config()
 
 		try:
-<<<<<<< HEAD
-			self._config = ArchConfig.from_config(config)
+			self._config = ArchConfig.from_config(config, args)
 			self._config.version = self._get_version()
-=======
-			self._config = ArchConfig.from_config(config, args)
->>>>>>> 91609c16
 		except ValueError as err:
 			warn(str(err))
 			exit(1)
