--- conflicted
+++ resolved
@@ -93,11 +93,7 @@
 		match self._execution_mode:
 			case ExecutionMode.Full | ExecutionMode.Lineal:
 				options_list = [
-<<<<<<< HEAD
-					'mirror-region', 'disk_config',
-=======
-					'keyboard-layout', 'mirror_config', 'disk_config',
->>>>>>> 5276d953
+					'mirror_config', 'disk_config',
 					'disk_encryption', 'swap', 'bootloader', 'hostname', '!root-password',
 					'!users', 'profile_config', 'audio', 'kernels', 'packages', 'additional-repositories', 'nic',
 					'timezone', 'ntp'
@@ -112,11 +108,7 @@
 				mandatory_list = ['disk_config']
 			case ExecutionMode.Only_OS:
 				options_list = [
-<<<<<<< HEAD
-					'mirror-region','bootloader', 'hostname',
-=======
-					'keyboard-layout', 'mirror_config','bootloader', 'hostname',
->>>>>>> 5276d953
+					'mirror_config','bootloader', 'hostname',
 					'!root-password', '!users', 'profile_config', 'audio', 'kernels',
 					'packages', 'additional-repositories', 'nic', 'timezone', 'ntp'
 				]
