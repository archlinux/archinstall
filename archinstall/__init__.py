--- conflicted
+++ resolved
@@ -81,7 +81,6 @@
 			raise ValueError(f"Could not load --config because: {e}")
 
 		if args.creds is not None:
-<<<<<<< HEAD
 			if not json_stream_to_structure('--creds',args.creds,config):
 				exit(1)
 	# load the parameters. first the known
@@ -113,27 +112,6 @@
 	# avoiding a compatibility issue
 	if 'dry-run' in config:
 		del config['dry-run']
-=======
-			with open(args.creds) as file:
-				config.update(json.load(file))
-
-		# Installation can't be silent if config is not passed
-		config["silent"] = args.silent
-
-	for arg in unknowns:
-		if '--' == arg[:2]:
-			if '=' in arg:
-				key, val = [x.strip() for x in arg[2:].split('=', 1)]
-			else:
-				key, val = arg[2:], True
-			config[key] = val
-
-	config["script"] = args.script
-
-	if args.dry_run is not None:
-		config["dry-run"] = args.dry_run
->>>>>>> e729457b
-
 	return config
 
 def post_process_arguments(arguments):
