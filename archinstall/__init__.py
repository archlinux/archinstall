"""Arch Linux installer - guided, templates etc."""
import curses
import importlib
import os
import sys
import time
import traceback
from argparse import ArgumentParser, Namespace
from pathlib import Path
from typing import TYPE_CHECKING, Any

from . import default_profiles
from .lib import disk, exceptions, interactions, locale, luks, mirrors, models, networking, packages, profile
from .lib.boot import Boot
from .lib.configuration import ConfigurationOutput
from .lib.general import (
	JSON,
	UNSAFE_JSON,
	SysCommand,
	SysCommandWorker,
	clear_vt100_escape_codes,
	generate_password,
	json_stream_to_structure,
	locate_binary,
	run_custom_user_commands,
	secret,
)
from .lib.global_menu import GlobalMenu
from .lib.hardware import GfxDriver, SysInfo
from .lib.installer import Installer, accessibility_tools_in_use
from .lib.output import FormattedOutput, debug, error, info, log, warn
from .lib.pacman import Pacman
from .lib.plugins import load_plugin, plugins
from .lib.storage import storage
from .lib.translationhandler import DeferredTranslation, Language, translation_handler
from .tui import Tui
from archinstall.lib.args import arch_config_handler


if TYPE_CHECKING:
	from collections.abc import Callable

	_: Callable[[str], DeferredTranslation]


<<<<<<< HEAD
=======
__version__ = "3.0.2"
storage['__version__'] = __version__

>>>>>>> f05af2e6
# add the custom _ as a builtin, it can now be used anywhere in the
# project to mark strings as translatable with _('translate me')
DeferredTranslation.install()

# Log various information about hardware before starting the installation. This might assist in troubleshooting
debug(f"Hardware model detected: {SysInfo.sys_vendor()} {SysInfo.product_name()}; UEFI mode: {SysInfo.has_uefi()}")
debug(f"Processor model detected: {SysInfo.cpu_model()}")
debug(f"Memory statistics: {SysInfo.mem_available()} available out of {SysInfo.mem_total()} total installed")
debug(f"Virtualization detected: {SysInfo.virtualization()}; is VM: {SysInfo.is_vm()}")
debug(f"Graphics devices detected: {SysInfo._graphics_devices().keys()}")

# For support reasons, we'll log the disk layout pre installation to match against post-installation layout
debug(f"Disk states before installing:\n{disk.disk_layouts()}")


if 'sphinx' not in sys.modules and 'pylint' not in sys.modules:
	if '--help' in sys.argv or '-h' in sys.argv:
		arch_config_handler.print_help()
		exit(0)
	if os.getuid() != 0:
		print(_("Archinstall requires root privileges to run. See --help for more."))
		exit(1)


# @archinstall.plugin decorator hook to programmatically add
# plugins in runtime. Useful in profiles_bck and other things.
def plugin(f, *args, **kwargs) -> None:  # type: ignore[no-untyped-def]
	plugins[f.__name__] = f


def _check_new_version() -> None:
	info("Checking version...")

	try:
		Pacman.run("-Sy")
	except Exception as e:
		debug(f'Failed to perform version check: {e}')
		info('Arch Linux mirrors are not reachable. Please check your internet connection')
		exit(1)

	upgrade = None

	try:
		upgrade = Pacman.run("-Qu archinstall").decode()
	except Exception as e:
		debug(f'Failed determine pacman version: {e}')

	if upgrade:
		text = f'New version available: {upgrade}'
		info(text)
		time.sleep(3)


def main() -> None:
	"""
	This can either be run as the compiled and installed application: python setup.py install
	OR straight as a module: python -m archinstall
	In any case we will be attempting to load the provided script to be run from the scripts/ folder
	"""
	if not arch_config_handler.args.skip_version_check:
		_check_new_version()

	script = arch_config_handler.args.script

	if script is None:
		print('No script to run provided')

	mod_name = f'archinstall.scripts.{script}'
	# by loading the module we'll automatically run the script
	importlib.import_module(mod_name)


def run_as_a_module() -> None:
	exc = None

	try:
		main()
	except Exception as e:
		exc = e
	finally:
		# restore the terminal to the original state
		Tui.shutdown()

		if exc:
			err = ''.join(traceback.format_exception(exc))
			error(err)

			text = (
				'Archinstall experienced the above error. If you think this is a bug, please report it to\n'
				'https://github.com/archlinux/archinstall and include the log file "/var/log/archinstall/install.log".\n\n'
				'Hint: To extract the log from a live ISO \ncurl -F\'file=@/var/log/archinstall/install.log\' https://0x0.st\n'
			)

			warn(text)
			exit(1)<|MERGE_RESOLUTION|>--- conflicted
+++ resolved
@@ -43,12 +43,6 @@
 	_: Callable[[str], DeferredTranslation]
 
 
-<<<<<<< HEAD
-=======
-__version__ = "3.0.2"
-storage['__version__'] = __version__
-
->>>>>>> f05af2e6
 # add the custom _ as a builtin, it can now be used anywhere in the
 # project to mark strings as translatable with _('translate me')
 DeferredTranslation.install()
