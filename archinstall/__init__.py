"""Arch Linux installer - guided, templates etc."""
import urllib.error
import urllib.parse
import urllib.request
from argparse import ArgumentParser

from .lib.disk import *
from .lib.exceptions import *
from .lib.general import *
from .lib.hardware import *
from .lib.installer import __packages__, Installer
from .lib.locale_helpers import *
from .lib.luks import *
from .lib.mirrors import *
from .lib.networking import *
from .lib.output import *
from .lib.packages import *
from .lib.profiles import *
from .lib.services import *
from .lib.storage import *
from .lib.systemd import *
from .lib.user_interaction import *

parser = ArgumentParser()

__version__ = "2.3.0.dev0"
storage['__version__'] = __version__


def initialize_arguments():
	config = {}
	parser.add_argument("--config", nargs="?", help="JSON configuration file or URL")
	parser.add_argument("--creds", nargs="?", help="JSON credentials configuration file")
	parser.add_argument("--silent", action="store_true",
						help="WARNING: Disables all prompts for input and confirmation. If no configuration is provided, this is ignored")
	parser.add_argument("--dry-run", action="store_true",
						help="Generates a configuration file and then exits instead of performing an installation")
	parser.add_argument("--script", default="guided", nargs="?", help="Script to run for installation", type=str)
	parser.add_argument("--mount-point","--mount_point",nargs="?",type=str,help="Define an alternate mount point for installation")
	args, unknowns = parser.parse_known_args()
	if args.config is not None:
		try:
			# First, let's check if this is a URL scheme instead of a filename
			parsed_url = urllib.parse.urlparse(args.config)

			if not parsed_url.scheme:  # The Profile was not a direct match on a remote URL, it must be a local file.
				with open(args.config) as file:
					config = json.load(file)
			else:  # Attempt to load the configuration from the URL.
				with urllib.request.urlopen(urllib.request.Request(args.config, headers={'User-Agent': 'ArchInstall'})) as response:
					config = json.loads(response.read())
		except Exception as e:
			raise ValueError(f"Could not load --config because: {e}")
	
		if args.creds is not None:
			with open(args.creds) as file:
				config.update(json.load(file))
	
		# Installation can't be silent if config is not passed
		config["silent"] = args.silent
<<<<<<< HEAD

	if args.mount_point:
		config['mount_point'] = args.mount_point
	if args.dry_run is not None:
		config["dry-run"] = args.dry_run
	config["script"] = args.script

=======
	
>>>>>>> 4e3d2cff
	for arg in unknowns:
		if '--' == arg[:2]:
			if '=' in arg:
				key, val = [x.strip() for x in arg[2:].split('=', 1)]
			else:
				key, val = arg[2:], True
			config[key] = val
<<<<<<< HEAD
=======
	
	config["script"] = args.script
	
	if args.dry_run is not None:
		config["dry-run"] = args.dry_run

>>>>>>> 4e3d2cff
	return config


arguments = initialize_arguments()
storage['arguments'] = arguments
if arguments.get('debug'):
	log(f"Warning: --debug mode will write certain credentials to {storage['LOG_PATH']}/{storage['LOG_FILE']}!", fg="red", level=logging.WARNING)
if arguments.get('mount_point'):
	storage['MOUNT_POINT'] = arguments['mount_point']

from .lib.plugins import plugins, load_plugin # This initiates the plugin loading ceremony

if arguments.get('plugin', None):
	load_plugin(arguments['plugin'])

# TODO: Learn the dark arts of argparse... (I summon thee dark spawn of cPython)


def run_as_a_module():
	"""
	Since we're running this as a 'python -m archinstall' module OR
	a nuitka3 compiled version of the project.
	This function and the file __main__ acts as a entry point.
	"""

	# Add another path for finding profiles, so that list_profiles() in Script() can find guided.py, unattended.py etc.
	storage['PROFILE_PATH'].append(os.path.abspath(f'{os.path.dirname(__file__)}/examples'))
	try:
		script = Script(arguments.get('script', None))
	except ProfileNotFound as err:
		print(f"Couldn't find file: {err}")
		sys.exit(1)

	os.chdir(os.path.abspath(os.path.dirname(__file__)))

	# Remove the example directory from the PROFILE_PATH, to avoid guided.py etc shows up in user input questions.
	storage['PROFILE_PATH'].pop()
	script.execute()<|MERGE_RESOLUTION|>--- conflicted
+++ resolved
@@ -51,24 +51,20 @@
 					config = json.loads(response.read())
 		except Exception as e:
 			raise ValueError(f"Could not load --config because: {e}")
-	
+
 		if args.creds is not None:
 			with open(args.creds) as file:
 				config.update(json.load(file))
-	
+
 		# Installation can't be silent if config is not passed
 		config["silent"] = args.silent
-<<<<<<< HEAD
-
 	if args.mount_point:
 		config['mount_point'] = args.mount_point
 	if args.dry_run is not None:
 		config["dry-run"] = args.dry_run
 	config["script"] = args.script
 
-=======
-	
->>>>>>> 4e3d2cff
+
 	for arg in unknowns:
 		if '--' == arg[:2]:
 			if '=' in arg:
@@ -76,15 +72,6 @@
 			else:
 				key, val = arg[2:], True
 			config[key] = val
-<<<<<<< HEAD
-=======
-	
-	config["script"] = args.script
-	
-	if args.dry_run is not None:
-		config["dry-run"] = args.dry_run
-
->>>>>>> 4e3d2cff
 	return config
 
 
