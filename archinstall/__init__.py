"""Arch Linux installer - guided, templates etc."""
import importlib
import logging
import os
from argparse import ArgumentParser, Namespace
from pathlib import Path
from typing import TYPE_CHECKING, Any, Dict, Union

from .lib import disk
from .lib import menu
from .lib import models
from .lib import packages
from .lib import exceptions
from .lib import luks
from .lib import locale
from .lib import mirrors
from .lib import networking
from .lib import profile
from .lib import interactions
from . import default_profiles

from .lib.hardware import SysInfo, AVAILABLE_GFX_DRIVERS
from .lib.installer import Installer, accessibility_tools_in_use
from .lib.output import FormattedOutput, Journald, log
from .lib.storage import storage
from .lib.global_menu import GlobalMenu
from .lib.systemd import Boot
from .lib.translationhandler import TranslationHandler, Language, DeferredTranslation
from .lib.plugins import plugins, load_plugin
from .lib.configuration import ConfigurationOutput

from .lib.general import (
	generate_password, locate_binary, clear_vt100_escape_codes,
	JsonEncoder, JSON, UNSAFE_JSON, SysCommandWorker, SysCommand,
	run_custom_user_commands, json_stream_to_structure, secret
)


<<<<<<< HEAD
if TYPE_CHECKING:
	_: Any
=======
__version__ = "2.5.6"
storage['__version__'] = __version__
>>>>>>> c10acfa5

# add the custome _ as a builtin, it can now be used anywhere in the
# project to mark strings as translatable with _('translate me')
DeferredTranslation.install()

# Log various information about hardware before starting the installation. This might assist in troubleshooting
log(f"Hardware model detected: {SysInfo.sys_vendor()} {SysInfo.product_name()}; UEFI mode: {SysInfo.has_uefi()}", level=logging.DEBUG)
log(f"Processor model detected: {SysInfo.cpu_model()}", level=logging.DEBUG)
log(f"Memory statistics: {SysInfo.mem_available()} available out of {SysInfo.mem_total()} total installed", level=logging.DEBUG)
log(f"Virtualization detected: {SysInfo.virtualization()}; is VM: {SysInfo.is_vm()}", level=logging.DEBUG)
log(f"Graphics devices detected: {SysInfo._graphics_devices().keys()}", level=logging.DEBUG)

# For support reasons, we'll log the disk layout pre installation to match against post-installation layout
log(f"Disk states before installing: {disk.disk_layouts()}", level=logging.DEBUG)


if os.getuid() != 0:
	print(_("Archinstall requires root privileges to run. See --help for more."))
	exit(1)


parser = ArgumentParser()

__version__ = "2.5.4"
storage['__version__'] = __version__


def define_arguments():
	"""
	Define which explicit arguments do we allow.
	Refer to https://docs.python.org/3/library/argparse.html for documentation and
			https://docs.python.org/3/howto/argparse.html for a tutorial
	Remember that the property/entry name python assigns to the parameters is the first string defined as argument and
	dashes inside it '-' are changed to '_'
	"""
	parser.add_argument("-v", "--version", action="version", version="%(prog)s " + __version__)
	parser.add_argument("--config", nargs="?", help="JSON configuration file or URL")
	parser.add_argument("--creds", nargs="?", help="JSON credentials configuration file")
	parser.add_argument("--silent", action="store_true",
						help="WARNING: Disables all prompts for input and confirmation. If no configuration is provided, this is ignored")
	parser.add_argument("--dry-run", "--dry_run", action="store_true",
						help="Generates a configuration file and then exits instead of performing an installation")
	parser.add_argument("--script", default="guided", nargs="?", help="Script to run for installation", type=str)
	parser.add_argument("--mount-point","--mount_point", nargs="?", type=str, help="Define an alternate mount point for installation")
	parser.add_argument("--debug", action="store_true", default=False, help="Adds debug info into the log")
	parser.add_argument("--offline", action="store_true", default=False, help="Disabled online upstream services such as package search and key-ring auto update.")
	parser.add_argument("--no-pkg-lookups", action="store_true", default=False, help="Disabled package validation specifically prior to starting installation.")
	parser.add_argument("--plugin", nargs="?", type=str)


def parse_unspecified_argument_list(unknowns :list, multiple :bool = False, error :bool = False) -> dict:
	"""We accept arguments not defined to the parser. (arguments "ad hoc").
	Internally argparse return to us a list of words so we have to parse its contents, manually.
	We accept following individual syntax for each argument
		--argument value
		--argument=value
		--argument = value
		--argument   (boolean as default)
	the optional parameters to the function alter a bit its behaviour:
	* multiple allows multivalued arguments, each value separated by whitespace. They're returned as a list
	* error. If set any non correctly specified argument-value pair to raise an exception. Else, simply notifies the existence of a problem and continues processing.

	To a certain extent, multiple and error are incompatible. In fact, the only error this routine can catch, as of now, is the event
	argument value value ...
	which isn't am error if multiple is specified
	"""
	tmp_list = unknowns[:]   # wastes a few bytes, but avoids any collateral effect of the destructive nature of the pop method()
	config = {}
	key = None
	last_key = None
	while tmp_list:
		element = tmp_list.pop(0)			  # retrieve an element of the list
		if element.startswith('--'):		   # is an argument ?
			if '=' in element:				 # uses the arg=value syntax ?
				key, value = [x.strip() for x in element[2:].split('=', 1)]
				config[key] = value
				last_key = key				 # for multiple handling
				key = None					 # we have the kwy value pair we need
			else:
				key = element[2:]
				config[key] = True   # every argument starts its lifecycle as boolean
		else:
			if element == '=':
				continue
			if key:
				config[key] = element
				last_key = key # multiple
				key = None
			else:
				if multiple and last_key:
					if isinstance(config[last_key],str):
						config[last_key] = [config[last_key],element]
					else:
						config[last_key].append(element)
				elif error:
					raise ValueError(f"Entry {element} is not related to any argument")
				else:
					print(f" We ignore the entry {element} as it isn't related to any argument")
	return config


def cleanup_empty_args(args: Union[Namespace, Dict]) -> Dict:
	"""
	Takes arguments (dictionary or argparse Namespace) and removes any
	None values. This ensures clean mergers during dict.update(args)
	"""
	if type(args) == Namespace:
		args = vars(args)

	clean_args = {}
	for key, val in args.items():
		if type(val) == dict:
			val = cleanup_empty_args(val)

		if val is not None:
			clean_args[key] = val

	return clean_args

def get_arguments() -> Dict[str, Any]:
	""" The handling of parameters from the command line
	Is done on following steps:
	0) we create a dict to store the arguments and their values
	1) preprocess.
		We take those arguments which use JSON files, and read them into the argument dict. So each first level entry becomes a argument on it's own right
	2) Load.
		We convert the predefined argument list directly into the dict via the vars() function. Non specified arguments are loaded with value None or false if they are booleans (action="store_true").
		The name is chosen according to argparse conventions. See above (the first text is used as argument name, but underscore substitutes dash)
		We then load all the undefined arguments. In this case the names are taken as written.
		Important. This way explicit command line arguments take precedence over configuration files.
	3) Amend
		Change whatever is needed on the configuration dictionary (it could be done in post_process_arguments but  this ougth to be left to changes anywhere else in the code, not in the arguments dictionary
	"""
	config: Dict[str, Any] = {}
	args, unknowns = parser.parse_known_args()
	# preprocess the JSON files.
	# TODO Expand the url access to the other JSON file arguments ?
	if args.config is not None:
		if not json_stream_to_structure('--config', args.config, config):
			exit(1)

	if args.creds is not None:
		if not json_stream_to_structure('--creds', args.creds, config):
			exit(1)

	# load the parameters. first the known, then the unknowns
	clean_args = cleanup_empty_args(args)
	config.update(clean_args)
	config.update(parse_unspecified_argument_list(unknowns))
	# amend the parameters (check internal consistency)
	# Installation can't be silent if config is not passed
	if clean_args.get('config') is None:
		config["silent"] = False
	else:
		config["silent"] = clean_args.get('silent')

	# avoiding a compatibility issue
	if 'dry-run' in config:
		del config['dry-run']

	return config


def load_config():
	"""
	refine and set some arguments. Formerly at the scripts
	"""
	from .lib.models import NetworkConfiguration

	arguments.setdefault('sys-language', 'en_US')
	arguments.setdefault('sys-encoding', 'utf-8')

	if (archinstall_lang := arguments.get('archinstall-language', None)) is not None:
		arguments['archinstall-language'] = TranslationHandler().get_language_by_name(archinstall_lang)

	if disk_config := arguments.get('disk_config', {}):
		arguments['disk_config'] = disk.DiskLayoutConfiguration.parse_arg(disk_config)

	if profile_config := arguments.get('profile_config', None):
		arguments['profile_config'] = profile.ProfileConfiguration.parse_arg(profile_config)

	if arguments.get('mirror-region', None) is not None:
		if type(arguments.get('mirror-region', None)) is dict:
			arguments['mirror-region'] = arguments.get('mirror-region', None)
		else:
			selected_region = arguments.get('mirror-region', None)
			arguments['mirror-region'] = {selected_region: mirrors.list_mirrors()[selected_region]}

	if arguments.get('servers', None) is not None:
		storage['_selected_servers'] = arguments.get('servers', None)

	if arguments.get('nic', None) is not None:
		handler = models.NetworkConfigurationHandler()
		handler.parse_arguments(arguments.get('nic'))
		arguments['nic'] = handler.configuration

	if arguments.get('!users', None) is not None or arguments.get('!superusers', None) is not None:
		users = arguments.get('!users', None)
		superusers = arguments.get('!superusers', None)
		arguments['!users'] = models.User.parse_arguments(users, superusers)

	if arguments.get('bootloader', None) is not None:
		arguments['bootloader'] = models.Bootloader.from_arg(arguments['bootloader'])

	if arguments.get('disk_encryption', None) is not None and disk_config is not None:
		password = arguments.get('encryption_password', '')
		arguments['disk_encryption'] = disk.DiskEncryption.parse_arg(
			arguments['disk_config'],
			arguments['disk_encryption'],
			password
		)


def post_process_arguments(arguments):
	storage['arguments'] = arguments
	if mountpoint := arguments.get('mount_point', None):
		storage['MOUNT_POINT'] = Path(mountpoint)

	if arguments.get('debug', False):
		log(f"Warning: --debug mode will write certain credentials to {storage['LOG_PATH']}/{storage['LOG_FILE']}!", fg="red", level=logging.WARNING)

	if arguments.get('plugin', None):
		path = arguments['plugin']
		load_plugin(path)

	load_config()


define_arguments()
arguments: Dict[str, Any] = get_arguments()
post_process_arguments(arguments)


# @archinstall.plugin decorator hook to programmatically add
# plugins in runtime. Useful in profiles_bck and other things.
def plugin(f, *args, **kwargs):
	plugins[f.__name__] = f


def run_as_a_module():
	"""
	This can either be run as the compiled and installed application: python setup.py install
	OR straight as a module: python -m archinstall
	In any case we will be attempting to load the provided script to be run from the scripts/ folder
	"""
	script = arguments.get('script', None)

	if script is None:
		print('No script to run provided')

	mod_name = f'archinstall.scripts.{script}'
	# by loading the module we'll automatically run the script
	importlib.import_module(mod_name)<|MERGE_RESOLUTION|>--- conflicted
+++ resolved
@@ -36,13 +36,8 @@
 )
 
 
-<<<<<<< HEAD
 if TYPE_CHECKING:
 	_: Any
-=======
-__version__ = "2.5.6"
-storage['__version__'] = __version__
->>>>>>> c10acfa5
 
 # add the custome _ as a builtin, it can now be used anywhere in the
 # project to mark strings as translatable with _('translate me')
@@ -66,7 +61,7 @@
 
 parser = ArgumentParser()
 
-__version__ = "2.5.4"
+__version__ = "2.5.6"
 storage['__version__'] = __version__
 
 
