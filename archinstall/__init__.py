--- conflicted
+++ resolved
@@ -203,19 +203,8 @@
 		storage['gfx_driver_packages'] = AVAILABLE_GFX_DRIVERS.get(arguments.get('gfx_driver', None), None)
 	if arguments.get('servers', None) is not None:
 		storage['_selected_servers'] = arguments.get('servers', None)
-<<<<<<< HEAD
 	if arguments.get('nic', None) is not None:
 		arguments['nic'] = NetworkConfiguration.parse_arguments(arguments.get('nic'))
-
-=======
-	if nic_config := arguments.get('nic', {}):
-		if isinstance(nic_config,str) or nic_config.get('nic', '') == 'Copy ISO network configuration to installation':
-			arguments['nic'] = {'type': 'iso_config'}
-		elif 'NetworkManager' in nic_config:
-			arguments['nic'] = {'type': 'network_manager', 'NetworkManager': True}
-		else:
-			arguments['nic'] = {k if k != 'nic' else 'type': v for k, v in nic_config.items()}
->>>>>>> fa87d857
 
 def post_process_arguments(arguments):
 	storage['arguments'] = arguments
