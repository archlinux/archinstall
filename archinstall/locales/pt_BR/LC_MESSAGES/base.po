# Translators:
#  @Cain-dev (cain-dev.github.io)
#  Rafael Fontenelle <rafaelff@gnome.org>
#  Jefferson Michael <github.com/jeffersonjpr>
msgid ""
msgstr ""
"Project-Id-Version: \n"
"POT-Creation-Date: \n"
"PO-Revision-Date: \n"
"Last-Translator: Jefferson Michael <github.com/jeffersonjpr>\n"
"Language-Team: \n"
"Language: pt_BR\n"
"MIME-Version: 1.0\n"
"Content-Type: text/plain; charset=UTF-8\n"
"Content-Transfer-Encoding: 8bit\n"
"X-Generator: Poedit 3.2.2\n"

msgid "[!] A log file has been created here: {} {}"
msgstr "[!] Um arquivo de log foi criado aqui: {} {}"

msgid "    Please submit this issue (and file) to https://github.com/archlinux/archinstall/issues"
msgstr "    Por favor, envie este problema (e o arquivo) para: https://github.com/archlinux/archinstall/issues"

msgid "Do you really want to abort?"
msgstr "Deseja realmente abortar?"

msgid "And one more time for verification: "
msgstr "E mais uma vez para verificação: "

msgid "Would you like to use swap on zram?"
msgstr "Deseja usar swap em zram?"

msgid "Desired hostname for the installation: "
msgstr "Nome do computador (hostname) desejado para a instalação: "

msgid "Username for required superuser with sudo privileges: "
msgstr "Nome de usuário requerido para superusuário com privilégios sudo: "

msgid "Any additional users to install (leave blank for no users): "
msgstr "Algum outro usuário para adicionar (deixe em branco para ignorar): "

msgid "Should this user be a superuser (sudoer)?"
msgstr "Este usuário deve ser um superusuário? (sudoer)?"

msgid "Select a timezone"
msgstr "Selecione um fuso horário"

msgid "Would you like to use GRUB as a bootloader instead of systemd-boot?"
msgstr "Prefere usar o GRUB como bootloader ao invés do systemd-boot?"

msgid "Choose a bootloader"
msgstr "Escolha um bootloader"

msgid "Choose an audio server"
msgstr "Escolha um servidor de áudio"

msgid "Only packages such as base, base-devel, linux, linux-firmware, efibootmgr and optional profile packages are installed."
msgstr "Apenas pacotes como base, base-devel, linux, linux-firmware, efibootmgr e pacotes opcionais de perfil são instalados."

msgid "If you desire a web browser, such as firefox or chromium, you may specify it in the following prompt."
msgstr "Se deseja um navegador web, como firefox ou chromium, pode especificá-lo no próximo prompt."

msgid "Write additional packages to install (space separated, leave blank to skip): "
msgstr "Digite pacotes adicionais para instalar (separados por espaço, deixe em branco para pular): "

msgid "Copy ISO network configuration to installation"
msgstr "Copiar a configuração de rede da ISO para a instalação"

msgid "Use NetworkManager (necessary to configure internet graphically in GNOME and KDE)"
msgstr "Usar NetworkManager (necessário para configurar internet graficamente no GNOME e KDE)"

msgid "Select one network interface to configure"
msgstr "Selecione uma interface de rede para configurar"

msgid "Select which mode to configure for \"{}\" or skip to use default mode \"{}\""
msgstr "Selecione qual modo configurar para \"{}\" ou ignore para usar o modo padrão \"{}\""

msgid "Enter the IP and subnet for {} (example: 192.168.0.5/24): "
msgstr "Digite o IP e a sub-rede para {} (exemplo: 192.168.0.5/24): "

msgid "Enter your gateway (router) IP address or leave blank for none: "
msgstr "Digite o seu IP de gateway (router) ou deixe em branco para nenhum: "

msgid "Enter your DNS servers (space separated, blank for none): "
msgstr "Digite os servidores DNS (separados por espaço, deixe em branco para nenhum): "

msgid "Select which filesystem your main partition should use"
msgstr "Selecione qual sistema de arquivos a partição principal deverá usar"

msgid "Current partition layout"
msgstr "Layout de partições atual"

msgid ""
"Select what to do with\n"
"{}"
msgstr ""
"Selecione o que fazer com\n"
"{}"

msgid "Enter a desired filesystem type for the partition"
msgstr "Digite o tipo de sistema de arquivos desejado para a partição"

msgid "Enter the start location (in parted units: s, GB, %, etc. ; default: {}): "
msgstr ""

msgid "Enter the end location (in parted units: s, GB, %, etc. ; ex: {}): "
msgstr ""

msgid "{} contains queued partitions, this will remove those, are you sure?"
msgstr "{} contém partições em fila, isto irá removê-las, tem certeza?"

msgid ""
"{}\n"
"\n"
"Select by index which partitions to delete"
msgstr ""
"{}\n"
"\n"
"Selecione por índice quais partições deletar"

msgid ""
"{}\n"
"\n"
"Select by index which partition to mount where"
msgstr ""
"{}\n"
"\n"
"Selecione por índice quais partições montar em"

msgid " * Partition mount-points are relative to inside the installation, the boot would be /boot as an example."
msgstr " * Os pontos de montagem das partições são relativos aos de dentro da instalação, boot por exemplo seria /boot."

msgid "Select where to mount partition (leave blank to remove mountpoint): "
msgstr "Selecione onde montar a partição (deixe em branco para remover o ponto de montagem): "

msgid ""
"{}\n"
"\n"
"Select which partition to mask for formatting"
msgstr ""
"{}\n"
"\n"
"Selecione qual partição mascarar para formatar"

msgid ""
"{}\n"
"\n"
"Select which partition to mark as encrypted"
msgstr ""
"{}\n"
"\n"
"Selecione qual partição marcar como encriptada"

msgid ""
"{}\n"
"\n"
"Select which partition to mark as bootable"
msgstr ""
"{}\n"
"\n"
"Selecione qual partição marcar como inicializável"

msgid ""
"{}\n"
"\n"
"Select which partition to set a filesystem on"
msgstr ""
"{}\n"
"\n"
"Selecione qual partição definir um sistema de arquivos"

msgid "Enter a desired filesystem type for the partition: "
msgstr "Insira o tipo de sistema de arquivos desejado para a partição: "

msgid "Archinstall language"
msgstr "Idioma do Archinstall"

msgid "Wipe all selected drives and use a best-effort default partition layout"
msgstr "Apagar todos os discos selecionados e usar um esquema de partições padrão de melhor desempenho"

msgid "Select what to do with each individual drive (followed by partition usage)"
msgstr "Selecione o que fazer com cada disco individual (seguido de uso da partição)"

msgid "Select what you wish to do with the selected block devices"
msgstr "Selecione o que deseja fazer com os dispositivos de bloco selecionados"

msgid "This is a list of pre-programmed profiles, they might make it easier to install things like desktop environments"
msgstr "Esta é uma lista de perfis pré-programados, que podem por exemplo facilitar a instalação de ambientes gráficos"

msgid "Select keyboard layout"
msgstr "Selecione o layout de teclado"

msgid "Select one of the regions to download packages from"
msgstr "Selecione uma das regiões de onde baixar os pacotes"

msgid "Select one or more hard drives to use and configure"
msgstr "Selecione um ou mais discos rígidos para usar e configurar"

msgid "For the best compatibility with your AMD hardware, you may want to use either the all open-source or AMD / ATI options."
msgstr "Para melhor compatibilidade com o seu hardware AMD, talvez queira usar a opção de drivers completamente open-source ou as opções da AMD / ATI."

msgid "For the best compatibility with your Intel hardware, you may want to use either the all open-source or Intel options.\n"
msgstr "Para melhor compatibilidade com o seu hardware Intel, talvez queira usar a opção de drivers completamente open-source ou as opções da Intel.\n"

msgid "For the best compatibility with your Nvidia hardware, you may want to use the Nvidia proprietary driver.\n"
msgstr "Para melhor compatibilidade com o seu hardware Nvidia, talvez queira usar o driver proprietário da Nvidia.\n"

msgid ""
"\n"
"\n"
"Select a graphics driver or leave blank to install all open-source drivers"
msgstr ""
"\n"
"\n"
"Selecione um driver de vídeo ou deixe em branco para instalar os drivers completamente open-source"

msgid "All open-source (default)"
msgstr "Tudo open-source (padrão)"

msgid "Choose which kernels to use or leave blank for default \"{}\""
msgstr "Escolhe quais kernels usar ou deixe em branco para o kernel padrão \"{}\""

msgid "Choose which locale language to use"
msgstr "Escolha qual idioma de localização usar"

msgid "Choose which locale encoding to use"
msgstr "Escolha qual codificação de localização usar"

msgid "Select one of the values shown below: "
msgstr "Selecione uma dos valores mostrados abaixo: "

msgid "Select one or more of the options below: "
msgstr "Selecione uma ou mais das opções abaixo: "

msgid "Adding partition...."
msgstr "Adicionando partição...."

msgid "You need to enter a valid fs-type in order to continue. See `man parted` for valid fs-type's."
msgstr "Você precisa definir um tipo de sistema de arquivo válido. Consulte o `man parted` para verificar os tipos de sistemas de arquivo válido."

msgid "Error: Listing profiles on URL \"{}\" resulted in:"
msgstr "Erro: Listando os perfis em URL \"{}\" resulta em:"

msgid "Error: Could not decode \"{}\" result as JSON:"
msgstr "Erro: Não foi possível decodificar \"{}\" como JSON:"

msgid "Keyboard layout"
msgstr "Layout do teclado"

msgid "Mirror region"
msgstr "Região do mirror"

msgid "Locale language"
msgstr "Idioma de localização"

msgid "Locale encoding"
msgstr "Codificação de localização"

msgid "Drive(s)"
msgstr "Unidades de armazenamento"

msgid "Disk layout"
msgstr "Layout da unidade"

msgid "Encryption password"
msgstr "Senha de encriptação"

msgid "Swap"
msgstr "Swap"

msgid "Bootloader"
msgstr "Inicializador"

msgid "Root password"
msgstr "Senha de root"

msgid "Superuser account"
msgstr "Conta de superusuário"

msgid "User account"
msgstr "Conta de usuário"

msgid "Profile"
msgstr "Perfil"

msgid "Audio"
msgstr "Áudio"

msgid "Kernels"
msgstr "Kernels"

msgid "Additional packages"
msgstr "Pacotes adicionais"

msgid "Network configuration"
msgstr "Configuração de rede"

msgid "Automatic time sync (NTP)"
msgstr "Sincronização automática de tempo (NTP)"

msgid "Install ({} config(s) missing)"
msgstr "Instalar ({} configuração(s) em falta)"

msgid ""
"You decided to skip harddrive selection\n"
"and will use whatever drive-setup is mounted at {} (experimental)\n"
"WARNING: Archinstall won't check the suitability of this setup\n"
"Do you wish to continue?"
msgstr ""
"Você decidiu ignorar a seleção de disco rígido\n"
"e usar qualquer configuração de disco rígido montada em {} (experimental)\n"
"ATENÇÃO: O Archinstall não verifica a viabilidade desta configuração\n"
"Deseja continuar?"

msgid "Re-using partition instance: {}"
msgstr "Reutilizando a instância da partição: {}"

msgid "Create a new partition"
msgstr "Criar uma nova partição"

msgid "Delete a partition"
msgstr "Deletar uma partição"

msgid "Clear/Delete all partitions"
msgstr "Limpar/Deletar todas as partições"

msgid "Assign mount-point for a partition"
msgstr "Atribuir um ponto de montagem para uma partição"

msgid "Mark/Unmark a partition to be formatted (wipes data)"
msgstr "Marcar/Desmarcar uma partição para ser formatada (apaga os dados)"

msgid "Mark/Unmark a partition as encrypted"
msgstr "Marcar/Desmarcar uma partição como encriptada"

msgid "Mark/Unmark a partition as bootable (automatic for /boot)"
msgstr "Marcar/Desmarcar uma partição como inicializável (automática para /boot)"

msgid "Set desired filesystem for a partition"
msgstr "Definir o sistema de arquivos desejado para uma partição"

msgid "Abort"
msgstr "Cancelar"

msgid "Hostname"
msgstr "Nome do computador (hostname)"

msgid "Not configured, unavailable unless setup manually"
msgstr "Não configurado, indisponível a não ser que seja configurado manualmente"

msgid "Timezone"
msgstr "Fuso horário"

msgid "Set/Modify the below options"
msgstr "Definir/Modificar as opções abaixo"

msgid "Install"
msgstr "Instalar"

msgid ""
"Use ESC to skip\n"
"\n"
msgstr ""
"Use ESC para pular\n"
"\n"

msgid "Suggest partition layout"
msgstr "Sugerir esquema de partição"

msgid "Enter a password: "
msgstr "Digite uma senha: "

msgid "Enter a encryption password for {}"
msgstr "Digite uma senha de encriptação para {}"

msgid "Enter disk encryption password (leave blank for no encryption): "
msgstr "Digite a senha de encriptação do disco (deixe em branco para não encriptar): "

msgid "Create a required super-user with sudo privileges: "
msgstr "Criar um superusuário requerido com privilégios de sudo: "

msgid "Enter root password (leave blank to disable root): "
msgstr "Digite uma senha de root (deixe em branco para desativar root): "

msgid "Password for user \"{}\": "
msgstr "Senha para o usuário \"{}\": "

msgid "Verifying that additional packages exist (this might take a few seconds)"
msgstr "Verificando se existem pacotes adicionais (isto pode demorar alguns segundos)"

msgid "Would you like to use automatic time synchronization (NTP) with the default time servers?\n"
msgstr "Deseja usar sincronização de tempo automática (NTP) com os servidores de tempo padrão?\n"

msgid ""
"Hardware time and other post-configuration steps might be required in order for NTP to work.\n"
"For more information, please check the Arch wiki"
msgstr ""
"A hora de hardware e outros passos de pós-configuração podem ser necessários para que o NTP funcione.\n"
"Para mais informações, por favor visite a wiki do Arch"

msgid "Enter a username to create an additional user (leave blank to skip): "
msgstr "Digite um nome de usuário para criar um usuário adicional (deixe em branco para pular): "

msgid "Use ESC to skip\n"
msgstr "Use ESC para pular\n"

msgid ""
"\n"
" Choose an object from the list, and select one of the available actions for it to execute"
msgstr ""
"\n"
" Escolha um objeto da lista, e selecione uma das ações disponíveis para executar"

msgid "Cancel"
msgstr "Cancelar"

msgid "Confirm and exit"
msgstr "Confirmar e sair"

msgid "Add"
msgstr "Adicionar"

msgid "Copy"
msgstr "Copiar"

msgid "Edit"
msgstr "Editar"

msgid "Delete"
msgstr "Deletar"

msgid "Select an action for '{}'"
msgstr "Selecione uma ação para '{}'"

msgid "Copy to new key:"
msgstr "Copiar para nova chave:"

msgid "Unknown nic type: {}. Possible values are {}"
msgstr "Tipo de NIC desconhecido: {}. Possíveis valores são {}"

msgid ""
"\n"
"This is your chosen configuration:"
msgstr ""
"\n"
"Esta é a configuração escolhida escolhida por você:"

msgid "Pacman is already running, waiting maximum 10 minutes for it to terminate."
msgstr "O Pacman já está em execução, aguarde no máximo até 10 minutos para terminar."

msgid "Pre-existing pacman lock never exited. Please clean up any existing pacman sessions before using archinstall."
msgstr "A trava pré-existente do Pacman não terminou. Por favor, limpe as sessões de pacman existentes antes de usar o archinstall."

msgid "Choose which optional additional repositories to enable"
msgstr "Escolha quais repositórios adicionais opcionais ativar"

msgid "Add a user"
msgstr "Adicionar usuário"

msgid "Change password"
msgstr "Mudar senha"

msgid "Promote/Demote user"
msgstr "Promover/Rebaixar usuário"

msgid "Delete User"
msgstr "Deletar usuário"

msgid ""
"\n"
"Define a new user\n"
msgstr ""
"\n"
"Definir um novo usuário\n"

msgid "User Name : "
msgstr "Nome de usuário : "

msgid "Should {} be a superuser (sudoer)?"
msgstr "{} deve ser um superusuário (sudoer)?"

msgid "Define users with sudo privilege: "
msgstr "Defina usuários com privilégio sudo: "

msgid "No network configuration"
msgstr "Nenhuma configuração de rede"

msgid "Set desired subvolumes on a btrfs partition"
msgstr "Definir subvolumes desejados numa partição btrfs"

msgid ""
"{}\n"
"\n"
"Select which partition to set subvolumes on"
msgstr ""
"{}\n"
"\n"
"Selecione em qual partição definir subvolumes"

msgid "Manage btrfs subvolumes for current partition"
msgstr "Administrar subvolumes btrfs para a partição atual"

msgid "No configuration"
msgstr "Nenhuma configuração"

msgid "Save user configuration"
msgstr "Salvar configuração de usuário"

msgid "Save user credentials"
msgstr "Salvar credenciais de usuário"

msgid "Save disk layout"
msgstr "Salvar layout de disco"

msgid "Save all"
msgstr "Salvar tudo"

msgid "Choose which configuration to save"
msgstr "Escolha qual configuração salvar"

msgid "Enter a directory for the configuration(s) to be saved: "
msgstr "Digite um diretório para as configurações serem salvas: "

msgid "Not a valid directory: {}"
msgstr "Não é um diretório válido: {}"

msgid "The password you are using seems to be weak,"
msgstr "A senha que está usando parece ser fraca,"

msgid "are you sure you want to use it?"
msgstr "tem certeza que deseja usá-la?"

msgid "Optional repositories"
msgstr "Repositórios opcionais"

msgid "Save configuration"
msgstr "Salvar configuração"

msgid "Missing configurations:\n"
msgstr "Configurações em falta:\n"

msgid "Either root-password or at least 1 superuser must be specified"
msgstr "Deve se especificar uma senha de root ou pelo menos 1 superusuário"

msgid "Manage superuser accounts: "
msgstr "Administrar contas de superusuário: "

msgid "Manage ordinary user accounts: "
msgstr "Administrar contas de usuário padrão: "

msgid " Subvolume :{:16}"
msgstr " Subvolume :{:16}"

msgid " mounted at {:16}"
msgstr " montado em {:16}"

msgid " with option {}"
msgstr " com opção {}"

msgid ""
"\n"
" Fill the desired values for a new subvolume \n"
msgstr ""
"\n"
" Preencha os valores desejados para um novo subvolume \n"

msgid "Subvolume name "
msgstr "Nome do subvolume "

msgid "Subvolume mountpoint"
msgstr "Ponto de montagem do subvolume"

msgid "Subvolume options"
msgstr "Opções do subvolume"

msgid "Save"
msgstr "Salvar"

msgid "Subvolume name :"
msgstr "Nome do subvolume :"

msgid "Select a mount point :"
msgstr "Selecione um ponto de montagem :"

msgid "Select the desired subvolume options "
msgstr "Selecione as opções desejadas do subvolume "

msgid "Define users with sudo privilege, by username: "
msgstr "Defina usuários com privilégio sudo, por nome de usuário: "

msgid "[!] A log file has been created here: {}"
msgstr "[!] Um arquivo de log foi criado aqui: {}"

msgid "Would you like to use BTRFS subvolumes with a default structure?"
msgstr "Deseja usar subvolumes BTRFS com a estrutura padrão?"

msgid "Would you like to use BTRFS compression?"
msgstr "Deseja usar a compressão BTRFS?"

msgid "Would you like to create a separate partition for /home?"
msgstr "Deseja criar uma partição separada para /home?"

msgid "The selected drives do not have the minimum capacity required for an automatic suggestion\n"
msgstr "As unidades selecionadas não tem a capacidade mínima para sugestão automática\n"

msgid "Minimum capacity for /home partition: {}GB\n"
msgstr "Capacidade mínima para partição /home : {}GB\n"

msgid "Minimum capacity for Arch Linux partition: {}GB"
msgstr "Capacidade mínima para a partição do Arch Linux: {}GB"

msgid "Continue"
msgstr "Continuar"

msgid "yes"
msgstr "sim"

msgid "no"
msgstr "não"

msgid "set: {}"
msgstr "definir: {}"

msgid "Manual configuration setting must be a list"
msgstr "O ajuste de configuração manual deve ser em lista"

msgid "No iface specified for manual configuration"
msgstr "iface não especificada para configuração manual"

msgid "Manual nic configuration with no auto DHCP requires an IP address"
msgstr "A configuração manual de NIC sem DHCP automático requer um endereço IP"

msgid "Add interface"
msgstr "Adicionar interface"

msgid "Edit interface"
msgstr "Editar interface"

msgid "Delete interface"
msgstr "Deletar interface"

msgid "Select interface to add"
msgstr "Selecione interface para adicionar"

msgid "Manual configuration"
msgstr "Configuração manual"

msgid "Mark/Unmark a partition as compressed (btrfs only)"
msgstr "Marcar/desmarcar a partição como comprimida (apenas btrfs)"

msgid "The password you are using seems to be weak, are you sure you want to use it?"
msgstr "A senha que você está usando parece ser fraca, tem certeza que deseja utilizá-la?"

msgid "Provides a selection of desktop environments and tiling window managers, e.g. gnome, kde, sway"
msgstr "Proporciona uma seleção de ambientes gráficos e gerenciadores de janela como por exemplo gnome, kde, sway"

msgid "Select your desired desktop environment"
msgstr "Selecione o ambiente gráfico desejado"

msgid "A very basic installation that allows you to customize Arch Linux as you see fit."
msgstr "Uma instalação bem básica que permite a você customizar o Arch Linux como desejar."

msgid "Provides a selection of various server packages to install and enable, e.g. httpd, nginx, mariadb"
msgstr "Proporciona uma seleção de diversos pacotes de servidor para instalar e habilitar como por exemplo httpd, nginx, mariadb"

msgid "Choose which servers to install, if none then a minimal installation will be done"
msgstr "Selecione quais servidores instalar, se há nenhum uma instalação mínima será feita"

msgid "Installs a minimal system as well as xorg and graphics drivers."
msgstr "Instala um sistema mínimo assim como xorg e drivers de vídeo."

msgid "Press Enter to continue."
msgstr "Tecle Enter para continuar."

msgid "Would you like to chroot into the newly created installation and perform post-installation configuration?"
msgstr "Deseja fazer chroot para a nova instalação e realizar configurações pós-instalação?"

msgid "Are you sure you want to reset this setting?"
msgstr "Tem certeza que desejar redefinir essa configuração?"

msgid "Select one or more hard drives to use and configure\n"
msgstr "Selecione uma ou mais unidades para usar e configurar\n"

msgid "Any modifications to the existing setting will reset the disk layout!"
msgstr "Quaisquer modificações para configurações existentes vão redefinir o layout de disco!"

msgid "If you reset the harddrive selection this will also reset the current disk layout. Are you sure?"
msgstr "Se você redefinir a seleção de unidades isso também redefinirá o layout da unidade atual. Tem certeza?"

msgid "Save and exit"
msgstr "Salvar e sair"

msgid ""
"{}\n"
"contains queued partitions, this will remove those, are you sure?"
msgstr ""
"{}\n"
"contém partições enfileiradas, isso irá removê-las, tem certeza?"

msgid "No audio server"
msgstr "Sem servidor de áudio"

msgid "(default)"
msgstr "(padrão)"

msgid "Use ESC to skip"
msgstr "Use ESC para pular"

msgid ""
"Use CTRL+C to reset current selection\n"
"\n"
msgstr ""
"Use CTRL+C para redefinir a seleção atual\n"
"\n"

msgid "Copy to: "
msgstr "Copiar para: "

msgid "Edit: "
msgstr "Editar: "

msgid "Key: "
msgstr "Chave: "

msgid "Edit {}: "
msgstr "Editar {}: "

msgid "Add: "
msgstr "Adicionar: "

msgid "Value: "
msgstr "Valor: "

msgid "You can skip selecting a drive and partitioning and use whatever drive-setup is mounted at /mnt (experimental)"
msgstr "Você pode ignorar a seleção de unidade e particionar seja lá o que estiver montado em /mnt (experimental)"

msgid "Select one of the disks or skip and use /mnt as default"
msgstr "Selecione um dos discos ou ignore e use /mnt como padrão"

msgid "Select which partitions to mark for formatting:"
msgstr "Selecione quais partições marcar para formatar:"

msgid "Use HSM to unlock encrypted drive"
msgstr "Usar HSM para desbloquear unidade encriptada"

msgid "Device"
msgstr "Dispositivo"

msgid "Size"
msgstr "Tamanho"

msgid "Free space"
msgstr "Espaço livre"

msgid "Bus-type"
msgstr "Tipo de barramento"

msgid "Either root-password or at least 1 user with sudo privileges must be specified"
msgstr "Deve-se especificar uma senha de root ou pelo menos 1 usuário com privilégios de sudo"

msgid "Enter username (leave blank to skip): "
msgstr "Digite um nome de usuário (deixe em branco para pular): "

msgid "The username you entered is invalid. Try again"
msgstr "O nome de usuário que você digitou é inválido. Tente novamente"

msgid "Should \"{}\" be a superuser (sudo)?"
msgstr "\"{}\" deve ser um superusuário (sudo)?"

msgid "Select which partitions to encrypt"
msgstr "Selecione quais partições encriptar"

msgid "very weak"
msgstr "muito fraca"

msgid "weak"
msgstr "fraca"

msgid "moderate"
msgstr "moderada"

msgid "strong"
msgstr "forte"

msgid "Add subvolume"
msgstr "Adicionar subvolume"

msgid "Edit subvolume"
msgstr "Editar subvolume"

msgid "Delete subvolume"
msgstr "Deletar subvolume"

msgid "Configured {} interfaces"
msgstr "{} interfaces configuradas"

msgid "This option enables the number of parallel downloads that can occur during installation"
msgstr "Esta opção habilita o número de downloads paralelos que podem ocorrer durante a instalação"

#, python-brace-format
msgid ""
"Enter the number of parallel downloads to be enabled.\n"
" (Enter a value between 1 to {max_downloads})\n"
"Note:"
msgstr ""
"Insira o número de downloads paralelos para serem habilitados.\n"
" (Insira um valor entre 1 e {max_downloads})\n"
"Observação:"

msgid " - Maximum value   : {max_downloads} ( Allows {max_downloads} parallel downloads, allows {max_downloads+1} downloads at a time )"
msgstr " - Valor máximo   : {max_downloads} ( Permite {max_donwloads} downloads paralelos, permite {max_donwloads+1} downloads por vez )"

msgid " - Minimum value   : 1 ( Allows 1 parallel download, allows 2 downloads at a time )"
msgstr " - Valor minimo   : 1 ( Permite 1 download paralelo, permite 2 downloads por vez )"

msgid " - Disable/Default : 0 ( Disables parallel downloading, allows only 1 download at a time )"
msgstr " - Desativar/Padrão : 0 ( Desativa os downloads paralelos, permite apenas 1 download por vez )"

#, python-brace-format
msgid "Invalid input! Try again with a valid input [1 to {max_downloads}, or 0 to disable]"
msgstr "Entrada inválida! Tente novamente com uma entrada válida [1 para {max_downloads}, ou 0 para desativar]"

msgid "Parallel Downloads"
msgstr "Downloads Paralelos"

msgid "ESC to skip"
msgstr "ESC para sair"

msgid "CTRL+C to reset"
msgstr "CTRL+C para reiniciar"

msgid "TAB to select"
msgstr "TAB para selecionar"

msgid "[Default value: 0] > "
msgstr "[Valor padrão: 0] > "

msgid "To be able to use this translation, please install a font manually that supports the language."
msgstr "Para poder usar esta tradução, instale manualmente uma fonte que suporte o idioma."

msgid "The font should be stored as {}"
msgstr "A fonte deve ser armazenada como {}"

<<<<<<< HEAD
msgid "Archinstall requires root privileges to run. See --help for more."
msgstr ""

#, fuzzy
msgid "Select an execution mode"
msgstr "Selecione uma ação para '{}'"

msgid "Unable to fetch profile from specified url: {}"
msgstr ""

msgid "Profiles must have unique name, but profile definitions with duplicate name found: {}"
msgstr ""

#, fuzzy
msgid "Select one or more devices to use and configure"
msgstr "Selecione um ou mais discos rígidos para usar e configurar"

#, fuzzy
msgid "If you reset the device selection this will also reset the current disk layout. Are you sure?"
msgstr "Se você redefinir a seleção de unidades isso também redefinirá o layout da unidade atual. Tem certeza?"

#, fuzzy
msgid "Existing Partitions"
msgstr "Adicionando partição...."

#, fuzzy
msgid "Select a partitioning option"
msgstr "Deletar uma partição"

#, fuzzy
msgid "Enter the root directory of the mounted devices: "
msgstr "Digite um diretório para as configurações serem salvas: "

#, fuzzy
msgid "Minimum capacity for /home partition: {}GiB\n"
msgstr "Capacidade mínima para partição /home : {}GB\n"

#, fuzzy
msgid "Minimum capacity for Arch Linux partition: {}GiB"
msgstr "Capacidade mínima para a partição do Arch Linux: {}GB"

#, fuzzy
msgid "This is a list of pre-programmed profiles_bck, they might make it easier to install things like desktop environments"
msgstr "Esta é uma lista de perfis pré-programados, que podem por exemplo facilitar a instalação de ambientes gráficos"

#, fuzzy
msgid "Current profile selection"
msgstr "Layout de partições atual"

#, fuzzy
msgid "Remove all newly added partitions"
msgstr "Criar uma nova partição"

#, fuzzy
msgid "Assign mountpoint"
msgstr "Atribuir um ponto de montagem para uma partição"

#, fuzzy
msgid "Mark/Unmark to be formatted (wipes data)"
msgstr "Marcar/Desmarcar uma partição para ser formatada (apaga os dados)"

msgid "Mark/Unmark as bootable"
msgstr ""

msgid "Change filesystem"
msgstr ""

#, fuzzy
msgid "Mark/Unmark as compressed"
msgstr "Marcar/desmarcar a partição como comprimida (apenas btrfs)"

#, fuzzy
msgid "Set subvolumes"
msgstr "Deletar subvolume"

#, fuzzy
msgid "Delete partition"
msgstr "Deletar uma partição"

msgid "Partition"
msgstr ""

msgid "This partition is currently encrypted, to format it a filesystem has to be specified"
msgstr ""

#, fuzzy
msgid "Partition mount-points are relative to inside the installation, the boot would be /boot as an example."
msgstr " * Os pontos de montagem das partições são relativos aos de dentro da instalação, boot por exemplo seria /boot."

msgid "If mountpoint /boot is set, then the partition will also be marked as bootable."
msgstr ""

msgid "Mountpoint: "
msgstr ""

msgid "Current free sectors on device {}:"
msgstr ""

#, fuzzy
msgid "Total sectors: {}"
msgstr "Não é um diretório válido: {}"

#, fuzzy
msgid "Enter the start sector (default: {}): "
msgstr "Digite o setor de início (porcentagem ou número do bloco, padrão: {}): "

#, fuzzy
msgid "Enter the end sector of the partition (percentage or block number, default: {}): "
msgstr "Digite o setor final da partição (porcentagem ou número de bloco, ex.: {}): "

msgid "This will remove all newly added partitions, continue?"
msgstr ""

msgid "Partition management: {}"
msgstr ""

msgid "Total length: {}"
msgstr ""

#, fuzzy
=======
>>>>>>> 5689d4f5
msgid "Encryption type"
msgstr "Tipo de encriptação"

msgid "Partitions"
msgstr "Partições"

msgid "No HSM devices available"
msgstr "Nenhum dispositivo HSM disponivel"

msgid "Partitions to be encrypted"
msgstr "Partições a serem encriptadas"

msgid "Select disk encryption option"
msgstr "Selecione a opção de encriptação de disco"

msgid "Select a FIDO2 device to use for HSM"
msgstr "Selecione um dispositivo FIDO2 para usar como HSM"

<<<<<<< HEAD
#, fuzzy
msgid "Use a best-effort default partition layout"
msgstr "Apagar todos os discos selecionados e usar um esquema de partições padrão de melhor desempenho"

#, fuzzy
msgid "Manual Partitioning"
msgstr "Configuração manual"

#, fuzzy
msgid "Pre-mounted configuration"
msgstr "Nenhuma configuração"

msgid "Unknown"
msgstr ""

msgid "Partition encryption"
msgstr ""

msgid " ! Formatting {} in "
msgstr ""

msgid "← Back"
msgstr ""
=======
msgid "All settings will be reset, are you sure?"
msgstr "Todas as configurações serão redefinidas,você tem certeza ?"

msgid "Back"
msgstr "Voltar"
>>>>>>> 5689d4f5

msgid "Disk encryption"
msgstr "Encriptação de disco"

<<<<<<< HEAD
#, fuzzy
msgid "Configuration"
msgstr "Nenhuma configuração"

#, fuzzy
=======
>>>>>>> 5689d4f5
msgid "Password"
msgstr "Senha"

<<<<<<< HEAD
#, fuzzy
msgid "All settings will be reset, are you sure?"
msgstr "{} contém partições em fila, isto irá removê-las, tem certeza?"

msgid "Back"
msgstr ""

msgid "Please chose which greeter to install for the chosen profiles: {}"
msgstr ""

msgid "Environment type: {}"
msgstr ""

msgid "The proprietary Nvidia driver is not supported by Sway. It is likely that you will run into issues, are you okay with that?"
msgstr ""

#, fuzzy
msgid "Installed packages"
msgstr "Pacotes adicionais"

#, fuzzy
msgid "Add profile"
msgstr "Perfil"

#, fuzzy
msgid "Edit profile"
msgstr "Perfil"

#, fuzzy
msgid "Delete profile"
msgstr "Deletar interface"

#, fuzzy
msgid "Profile name: "
msgstr "Perfil"

#, fuzzy
msgid "The profile name you entered is already in use. Try again"
msgstr "O nome de usuário que você digitou é inválido. Tente novamente"

#, fuzzy
msgid "Packages to be install with this profile (space separated, leave blank to skip): "
msgstr "Digite pacotes adicionais para instalar (separados por espaço, deixe em branco para pular): "

#, fuzzy
msgid "Services to be enabled with this profile (space separated, leave blank to skip): "
msgstr "Digite pacotes adicionais para instalar (separados por espaço, deixe em branco para pular): "

msgid "Should this profile be enabled for installation?"
msgstr ""

msgid "Create your own"
msgstr ""
=======
msgid "Partition encryption"
msgstr "Encriptação de partição"

msgid "When picking a directory to save configuration files to, by default we will ignore the following folders: "
msgstr ""

msgid "Finding possible directories to save configuration files ..."
msgstr ""

#, fuzzy
msgid "Select directory (or directories) for saving configuration files"
msgstr "Selecione um ou mais discos rígidos para usar e configurar"

msgid ""
"Do you want to save {} configuration file(s) in the following locations?\n"
"\n"
"{}"
msgstr ""

#, fuzzy
msgid "Saving {} configuration files to {}"
msgstr "Salvar configuração"

#~ msgid "Enter the start sector (percentage or block number, default: {}): "
#~ msgstr "Digite o setor de início (porcentagem ou número do bloco, padrão: {}): "
>>>>>>> 5689d4f5

#, fuzzy
msgid ""
"\n"
"Select a graphics driver or leave blank to install all open-source drivers"
msgstr ""
"\n"
"\n"
"Selecione um driver de vídeo ou deixe em branco para instalar os drivers completamente open-source"

msgid "Sway needs access to your seat (collection of hardware devices i.e. keyboard, mouse, etc)"
msgstr ""

msgid ""
"\n"
"\n"
"Choose an option to give Sway access to your hardware"
msgstr ""<|MERGE_RESOLUTION|>--- conflicted
+++ resolved
@@ -841,7 +841,6 @@
 msgid "The font should be stored as {}"
 msgstr "A fonte deve ser armazenada como {}"
 
-<<<<<<< HEAD
 msgid "Archinstall requires root privileges to run. See --help for more."
 msgstr ""
 
@@ -962,8 +961,6 @@
 msgstr ""
 
 #, fuzzy
-=======
->>>>>>> 5689d4f5
 msgid "Encryption type"
 msgstr "Tipo de encriptação"
 
@@ -982,7 +979,6 @@
 msgid "Select a FIDO2 device to use for HSM"
 msgstr "Selecione um dispositivo FIDO2 para usar como HSM"
 
-<<<<<<< HEAD
 #, fuzzy
 msgid "Use a best-effort default partition layout"
 msgstr "Apagar todos os discos selecionados e usar um esquema de partições padrão de melhor desempenho"
@@ -1006,29 +1002,30 @@
 
 msgid "← Back"
 msgstr ""
-=======
-msgid "All settings will be reset, are you sure?"
-msgstr "Todas as configurações serão redefinidas,você tem certeza ?"
-
-msgid "Back"
-msgstr "Voltar"
->>>>>>> 5689d4f5
 
 msgid "Disk encryption"
 msgstr "Encriptação de disco"
 
-<<<<<<< HEAD
+msgid "Password"
+msgstr "Senha"
+
+msgid "Partition encryption"
+msgstr "Encriptação de partição"
+
+msgid "When picking a directory to save configuration files to, by default we will ignore the following folders: "
+msgstr ""
+
+msgid "Finding possible directories to save configuration files ..."
+msgstr ""
+
 #, fuzzy
 msgid "Configuration"
 msgstr "Nenhuma configuração"
 
 #, fuzzy
-=======
->>>>>>> 5689d4f5
 msgid "Password"
-msgstr "Senha"
-
-<<<<<<< HEAD
+msgstr "Senha de root"
+
 #, fuzzy
 msgid "All settings will be reset, are you sure?"
 msgstr "{} contém partições em fila, isto irá removê-las, tem certeza?"
@@ -1082,33 +1079,6 @@
 
 msgid "Create your own"
 msgstr ""
-=======
-msgid "Partition encryption"
-msgstr "Encriptação de partição"
-
-msgid "When picking a directory to save configuration files to, by default we will ignore the following folders: "
-msgstr ""
-
-msgid "Finding possible directories to save configuration files ..."
-msgstr ""
-
-#, fuzzy
-msgid "Select directory (or directories) for saving configuration files"
-msgstr "Selecione um ou mais discos rígidos para usar e configurar"
-
-msgid ""
-"Do you want to save {} configuration file(s) in the following locations?\n"
-"\n"
-"{}"
-msgstr ""
-
-#, fuzzy
-msgid "Saving {} configuration files to {}"
-msgstr "Salvar configuração"
-
-#~ msgid "Enter the start sector (percentage or block number, default: {}): "
-#~ msgstr "Digite o setor de início (porcentagem ou número do bloco, padrão: {}): "
->>>>>>> 5689d4f5
 
 #, fuzzy
 msgid ""
